--- conflicted
+++ resolved
@@ -1,45 +1,31 @@
-<<<<<<< HEAD
-import { ISMJS, SMConfig, ISMData, SMDataDefaultFn, NodeRelationalQueryBuilderRecord, NodeMutationFn, NodeDefArgs, ISMNode } from './types';
-=======
-import { ISMJS, SMConfig, ISMData, SMDataDefaultFn, NodeRelationalQueryBuilderRecord, NodeMutationFn, NodeDefArgs, ISMNode, SMNodeDefaultProps } from './types';
->>>>>>> 89116331
-export * from './types';
-export * from './smDataTypes';
-export * from './react';
-export * from './config';
-export * from './gqlClient';
-export * from './consts';
-export declare class SMJS implements ISMJS {
-    gqlClient: ISMJS['gqlClient'];
-    plugins: ISMJS['plugins'];
-    query: ISMJS['query'];
-<<<<<<< HEAD
-=======
-    generateMockData: ISMJS['generateMockData'];
->>>>>>> 89116331
-    subscribe: ISMJS['subscribe'];
-    SMQueryManager: ISMJS['SMQueryManager'];
-    transaction: ISMJS['transaction'];
-    tokens: Record<string, string>;
-    DOFactory: ISMJS['DOFactory'];
-    DOProxyGenerator: ISMJS['DOProxyGenerator'];
-    private optimisticUpdatesOrchestrator;
-    constructor(config: SMConfig);
-<<<<<<< HEAD
-    def<TNodeType extends string, TNodeData extends Record<string, ISMData | SMDataDefaultFn>, TNodeComputedData extends Record<string, any> = {}, TNodeRelationalData extends NodeRelationalQueryBuilderRecord = {}, TNodeMutations extends Record<string, NodeMutationFn> = {}>(def: NodeDefArgs<TNodeType, TNodeData, TNodeComputedData, TNodeRelationalData, TNodeMutations>): ISMNode<TNodeType, TNodeData, TNodeComputedData, TNodeRelationalData, TNodeMutations>;
-=======
-    def<TNodeType extends string, TNodeData extends Record<string, ISMData | SMDataDefaultFn>, TNodeComputedData extends Record<string, any> = {}, TNodeRelationalData extends NodeRelationalQueryBuilderRecord = {}, TNodeMutations extends Record<string, NodeMutationFn> = {}>(def: NodeDefArgs<TNodeType, TNodeData, TNodeComputedData, TNodeRelationalData, TNodeMutations>): ISMNode<TNodeType, TNodeData & SMNodeDefaultProps, TNodeComputedData, TNodeRelationalData, TNodeMutations>;
->>>>>>> 89116331
-    getToken(opts: {
-        tokenName: string;
-    }): string;
-    setToken(opts: {
-        tokenName: string;
-        token: string;
-    }): void;
-    clearTokens(): void;
-<<<<<<< HEAD
-=======
-    private addDefaultNodeProperties;
->>>>>>> 89116331
-}
+import { ISMJS, SMConfig, ISMData, SMDataDefaultFn, NodeRelationalQueryBuilderRecord, NodeMutationFn, NodeDefArgs, ISMNode, SMNodeDefaultProps } from './types';
+export * from './types';
+export * from './smDataTypes';
+export * from './react';
+export * from './config';
+export * from './gqlClient';
+export * from './consts';
+export declare class SMJS implements ISMJS {
+    gqlClient: ISMJS['gqlClient'];
+    plugins: ISMJS['plugins'];
+    query: ISMJS['query'];
+    generateMockData: ISMJS['generateMockData'];
+    subscribe: ISMJS['subscribe'];
+    SMQueryManager: ISMJS['SMQueryManager'];
+    transaction: ISMJS['transaction'];
+    tokens: Record<string, string>;
+    DOFactory: ISMJS['DOFactory'];
+    DOProxyGenerator: ISMJS['DOProxyGenerator'];
+    private optimisticUpdatesOrchestrator;
+    constructor(config: SMConfig);
+    def<TNodeType extends string, TNodeData extends Record<string, ISMData | SMDataDefaultFn>, TNodeComputedData extends Record<string, any> = {}, TNodeRelationalData extends NodeRelationalQueryBuilderRecord = {}, TNodeMutations extends Record<string, NodeMutationFn> = {}>(def: NodeDefArgs<TNodeType, TNodeData, TNodeComputedData, TNodeRelationalData, TNodeMutations>): ISMNode<TNodeType, TNodeData & SMNodeDefaultProps, TNodeComputedData, TNodeRelationalData, TNodeMutations>;
+    getToken(opts: {
+        tokenName: string;
+    }): string;
+    setToken(opts: {
+        tokenName: string;
+        token: string;
+    }): void;
+    clearTokens(): void;
+    private addDefaultNodeProperties;
+}