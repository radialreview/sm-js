'use strict';

Object.defineProperty(exports, '__esModule', { value: true });

function _interopDefault (ex) { return (ex && (typeof ex === 'object') && 'default' in ex) ? ex['default'] : ex; }

var lodash = require('lodash');
var core = require('@apollo/client/core');
var React = _interopDefault(require('react'));
var ws = require('@apollo/client/link/ws');
var http = require('@apollo/client/link/http');
var batchHttp = require('@apollo/client/link/batch-http');
var utilities = require('@apollo/client/utilities');

function asyncGeneratorStep(gen, resolve, reject, _next, _throw, key, arg) {
  try {
    var info = gen[key](arg);
    var value = info.value;
  } catch (error) {
    reject(error);
    return;
  }

  if (info.done) {
    resolve(value);
  } else {
    Promise.resolve(value).then(_next, _throw);
  }
}

function _asyncToGenerator(fn) {
  return function () {
    var self = this,
        args = arguments;
    return new Promise(function (resolve, reject) {
      var gen = fn.apply(self, args);

      function _next(value) {
        asyncGeneratorStep(gen, resolve, reject, _next, _throw, "next", value);
      }

      function _throw(err) {
        asyncGeneratorStep(gen, resolve, reject, _next, _throw, "throw", err);
      }

      _next(undefined);
    });
  };
}

function _extends() {
  _extends = Object.assign || function (target) {
    for (var i = 1; i < arguments.length; i++) {
      var source = arguments[i];

      for (var key in source) {
        if (Object.prototype.hasOwnProperty.call(source, key)) {
          target[key] = source[key];
        }
      }
    }

    return target;
  };

  return _extends.apply(this, arguments);
}

function _inheritsLoose(subClass, superClass) {
  subClass.prototype = Object.create(superClass.prototype);
  subClass.prototype.constructor = subClass;

  _setPrototypeOf(subClass, superClass);
}

function _getPrototypeOf(o) {
  _getPrototypeOf = Object.setPrototypeOf ? Object.getPrototypeOf : function _getPrototypeOf(o) {
    return o.__proto__ || Object.getPrototypeOf(o);
  };
  return _getPrototypeOf(o);
}

function _setPrototypeOf(o, p) {
  _setPrototypeOf = Object.setPrototypeOf || function _setPrototypeOf(o, p) {
    o.__proto__ = p;
    return o;
  };

  return _setPrototypeOf(o, p);
}

function _isNativeReflectConstruct() {
  if (typeof Reflect === "undefined" || !Reflect.construct) return false;
  if (Reflect.construct.sham) return false;
  if (typeof Proxy === "function") return true;

  try {
    Boolean.prototype.valueOf.call(Reflect.construct(Boolean, [], function () {}));
    return true;
  } catch (e) {
    return false;
  }
}

function _construct(Parent, args, Class) {
  if (_isNativeReflectConstruct()) {
    _construct = Reflect.construct;
  } else {
    _construct = function _construct(Parent, args, Class) {
      var a = [null];
      a.push.apply(a, args);
      var Constructor = Function.bind.apply(Parent, a);
      var instance = new Constructor();
      if (Class) _setPrototypeOf(instance, Class.prototype);
      return instance;
    };
  }

  return _construct.apply(null, arguments);
}

function _isNativeFunction(fn) {
  return Function.toString.call(fn).indexOf("[native code]") !== -1;
}

function _wrapNativeSuper(Class) {
  var _cache = typeof Map === "function" ? new Map() : undefined;

  _wrapNativeSuper = function _wrapNativeSuper(Class) {
    if (Class === null || !_isNativeFunction(Class)) return Class;

    if (typeof Class !== "function") {
      throw new TypeError("Super expression must either be null or a function");
    }

    if (typeof _cache !== "undefined") {
      if (_cache.has(Class)) return _cache.get(Class);

      _cache.set(Class, Wrapper);
    }

    function Wrapper() {
      return _construct(Class, arguments, _getPrototypeOf(this).constructor);
    }

    Wrapper.prototype = Object.create(Class.prototype, {
      constructor: {
        value: Wrapper,
        enumerable: false,
        writable: true,
        configurable: true
      }
    });
    return _setPrototypeOf(Wrapper, Class);
  };

  return _wrapNativeSuper(Class);
}

function _objectWithoutPropertiesLoose(source, excluded) {
  if (source == null) return {};
  var target = {};
  var sourceKeys = Object.keys(source);
  var key, i;

  for (i = 0; i < sourceKeys.length; i++) {
    key = sourceKeys[i];
    if (excluded.indexOf(key) >= 0) continue;
    target[key] = source[key];
  }

  return target;
}

function _taggedTemplateLiteralLoose(strings, raw) {
  if (!raw) {
    raw = strings.slice(0);
  }

  strings.raw = raw;
  return strings;
}

// thrown when any property on the DO is accessed but is not marked as upToDate
// by calling DO.setUpToDateData({ [propName]: true })
// or DO.setUpToDateData({ nested: { [propName]: true } })
// this is done automatically by smData fetchers, smQuery and smSubscribe
// so this error should only occur when data is accessed but was never queried or is not currently being subscribed to (is cached only)
var SMNotUpToDateException = /*#__PURE__*/function (_Error) {
  _inheritsLoose(SMNotUpToDateException, _Error);

  function SMNotUpToDateException(opts) {
    var _this;

    _this = _Error.call(this, "SMNotUpToDate exception - The property \"" + opts.propName + "\" on the DO for the node type " + opts.nodeType + " was read but is not guaranteed to be up to date. Add that property to the query with the id " + opts.queryId) || this;
    _this.propName = void 0;
    _this.propName = opts.propName;
    return _this;
  }

  return SMNotUpToDateException;
}( /*#__PURE__*/_wrapNativeSuper(Error));
var SMNotUpToDateInComputedException = /*#__PURE__*/function (_Error2) {
  _inheritsLoose(SMNotUpToDateInComputedException, _Error2);

  function SMNotUpToDateInComputedException(opts) {
    return _Error2.call(this, "SMNotUpToDateInComputed exception - The property \"" + opts.propName + "\" on the DO for the node type \"" + opts.nodeType + "\" was read for the computed property \"" + opts.computedPropName + "\" but is not guaranteed to be up to date. Add that property to the query with the id " + opts.queryId) || this;
  }

  return SMNotUpToDateInComputedException;
}( /*#__PURE__*/_wrapNativeSuper(Error));
var SMImpliedNodePropertyException = /*#__PURE__*/function (_Error3) {
  _inheritsLoose(SMImpliedNodePropertyException, _Error3);

  function SMImpliedNodePropertyException(opts) {
    return _Error3.call(this, "SMImpliedPropertyException exception - The property \"" + opts.propName + "\" is implied and cannot be customized within a node definition.") || this;
  }

  return SMImpliedNodePropertyException;
}( /*#__PURE__*/_wrapNativeSuper(Error));
var SMNotCachedException = /*#__PURE__*/function (_Error4) {
  _inheritsLoose(SMNotCachedException, _Error4);

  function SMNotCachedException(opts) {
    return _Error4.call(this, "SMNotCached exception - Attempted to get the node with the type \"" + opts.nodeType + "\" and id \"" + opts.id + "\" but it was not cached.") || this;
  }

  return SMNotCachedException;
}( /*#__PURE__*/_wrapNativeSuper(Error));
var SMDataTypeException = /*#__PURE__*/function (_Error5) {
  _inheritsLoose(SMDataTypeException, _Error5);

  function SMDataTypeException(opts) {
    return _Error5.call(this, "SMDataType exception - the data type " + opts.dataType + " received a bad value. Value: \"" + opts.value + "\"") || this;
  }

  return SMDataTypeException;
}( /*#__PURE__*/_wrapNativeSuper(Error));
var SMDataTypeExplicitDefaultException = /*#__PURE__*/function (_Error6) {
  _inheritsLoose(SMDataTypeExplicitDefaultException, _Error6);

  function SMDataTypeExplicitDefaultException(opts) {
    return _Error6.call(this, "SMDataTypeExplicitDefaultException - the data type " + opts.dataType + " requires setting an explicit default value for non-optional properties") || this;
  }

  return SMDataTypeExplicitDefaultException;
}( /*#__PURE__*/_wrapNativeSuper(Error));
var SMDataParsingException = /*#__PURE__*/function (_Error7) {
  _inheritsLoose(SMDataParsingException, _Error7);

  function SMDataParsingException(opts) {
    return _Error7.call(this, "SMDataParsing exception - " + opts.message + "\nData: " + JSON.stringify(opts.receivedData, null, 2) + ".") || this;
  }

  return SMDataParsingException;
}( /*#__PURE__*/_wrapNativeSuper(Error));
var SMUnexpectedSubscriptionMessageException = /*#__PURE__*/function (_Error8) {
  _inheritsLoose(SMUnexpectedSubscriptionMessageException, _Error8);

  function SMUnexpectedSubscriptionMessageException(exception) {
    var _this2;

    _this2 = _Error8.call(this, "SMUnexpectedSubscriptionMessage exception - unexpected subscription message received") || this;
    _this2.exception = void 0;
    _this2.exception = exception;
    return _this2;
  }

  return SMUnexpectedSubscriptionMessageException;
}( /*#__PURE__*/_wrapNativeSuper(Error));
function throwLocallyLogInProd(error) {
  var _process, _process$env;

  if (((_process = process) == null ? void 0 : (_process$env = _process.env) == null ? void 0 : _process$env.NODE_ENV) !== 'production') {
    throw error;
  } else {
    console.error(error);
  }
} // http://ideasintosoftware.com/exhaustive-switch-in-typescript/

var UnreachableCaseError = /*#__PURE__*/function (_Error10) {
  _inheritsLoose(UnreachableCaseError, _Error10);

  function UnreachableCaseError(val) {
    return _Error10.call(this, "Unreachable case: " + (typeof val === 'object' ? JSON.stringify(val, null, 2) : val)) || this;
  }

  return UnreachableCaseError;
}( /*#__PURE__*/_wrapNativeSuper(Error));

(function (SM_DATA_TYPES) {
  SM_DATA_TYPES["string"] = "s";
  SM_DATA_TYPES["maybeString"] = "mS";
  SM_DATA_TYPES["number"] = "n";
  SM_DATA_TYPES["maybeNumber"] = "mN";
  SM_DATA_TYPES["boolean"] = "b";
  SM_DATA_TYPES["maybeBoolean"] = "mB";
  SM_DATA_TYPES["object"] = "o";
  SM_DATA_TYPES["maybeObject"] = "mO";
  SM_DATA_TYPES["record"] = "r";
  SM_DATA_TYPES["maybeRecord"] = "mR";
  SM_DATA_TYPES["array"] = "a";
  SM_DATA_TYPES["maybeArray"] = "mA";
})(exports.SM_DATA_TYPES || (exports.SM_DATA_TYPES = {}));

(function (SM_RELATIONAL_TYPES) {
  SM_RELATIONAL_TYPES["byReference"] = "bR";
  SM_RELATIONAL_TYPES["byReferenceArray"] = "bRA";
  SM_RELATIONAL_TYPES["children"] = "bP";
})(exports.SM_RELATIONAL_TYPES || (exports.SM_RELATIONAL_TYPES = {}));

var SMData = function SMData(opts) {
  var _opts$defaultValue;

  this.type = void 0;
  this.parser = void 0;
  this.boxedValue = void 0;
  this.defaultValue = void 0;
  this.isOptional = void 0;
  this.type = opts.type;
  this.parser = opts.parser;
  this.boxedValue = opts.boxedValue;
  this.defaultValue = (_opts$defaultValue = opts.defaultValue) != null ? _opts$defaultValue : null;
  this.isOptional = opts.isOptional;
};
/**
 * smData serve 2 purposes:
 * 1) they convert strings from SM into their real types (objects, strings, numbers, booleans)
 * 2) they serve as a way for TS to infer the data type of the node based on the smData types used,
 */

var string = function string(defaultValue) {
  return new SMData({
    type: exports.SM_DATA_TYPES.string,
    parser: function parser(value) {
      return value != null ? String(value) : value;
    },
    defaultValue: defaultValue,
    isOptional: false
  });
};
string._default = /*#__PURE__*/string('');
string.optional = /*#__PURE__*/new SMData({
  type: exports.SM_DATA_TYPES.maybeString,
  parser: function parser(value) {
    return value != null ? String(value) : value;
  },
  isOptional: true
});
var number = function number(defaultValue) {
  return new SMData({
    type: exports.SM_DATA_TYPES.number,
    parser: function parser(value) {
      var parsed = Number(value);

      if (isNaN(parsed)) {
        throwLocallyLogInProd(new SMDataTypeException({
          dataType: exports.SM_DATA_TYPES.number,
          value: value
        }));
        return number._default.defaultValue;
      }

      return parsed;
    },
    defaultValue: defaultValue,
    isOptional: false
  });
};
number._default = /*#__PURE__*/number(0);
number.optional = /*#__PURE__*/new SMData({
  type: exports.SM_DATA_TYPES.maybeNumber,
  parser: function parser(value) {
    if (value != null) {
      return Number(value);
    }

    return value;
  },
  isOptional: true
});

var _boolean = function _boolean(defaultValue) {
  if (defaultValue === undefined) {
    return new SMDataTypeExplicitDefaultException({
      dataType: exports.SM_DATA_TYPES["boolean"]
    });
  }

  return new SMData({
    type: exports.SM_DATA_TYPES["boolean"],
    parser: function parser(value) {
      if (value === 'true' || value === true) {
        return true;
      } else if (value === 'false' || value === false) {
        return false;
      } else {
        throw new SMDataTypeException({
          dataType: exports.SM_DATA_TYPES["boolean"],
          value: value
        });
      }
    },
    defaultValue: defaultValue,
    isOptional: false
  });
}; // need this in order to trigger an error when a user doesn't provide a default
_boolean._default = /*#__PURE__*/_boolean();
_boolean.optional = /*#__PURE__*/new SMData({
  type: exports.SM_DATA_TYPES.maybeBoolean,
  parser: function parser(value) {
    if (value == null) return value;

    if (value === 'true' || value === true) {
      return true;
    } else {
      return false;
    }
  },
  isOptional: true
});
var object = function object(boxedValue) {
  return new SMData({
    type: exports.SM_DATA_TYPES.object,

    /**
     * Doesn't need to do any parsing on the data to convert strings to their real types
     * That's done by the DO class's "objectDataSetter" method
     */
    parser: function parser(val) {
      return val;
    },
    boxedValue: boxedValue,
    isOptional: false
  });
};
object._default = null;

object.optional = function (boxedValue) {
  return new SMData({
    type: exports.SM_DATA_TYPES.maybeObject,

    /**
     * Doesn't need to do any parsing on the data to convert strings to their real types
     * That's done by the DO class's "objectDataSetter" method
     */
    parser: function parser(val) {
      return val;
    },
    boxedValue: boxedValue,
    isOptional: true
  });
};

var record = function record(boxedValue) {
  return new SMData({
    type: exports.SM_DATA_TYPES.record,
    parser: function parser(val) {
      return val;
    },
    boxedValue: boxedValue,
    isOptional: false,
    defaultValue: {}
  });
};

record.optional = function (boxedValue) {
  var parsedBoxedValue = // will be a function if no explicit default set
  typeof boxedValue === 'function' ? boxedValue._default : boxedValue;
  return new SMData({
    type: exports.SM_DATA_TYPES.maybeRecord,
    parser: function parser(val) {
      return val;
    },
    boxedValue: parsedBoxedValue,
    isOptional: true,
    defaultValue: null
  });
};

record._default = null;
var array = function array(boxedValue) {
  var parsedBoxedValue = // will be a function if no explicit default set
  typeof boxedValue === 'function' ? boxedValue._default : boxedValue;

  function smArray(defaultValue) {
    return new SMData({
      type: exports.SM_DATA_TYPES.array,
      parser: function parser(value) {
        return value;
      },
      boxedValue: parsedBoxedValue,
      defaultValue: defaultValue,
      isOptional: false
    });
  }

  smArray.optional = new SMData({
    type: exports.SM_DATA_TYPES.maybeArray,
    parser: function parser(value) {
      return value;
    },
    boxedValue: parsedBoxedValue,
    isOptional: true
  });
  smArray._default = smArray([]);
  return smArray;
};
var reference = function reference(opts) {
  return function (queryBuilderOpts) {
    return _extends({}, opts, {
      idProp: opts.idProp.replaceAll('.', OBJECT_PROPERTY_SEPARATOR),
      _smRelational: exports.SM_RELATIONAL_TYPES.byReference,
      queryBuilderOpts: queryBuilderOpts
    });
  };
};
var referenceArray = function referenceArray(opts) {
  return function (queryBuilderOpts) {
    return _extends({}, opts, {
      idProp: opts.idProp.replaceAll('.', OBJECT_PROPERTY_SEPARATOR),
      _smRelational: exports.SM_RELATIONAL_TYPES.byReferenceArray,
      queryBuilderOpts: queryBuilderOpts
    });
  };
};
var children = function children(opts) {
  return function (queryBuilderOpts) {
    return _extends({}, opts, {
      _smRelational: exports.SM_RELATIONAL_TYPES.children,
      map: queryBuilderOpts.map,
      depth: opts.depth
    });
  };
};
var OBJECT_PROPERTY_SEPARATOR = '__dot__';
var OBJECT_IDENTIFIER = '__object__'; // HACK ALERT! Exists only to make TS work the way we need it
// It makes it possible to accept multiple node types within a record of query definitions, without losing type safety
// See this for a simplified example https://www.typescriptlang.org/play?#code/GYVwdgxgLglg9mABBBwYHMA8ARAhlXAFQE8AHAUwD4AKFMNdALkQHkBbGKTASQGUYw6ADbkAwqgw58RMlQA0iAOQB9ZTADOJCr1zByAVXXlCACzET0AMXDR4YAIT3FlAJTM+A4efqS8BLVSIAN4AUIiIAE7kUCARSEEAdEl0DHIqapqyOnqGxmbiPlY2sAiOisxQESDkiAC+IfUhAlDkEcC4EDXchHAAJnB+uMFhiDC9zOqVniME6gDWE1OCDSEhdJOIUH0D0u49-YOIALzBo+NKAIwATADMigqzC0r9m2aIveTkvYp1q1CyiAAitUIsRLGApP5ZJRjohqL1dohBgEXMcYQAFXARWC4ISQmQUSirZqtdqdRAeQQiAoMfEBGGhcLhdIaALZAxGUzeBjWSAlBxOCpVchyEbhBEEZjI2SipmIACOIOIzGBrTBEOlhJWTTALTaHS6AFkQEJYDSMMNwgBtObkZWISYRTwAXXc-Cp3MkuDAxCJjXWUEQbGIADk+uRBu5jaaYOb0LDGYgQEYIpptupmInxYitgdpLKmYq1cxqEEzg9cPM6qijjDS+XNpW5tWRrUC7ihPs4BnkBZS2L3jntoMC+Ei6CS2WxhWq7Ua3Wp70Z82562XCsgA

function queryDefinition(queryDefinition) {
  return queryDefinition;
}

var PROPERTIES_QUERIED_FOR_ALL_NODES = ['id', 'version', 'lastUpdatedBy', 'type'];
var RELATIONAL_UNION_QUERY_SEPARATOR = '__rU__';
var DEFAULT_TOKEN_NAME = 'default'; // These properties are ensuring that every node definition built with smJS.def now has these properties auto added to their data.
// They are not queried automatically and must be explicitly defined on the node definition, unless they also appear on PROPERTIES_QUERIED_FOR_ALL_NODES.

var DEFAULT_NODE_PROPERTIES = {
  id: string,
  dateCreated: number,
  dateLastModified: number,
  lastUpdatedBy: string,
  lastUpdatedClientTimestamp: number
};

var JSON_TAG = '__JSON__';
var NULL_TAG = '__NULL__';
function parseJSONFromBE(jsonString) {
  if (!jsonString.startsWith(JSON_TAG)) {
    throw Error("parseJSONFromBE - invalid json received:\n" + jsonString);
  } // convert string array into js array


  if (jsonString.startsWith(JSON_TAG + "[")) {
    return JSON.parse(jsonString.replace('__JSON__', ''));
  } // Allow new line text (\n to \\n)
  // replacing prevents JSON.parse to complaining


  return JSON.parse(jsonString.replace(JSON_TAG, '').replace(/\n/g, '\\n'));
}
function prepareValueForFE(value) {
  if (value === NULL_TAG) {
    return null;
  } else if (value === 'true' || value === 'false') {
    return value === 'true';
  } else if (typeof value === 'string' && value.startsWith(JSON_TAG)) {
    return parseJSONFromBE(value);
  } else if (Array.isArray(value)) {
    return value.map(function (entry) {
      if (typeof entry === 'object') {
        return prepareValueForFE(entry);
      } else {
        return entry;
      }
    });
  } else if (value != null && typeof value === 'object') {
    // eslint-disable-next-line @typescript-eslint/no-use-before-define
    return prepareForFE(value);
  } else {
    return value;
  }
}
function prepareForFE(beData) {
  return Object.keys(beData).reduce(function (prepared, key) {
    var _extends2;

    var value = beData[key];
    return _extends({}, prepared, (_extends2 = {}, _extends2[key] = prepareValueForFE(value), _extends2));
  }, {});
}

function createDOFactory(smJSInstance) {
  /**
   * Returns a DO class, since there is one instance of the DO class
   * for each instance of that node type that is fetched from SM
   */
  return function DOFactory(node) {
    // silences the error "A class can only implement an object type or intersection of object types with statically known members."
    // wich happens because NodeDO has non statically known members (each property on a node in SM is mapped to a non-statically known property on the DO)
    // eslint-disable-next-line
    // @ts-ignore
    return /*#__PURE__*/function () {
      function DO(initialData) {
        var _this = this,
            _smJSInstance$plugins;

        this.parsedData = void 0;
        this.version = -1;
        this.id = void 0;
        this.lastUpdatedBy = void 0;
        this.persistedData = {};
        this._defaults = void 0;
        this.type = node.type;

        this.getDefaultData = function (nodePropertiesOrSMData) {
          if (nodePropertiesOrSMData instanceof SMData) {
            if (_this.isObjectType(nodePropertiesOrSMData.type)) {
              return _this.getDefaultData(nodePropertiesOrSMData.boxedValue);
            }

            return nodePropertiesOrSMData.defaultValue;
          }

          var getDefaultFnValue = function getDefaultFnValue(propName, defaultSMData) {
            var defaultFn = defaultSMData || nodePropertiesOrSMData[propName]._default; // if a boolean dataType is not passed a default value, it returns an error. We throw it here

            if (defaultFn instanceof Error) {
              throw defaultFn;
            } // if array type, we need to set the default value as an array containing the parent type's boxedValue


            if (_this.isArrayType(defaultFn.type)) {
              if (_this.isObjectType(defaultFn.boxedValue.type)) {
                return [_this.getDefaultData(defaultFn.boxedValue.boxedValue)];
              }

              return [defaultFn.boxedValue.defaultValue];
            }

            return defaultFn.defaultValue;
          };

          if (typeof nodePropertiesOrSMData === 'function') {
            return getDefaultFnValue(undefined, nodePropertiesOrSMData._default);
          }

          return Object.keys(nodePropertiesOrSMData).reduce(function (acc, prop) {
            var propValue = nodePropertiesOrSMData[prop];

            if (_this.isObjectType(propValue.type) || _this.isRecordType(propValue.type)) {
              acc[prop] = _this.getDefaultData(propValue.boxedValue);
            } else if (typeof propValue === 'function') {
              var defaultValue = getDefaultFnValue(prop);
              acc[prop] = defaultValue;
            } else {
              acc[prop] = nodePropertiesOrSMData[prop].defaultValue;
            }

            return acc;
          }, {});
        };

        this.onDataReceived = function (receivedData, opts) {
          if (receivedData.version == null) {
            throw Error('Message received for a node was missing a version');
          }

          var newVersion = Number(receivedData.version); // __unsafeIgnoreVersion should used by OptimisticUpdatesOrchestrator ONLY
          // it allows setting the data on the DO to a version older than the last optimistic update
          // so that we can revert on a failed request

          if (opts != null && opts.__unsafeIgnoreVersion || newVersion >= _this.version) {
            _this.version = newVersion;
            _this.lastUpdatedBy = receivedData.lastUpdatedBy;

            var newData = _this.parseReceivedData({
              initialData: receivedData,
              nodeProperties: node.properties
            });

            _this.extendPersistedWithNewlyReceivedData({
              smData: node.properties,
              object: _this.persistedData,
              extension: newData
            });

            _this.parsedData = _this.getParsedData({
              smData: node.properties,
              persistedData: _this.persistedData,
              defaultData: _this._defaults
            });
          }
        };

        this.setObjectProp = function (propNameForThisObject) {
          Object.defineProperty(_this, propNameForThisObject, {
            configurable: true,
            enumerable: true,
            get: function get() {
              return _this.parsedData[propNameForThisObject];
            }
          });
        };

        this.setPrimitiveValueProp = function (propName) {
          Object.defineProperty(_this, propName, {
            configurable: true,
            enumerable: true,
            get: function get() {
              return _this.parsedData[propName];
            }
          });
        };

        this.setArrayProp = function (propName) {
          Object.defineProperty(_this, propName, {
            configurable: true,
            enumerable: true,
            get: function get() {
              return _this.parsedData[propName];
            }
          });
        };

        this._defaults = this.getDefaultData(node.properties);
        this.id = initialData.id;
        this.lastUpdatedBy = initialData.lastUpdatedBy;

        if (initialData.version != null) {
          this.version = Number(initialData.version);
        }

        if (initialData) {
          this.persistedData = this.parseReceivedData({
            initialData: initialData,
            nodeProperties: node.properties
          });
        }

        this.parsedData = this.getParsedData({
          smData: node.properties,
          persistedData: this.persistedData,
          defaultData: this._defaults
        });
        (_smJSInstance$plugins = smJSInstance.plugins) == null ? void 0 : _smJSInstance$plugins.forEach(function (plugin) {
          var _plugin$DO;

          if ((_plugin$DO = plugin.DO) != null && _plugin$DO.onConstruct) {
            plugin.DO.onConstruct({
              DOInstance: _this,
              parsedDataKey: 'parsedData'
            });
          }
        });
        this.initializeNodePropGetters();
        this.initializeNodeComputedGetters();
        this.initializeNodeRelationalGetters();
        this.initializeNodeMutations();
      }

      var _proto = DO.prototype;

      _proto.parseReceivedData = function parseReceivedData(opts) {
        var _this2 = this;

        var initialData = opts.initialData,
            nodeProperties = opts.nodeProperties;
        return Object.entries(nodeProperties).reduce(function (acc, _ref) {
          var propName = _ref[0],
              propValue = _ref[1];

          var property = _this2.getSMData(propValue);

          var propExistsInInitialData = propName in initialData && initialData[propName] != null && initialData[propName] !== NULL_TAG;

          if (_this2.isObjectType(property.type) && propExistsInInitialData) {
            acc[propName] = _this2.parseReceivedData({
              initialData: initialData[propName],
              nodeProperties: property.boxedValue
            });
          } else if (_this2.isArrayType(property.type) && propExistsInInitialData) {
            acc[propName] = initialData[propName].map(property.boxedValue.parser);
          } else if (propName in initialData && initialData[propName] === null) {
            acc[propName] = null;
          } else if (propExistsInInitialData) {
            acc[propName] = property.parser(initialData[propName]);
          }

          return acc;
        }, {});
      };

      _proto.getParsedData = function getParsedData(opts) {
        var _this3 = this;

        if (opts.smData instanceof SMData && opts.smData.isOptional && opts.persistedData == null) {
          return null;
        }

        var property = this.getSMData(opts.smData);

        if (property instanceof SMData && property.boxedValue) {
          // sm.array, sm.object or sm.record
          if (this.isArrayType(property.type)) {
            if (opts.persistedData) {
              return (opts.persistedData || []).map(function (data) {
                var _opts$defaultData;

                return _this3.getParsedData({
                  smData: property.boxedValue,
                  persistedData: data,
                  defaultData: property.type === exports.SM_DATA_TYPES.array ? ((_opts$defaultData = opts.defaultData) == null ? void 0 : _opts$defaultData[0]) || null // If property is a non-optional array and the boxed value is of type sm.object, the default data for an array should be an array with a single item, where that item is the default data for that object
                  : null
                });
              });
            } else {
              return opts.defaultData;
            }
          } else {
            // sm.object, sm.record
            // safe to assume that if we made it this far, the expected data type is object and it's non optional, so lets default it to {}
            if (!opts.persistedData) {
              opts.persistedData = {};
            }

            var boxedValueSMProperty = this.getSMData(property.boxedValue);

            if (boxedValueSMProperty instanceof SMData) {
              // sm.record
              return Object.keys(opts.persistedData).reduce(function (acc, key) {
                acc[key] = _this3.getParsedData({
                  smData: property.boxedValue,
                  persistedData: opts.persistedData[key],
                  defaultData: opts.defaultData //opts.defaultData,

                }); // no default value for values in a record

                return acc;
              }, {});
            } else {
              // if we're dealing with an object, lets loop over the keys in its boxed value
              return Object.keys(property.boxedValue).reduce(function (acc, key) {
                var _opts$defaultData2;

                acc[key] = _this3.getParsedData({
                  smData: property.boxedValue[key],
                  persistedData: opts.persistedData[key],
                  defaultData: (_opts$defaultData2 = opts.defaultData) == null ? void 0 : _opts$defaultData2[key]
                });
                return acc;
              }, {});
            }
          }
        } else if (property instanceof SMData) {
          // sm.string, sm.boolean, sm.number
          // if a property was nulled using our old format, parse as native null
          if (opts.persistedData === NULL_TAG && opts.smData.isOptional) {
            return null;
          }

          if (opts.persistedData != null) {
            return property.parser(opts.persistedData);
          }

          return opts.defaultData;
        } else {
          // root of node, simply loop over keys of data definition and call this function recursively
          return Object.keys(property).reduce(function (acc, prop) {
            acc[prop] = _this3.getParsedData({
              // @ts-ignore
              smData: property[prop],
              persistedData: opts.persistedData[prop],
              defaultData: opts.defaultData[prop]
            });
            return acc;
          }, {});
        }
      };

      _proto.extendPersistedWithNewlyReceivedData = function extendPersistedWithNewlyReceivedData(opts) {
        var _this4 = this;

        Object.entries(opts.extension).forEach(function (_ref2) {
          var key = _ref2[0],
              value = _ref2[1];

          var smDataForThisProp = _this4.getSMData(opts.smData[key]); // if this is a record, completely overwrite the stored persisted data


          if (_this4.isRecordType(smDataForThisProp.type)) {
            opts.object[key] = value;
          } else {
            // if it's an object, extend the persisted data we've received so far with the newly received data
            if (_this4.isObjectType(smDataForThisProp.type)) {
              if (value == null) {
                opts.object[key] = null;
              } else {
                opts.object[key] = opts.object[key] || {};

                _this4.extendPersistedWithNewlyReceivedData({
                  smData: smDataForThisProp.boxedValue,
                  object: opts.object[key],
                  extension: value
                });
              }
            } else {
              // otherwise no need to extend, simply overwrite the value
              opts.object[key] = value;
            }
          }
        });
      }
      /**
       * initializes getters for properties that are stored on this node in SM
       * as properties on this DO instance
       */
      ;

      _proto.initializeNodePropGetters = function initializeNodePropGetters() {
        var _this5 = this;

        Object.keys(node.properties).forEach(function (prop) {
          if (PROPERTIES_QUERIED_FOR_ALL_NODES.includes(prop)) {
            // do not create getters for any properties included in the node definition which are already being queried by sm-js regardless
            // since the code in this DO relies on setting those properties directly using this.version or this.lastUpdatedBy
            return;
          }

          var property = _this5.getSMData(node.properties[prop]);

          if (_this5.isObjectType(property.type)) {
            _this5.setObjectProp(prop);
          } else if (_this5.isArrayType(property.type)) {
            _this5.setArrayProp(prop);
          } else {
            _this5.setPrimitiveValueProp(prop);
          }
        });
      };

      _proto.initializeNodeComputedGetters = function initializeNodeComputedGetters() {
        var _this6 = this;

        var computedData = node.computed;

        if (computedData) {
          Object.keys(computedData).forEach(function (computedProp) {
            _this6.setComputedProp({
              propName: computedProp,
              computedFn: computedData[computedProp]
            });
          });
        }
      };

      _proto.initializeNodeRelationalGetters = function initializeNodeRelationalGetters() {
        var _this7 = this;

        var relationalData = node.relational;

        if (relationalData) {
          Object.keys(relationalData).forEach(function (relationalProp) {
            _this7.setRelationalProp({
              propName: relationalProp,
              relationalQueryGetter: relationalData[relationalProp]
            });
          });
        }
      };

      _proto.initializeNodeMutations = function initializeNodeMutations() {
        var _this8 = this;

        var mutations = node.mutations;

        if (mutations) {
          Object.keys(mutations).forEach(function (mutationName) {
            Object.defineProperty(_this8, mutationName, {
              get: function get() {
                return mutations[mutationName].bind(_this8);
              }
            });
          });
        }
      }
      /**
       * Object type props have different getters and setters than non object type
       * because when an object property is set we extend the previous value, instead of replacing its reference entirely (we've seen great performance gains doing this)
       */
      ;

      _proto.setComputedProp = function setComputedProp(opts) {
        var _this9 = this,
            _smJSInstance$plugins2;

        var computedGetter = function computedGetter() {
          return opts.computedFn(_this9);
        };

        (_smJSInstance$plugins2 = smJSInstance.plugins) == null ? void 0 : _smJSInstance$plugins2.forEach(function (plugin) {
          var _plugin$DO2;

          if ((_plugin$DO2 = plugin.DO) != null && _plugin$DO2.computedDecorator) {
            computedGetter = plugin.DO.computedDecorator({
              computedFn: computedGetter,
              DOInstance: _this9
            });
          }
        });
        Object.defineProperty(this, opts.propName, {
          get: function get() {
            return computedGetter();
          },
          configurable: true,
          enumerable: true
        });
      };

      _proto.setRelationalProp = function setRelationalProp(opts) {
        Object.defineProperty(this, opts.propName, {
          configurable: true,
          get: function get() {
            return opts.relationalQueryGetter();
          }
        });
      };

      _proto.getSMData = function getSMData(prop) {
        if (typeof prop === 'function') {
          return prop._default;
        }

        return prop;
      };

      _proto.isArrayType = function isArrayType(type) {
        return type === exports.SM_DATA_TYPES.array || type === exports.SM_DATA_TYPES.maybeArray;
      };

      _proto.isObjectType = function isObjectType(type) {
        return type === exports.SM_DATA_TYPES.object || type === exports.SM_DATA_TYPES.maybeObject;
      };

      _proto.isRecordType = function isRecordType(type) {
        return type === exports.SM_DATA_TYPES.record || type === exports.SM_DATA_TYPES.maybeRecord;
      };

      return DO;
    }();
  };
}

function createDOProxyGenerator(smJSInstance) {
  /**
   * When some data fetcher like "useQuery" requests some data we do not directly return the DO instances
   * Instead, we decorate each DO instance with a bit of functionality
   * Firstly, we add getters for relational results
   *      For example, if I request a list of todos and an assignee for each of those todos
   *        this proxy generator would be adding an "assignee" getter to each todo and
   *        that assignee getter would return a PROXIED DO for that user
   *
   * Why not just store that data on the do instance directly?
   *      For this case I just described it wouldn't be a problem, since a todo has a single assignee
   *      But imagine a scenario in which a developer is querying for a specific meeting and all active todos in that meeting
   *        and then lazily querying all the archived todos for that meeting.
   *        If the developer isn't extremely careful with naming collision (activeTodos vs archivedTodos distinction, vs just calling them "todos")
   *        it's easy to see how this would create a problem if both query sources are getting the same DO instance
   *
   *      To get around this problem, EACH REQUEST RESULT WILL RETURN ITS OWN INSTANCE OF A PROXIED DO
   *         so naming collision is never a problem.
   *
   *      This also gives us the benefit of support different paging results being displayed simultaneously, since again, the relation results from different
   *         queries will never overwrite each other.
   *
   *
   * Another use for this proxy is to ensure the developer receives helpful errors when they try to read some data that is not being subscribed to
   *      This means that if I query a list of users, request their "firstName" and "id", but then attempt to read user.lastName from the result of that query
   *      we don't just return the cached value, or undefined, because this is likely unintentional. Most apps will want to have real time data.
   *
   *      Instead, we'll throw an error and tell them - hey, you tried to read this property from this node type in this query, but you didn't request it/aren't subscribed to it!
   */
  return function DOProxyGenerator(opts) {
    var relationalResults = opts.relationalResults; // Casting to unknown here because we don't want type safety around structure of a node's data when building plugins
    // but completely losing type safety in opts.node.smComputed would break the return type inference in QueryDataReturn

    var nodeSMComputed = opts.node.smComputed;
    var computedAccessors = nodeSMComputed ? Object.keys(nodeSMComputed).reduce(function (acc, computedKey) {
      var _smJSInstance$plugins;

      var computedFn = function computedFn() {
        return nodeSMComputed[computedKey](proxy);
      };

      (_smJSInstance$plugins = smJSInstance.plugins) == null ? void 0 : _smJSInstance$plugins.forEach(function (plugin) {
        var _plugin$DOProxy;

        if ((_plugin$DOProxy = plugin.DOProxy) != null && _plugin$DOProxy.computedDecorator) {
          computedFn = plugin.DOProxy.computedDecorator({
            ProxyInstance: proxy,
            computedFn: computedFn
          });
        }
      });
      acc[computedKey] = computedFn;
      return acc;
    }, {}) : {};
    var proxy = new Proxy(opts["do"], {
      getOwnPropertyDescriptor: function getOwnPropertyDescriptor(target, key) {
        // This gives better json stringify results
        // by preventing attempts to get properties which are not
        // guaranteed to be up to date
        if (opts.allPropertiesQueried.includes(key) || opts.relationalQueries && Object.keys(opts.relationalQueries).includes(key) || PROPERTIES_QUERIED_FOR_ALL_NODES.includes(key)) {
          return _extends({}, Object.getOwnPropertyDescriptor(target, key), {
            enumerable: true
          });
        } // enumerate computed properties which have all the data they need queried
        // otherwise they throw SMNotUpToDateException and we don't enumerate


        if (nodeSMComputed && Object.keys(nodeSMComputed).includes(key)) {
          try {
            computedAccessors[key]();
            return _extends({}, Object.getOwnPropertyDescriptor(target, key), {
              enumerable: true
            });
          } catch (e) {
            if (!(e instanceof SMNotUpToDateException)) throw e;
            return _extends({}, Object.getOwnPropertyDescriptor(target, key), {
              enumerable: false
            });
          }
        }

        return _extends({}, Object.getOwnPropertyDescriptor(target, key), {
          enumerable: false
        });
      },
      get: function get(target, key) {
        if (key === 'updateRelationalResults') {
          return function (newRelationalResults) {
            relationalResults = _extends({}, relationalResults, newRelationalResults);
          };
        }

        if (relationalResults && opts.relationalQueries && Object.keys(relationalResults).includes(key)) {
          // SM returns an array when "byReference" is used
          // but we only care about the first result
          if ('byReference' in opts.relationalQueries[key]) {
            var results = relationalResults[key];
            if (!Array.isArray(results)) throw Error("Expected results to be an array but it wasn't");
            return results[0];
          }

          return relationalResults[key];
        }

        if (Object.keys(opts.node.smData).includes(key)) {
          if (!opts.allPropertiesQueried.includes(key)) {
            throw new SMNotUpToDateException({
              propName: key,
              queryId: opts.queryId,
              nodeType: opts.node.type
            });
          }

          var smDataForThisProp = opts.node.smData[key];

          if (smDataForThisProp.type === exports.SM_DATA_TYPES.object || smDataForThisProp.type === exports.SM_DATA_TYPES.maybeObject) {
            // do not return an object if this prop came back as null from SM
            if (opts["do"][key] == null) return opts["do"][key];
            return getNestedObjectWithNotUpToDateProtection({
              nodeType: opts.node.type,
              queryId: opts.queryId,
              allCachedData: opts["do"][key],
              smDataForThisObject: smDataForThisProp.boxedValue,
              allPropertiesQueried: opts.allPropertiesQueried,
              parentObjectKey: key
            });
          }

          return opts["do"][key];
        } else if (computedAccessors[key]) {
          try {
            return computedAccessors[key]();
          } catch (e) {
            if (e instanceof SMNotUpToDateException) {
              throw new SMNotUpToDateInComputedException({
                computedPropName: key,
                propName: e.propName,
                nodeType: opts.node.type,
                queryId: opts.queryId
              });
            }

            throw e;
          }
        }

        return target[key];
      }
    });
    return proxy;
  };

  function getNestedObjectWithNotUpToDateProtection(opts) {
    var objectToReturn = {};
    Object.keys(opts.smDataForThisObject).forEach(function (objectProp) {
      var name = opts.parentObjectKey ? "" + opts.parentObjectKey + OBJECT_PROPERTY_SEPARATOR + objectProp : objectProp;
      var smDataForThisProp = opts.smDataForThisObject[objectProp];
      var isUpToDate = opts.allPropertiesQueried.includes(name) || // this second case handles ensuring that nested objects are enumerable
      // for example, if user matches the interface { address: { apt: { floor: number, unit: number } } }
      // and we request address_apt_floor and address_apt_unit
      // we need to make address.apt enumerable below
      opts.allPropertiesQueried.some(function (prop) {
        return prop.startsWith(name);
      });
      Object.defineProperty(objectToReturn, objectProp, {
        // @TODO write tests for this enumeration
        enumerable: isUpToDate,
        get: function get() {
          if (smDataForThisProp.type === exports.SM_DATA_TYPES.object || smDataForThisProp.type === exports.SM_DATA_TYPES.maybeObject) {
            if (opts.allCachedData[objectProp] == null) return opts.allCachedData[objectProp];
            return getNestedObjectWithNotUpToDateProtection({
              nodeType: opts.nodeType,
              queryId: opts.queryId,
              allCachedData: opts.allCachedData[objectProp],
              smDataForThisObject: smDataForThisProp.boxedValue,
              allPropertiesQueried: opts.allPropertiesQueried,
              parentObjectKey: name
            });
          }

          if (!isUpToDate) {
            throw new SMNotUpToDateException({
              propName: name,
              nodeType: opts.nodeType,
              queryId: opts.queryId
            });
          }

          return opts.allCachedData ? opts.allCachedData[objectProp] : undefined;
        }
      });
    });
    return objectToReturn;
  }
}

/**
 * Clones an object or array. Recurses into nested objects and arrays for deep clones.
 */

function deepClone(obj) {
  if (typeof obj !== 'object' || obj === null || obj === undefined) {
    return obj; // return the value if obj is not an object
  }

  if (Array.isArray(obj)) {
    var outputArray = [];
    obj.forEach(function (item) {
      return outputArray.push(deepClone(item));
    });
    return outputArray;
  } else {
    var outputObject = {};

    for (var key in obj) {
      outputObject[key] = deepClone(obj[key]);
    }

    return outputObject;
  }
} // clear an object (and nested objects)

/**
 * This class is responsible for handling all logic pertaining optimistic updates.
 *
 * It works by intercepting all incoming messages about nodes that the user queries or is subscribed to
 * Then, it also intercepts requests to updateNode and updateNodes within a transaction
 *
 * It optimistically updates the state at the DO level, while also keeping track of known persisted states
 * (the ones that derived from messages received by the node repository)
 *
 * You might wonder, why keep track of all persisted states, rather than just the persisted state at the time of the last update request?
 *
 * I'll answer that with a question:
 * If we call updateNode/updateNodes several times with the same node id, and get a message about a version older than the last update, how do we deal with that?
 *   We could ignore it, since it will likely be overwritten by the update in flight, but this seems risky because we can't assume that the update will be successful. Ignoring that incoming update could lead to stale states if the request does fail.
 *   We could also apply it, since we know it's data that's been persisted in SM. This would likely lead to UX feeling janky. For example, if a user is typing into an input and we're sending debounced updates to SM
 *      and with each update optimistically updating our in memory cache (the DO), but also applying incoming persisted states, the value being displayed for that field would change erratically.
 *
 * I believe a fix for this is to keep applying only optimistic updates to in memory cache if there is any in flight request, while keeping track of all received persisted states
 * We short circuit the repository's onDataReceived so it no longer updates the DO, if any updates are in flight. Instead, it only tells the OptimisticUpdatesOrchestrator that there is a new persisted state.
 * If a single update request fails, and there are no other updates in flight, revert to the last persisted state. Decrease number of in flight requests.
 * If an update request in a group of update requests fails, and there are other updates in flight to SM, decrease number of in flight requests. Don't revert to last persisted state, since this would cause the erratic behavior described above.
 * If an update request succeeds (solo or in a group), simply decrease number of in flight requests.
 *
 * Once the number of in flight requests reaches 0, the repository would no longer get short circuited.
 *
 * Then, we can decide how to update the state on the DO, by leaving it at the newest optimistic update state
 *
 * We would stop capturing persisted data in OptimisticUpdatesOrchestrator for this particular node (which we identify by its id),
 * and delete any persisted data for that node that is currently cached in the OptimisticUpdatesOrchestrator to avoid memory leaks.
 */

var OptimisticUpdatesOrchestrator = /*#__PURE__*/function () {
  function OptimisticUpdatesOrchestrator() {
    var _this = this;

    this.DOsById = {};
    this.lastKnownPersistedDataById = {};
    this.inFlightRequestsById = {};

    this.onDOConstructed = function (DO) {
      if (!DO.id) throw Error('No id found in DO');
      _this.DOsById[DO.id] = DO;
    };

    this.onDODeleted = function (DO) {
      if (!DO.id) throw Error('No id found in DO');
      delete _this.DOsById[DO.id];
      delete _this.lastKnownPersistedDataById[DO.id];
    };

    this.onPersistedDataReceived = function (opts) {
      var nodeId = opts.data.id; // this is how we short circuit ths repository
      // read comment above this class to understand why

      if (_this.inFlightRequestsById[nodeId]) {
        _this.lastKnownPersistedDataById[nodeId] = opts.data;
      } else {
        opts.applyUpdateToDO();
      }
    };

    this.onUpdateRequested = function (update) {
      var DO = _this.getDOById(update.id); // No DO found in cache means we're likely in a unit test, or possible the node was dropped right as the update was request
      // Better to simply do nothing than to throw an error here.


      if (!DO) return {
        onUpdateSuccessful: function onUpdateSuccessful() {},
        onUpdateFailed: function onUpdateFailed() {}
      };

      var rollbackState = _extends({}, deepClone(DO.persistedData), {
        version: DO.version,
        lastUpdatedBy: DO.lastUpdatedBy
      });

      if (!_this.inFlightRequestsById[update.id]) {
        // before any in flight requests go out, we know that the persisted data on a DO is truly persisted
        _this.lastKnownPersistedDataById[update.id] = rollbackState;
        _this.inFlightRequestsById[update.id] = [{
          rollbackState: rollbackState
        }];
      } else {
        // if requests are in flight, the "persisted" data on a DO may actually originate from an optimistic update
        // this is simply to avoid introducing optimistic update logic in the DO class.
        // in that case, the true persisted state will be intercepted from the repository by "onPersistedDataReceived" above
        _this.inFlightRequestsById[update.id].push({
          rollbackState: rollbackState
        });
      }

      var updateIdx = _this.inFlightRequestsById[update.id].length - 1;
      var currentVersion = Number(DO.version);
      var newVersion = currentVersion + 1;
      DO.onDataReceived(_extends({}, update.payload, {
        version: newVersion
      }));
      return {
        onUpdateFailed: function onUpdateFailed() {
          _this.handleUpdateFailed({
            updateIdx: updateIdx,
            id: update.id
          });
        },
        onUpdateSuccessful: function onUpdateSuccessful() {
          _this.handleUpdateSuccessful({
            updateIdx: updateIdx,
            id: update.id
          });
        }
      };
    };
  }

  var _proto = OptimisticUpdatesOrchestrator.prototype;

  _proto.handleUpdateFailed = function handleUpdateFailed(opts) {
    var inFlightRequestsForThisNode = this.inFlightRequestsById[opts.id];
    var wasLastTriggeredUpdate = inFlightRequestsForThisNode.length === opts.updateIdx + 1;

    if (wasLastTriggeredUpdate) {
      var DO = this.getDOById(opts.id);
      if (!DO) return;
      var hasPreviousInFlightUpdate = inFlightRequestsForThisNode.length > 1;

      if (hasPreviousInFlightUpdate) {
        var previousInFlightRollbackState = inFlightRequestsForThisNode[inFlightRequestsForThisNode.length - 1].rollbackState;
        DO.onDataReceived(previousInFlightRollbackState, {
          // __unsafeIgnoreVersion should used by OptimisticUpdatesOrchestrator ONLY
          // it allows setting the data on the DO to a version older than the last optimistic update
          // so that we can revert on a failed request
          __unsafeIgnoreVersion: true
        });
      } else {
        DO.onDataReceived(this.lastKnownPersistedDataById[opts.id], {
          // __unsafeIgnoreVersion should used by OptimisticUpdatesOrchestrator ONLY
          // it allows setting the data on the DO to a version older than the last optimistic update
          // so that we can revert on a failed request
          __unsafeIgnoreVersion: true
        });
        inFlightRequestsForThisNode.splice(opts.updateIdx, 1);
      }
    }

    inFlightRequestsForThisNode.splice(opts.updateIdx, 1);
    this.cleanupIfNoInFlightRequests(opts.id);
  };

  _proto.handleUpdateSuccessful = function handleUpdateSuccessful(opts) {
    var inFlightRequestsForThisNode = this.inFlightRequestsById[opts.id];
    inFlightRequestsForThisNode.splice(opts.updateIdx, 1);
    this.cleanupIfNoInFlightRequests(opts.id);
  };

  _proto.getDOById = function getDOById(id) {
    var DO = this.DOsById[id];
    return DO;
  };

  _proto.cleanupIfNoInFlightRequests = function cleanupIfNoInFlightRequests(id) {
    if (!this.inFlightRequestsById[id].length) {
      delete this.lastKnownPersistedDataById[id];
      delete this.inFlightRequestsById[id];
    }
  };

  return OptimisticUpdatesOrchestrator;
}();

/**
 * Returns an initialized instance of a repository for an SMNode
 */

function RepositoryFactory(opts) {
  // silences the error "A class can only implement an object type or intersection of object types with statically known members."
  // wich happens because NodeDO has non statically known members (each property on a node in SM is mapped to a non-statically known property on the DO)
  // eslint-disable-next-line
  // @ts-ignore
  var Repository = /*#__PURE__*/function () {
    function Repository() {
      this.cached = {};
    }

    var _proto = Repository.prototype;

    _proto.onDataReceived = function onDataReceived(data) {
      if (opts.def.type !== data.type) {
        throw Error("Attempted to query a node with an id belonging to a different type - Expected: " + opts.def.type + " Received: " + data.type);
      }

      var cached = this.cached[data.id];
      var parsedData = this.parseDataFromSM(data);

      if (!cached) {
        var newDO = new opts.DOClass(parsedData);
        this.cached[data.id] = newDO;
        opts.onDOConstructed && opts.onDOConstructed(newDO);
      } // applyUpdateToDO is called conditionally by OptimisticUpdatesOrchestrator
      // see comments in that class to understand why


      opts.onDataReceived({
        data: parsedData,
        applyUpdateToDO: function applyUpdateToDO() {
          // if there was no cached node it was already initialized with this data
          // calling onDataReceived again would be wasted CPU cycles
          cached && cached.onDataReceived(parsedData);
        }
      });
    };

    _proto.byId = function byId(id) {
      var cached = this.cached[id];

      if (!cached) {
        throw new SMNotCachedException({
          nodeType: opts.def.type,
          id: id
        });
      }

      return cached;
    };

    _proto.onNodeDeleted = function onNodeDeleted(id) {
      if (this.cached[id]) {
        if (opts.onDODeleted) {
          opts.onDODeleted(this.cached[id]);
        }

        delete this.cached[id];
      }
    }
    /**
     * This method takes data that comes in from SM and is about to be applied to this DO's instance. It needs to:
     * 1) ignore data not specified in the smNode definition for this node
     *     this is so that the querier in smDataContext can call onDataReceived on the DO with the data it receives from SM without having to ignore the relational aliases there
     *     without doing this, we'd get errors about attempting to set a property on a DO which is read only
     * 2) take objects spread into root properties and convert them to regular objects
     *     for example, if we are trying to store `settings: { show: true }` in SM, what is actually stored in the DB is
     *     settings__dot__show: 'true'
     *     since all data must be a string (we don't need to worry about coercing strings to booleans or numbers though, that's handled by the smDataTypes)
     */
    ;

    _proto.parseDataFromSM = function parseDataFromSM(receivedData) {
      var _this = this;

      var oldStyleObjects = {};
      return Object.keys(receivedData).reduce(function (parsed, key) {
        var _opts$def$properties$;

        var isDataStoredOnAllNodes = PROPERTIES_QUERIED_FOR_ALL_NODES.includes(key);

        if (isDataStoredOnAllNodes) {
          var _extends2;

          return _extends({}, parsed, (_extends2 = {}, _extends2[key] = receivedData[key], _extends2));
        } // point 1) above


        var isDataStoredOnTheNode = key.includes(OBJECT_PROPERTY_SEPARATOR) ? Object.keys(opts.def.properties).includes(key.split(OBJECT_PROPERTY_SEPARATOR)[0]) : Object.keys(opts.def.properties).includes(key);
        if (!isDataStoredOnTheNode) return parsed;
        var type = (_opts$def$properties$ = opts.def.properties[key]) == null ? void 0 : _opts$def$properties$.type;
        var isObjectData = key.includes(OBJECT_PROPERTY_SEPARATOR) || type === exports.SM_DATA_TYPES.object || type === exports.SM_DATA_TYPES.maybeObject;
        var isRecordData = type === exports.SM_DATA_TYPES.record || type === exports.SM_DATA_TYPES.maybeRecord;

        var isArrayData = function () {
          if (isObjectData) {
            return false;
          }

          var receivedDataValue = opts.def.properties[key];
          var smDataType = typeof receivedDataValue === 'function' ? receivedDataValue._default.type : receivedDataValue.type;
          return smDataType === exports.SM_DATA_TYPES.array || smDataType === exports.SM_DATA_TYPES.maybeArray;
        }(); // point 2 above


        if (isObjectData) {
          var _key$split = key.split(OBJECT_PROPERTY_SEPARATOR),
              root = _key$split[0],
              nests = _key$split.slice(1); // it it was set to __NULL__ it means this
          // node is using the old style of storing nested objects


          if (receivedData[root] === NULL_TAG || receivedData[root] === null) {
            parsed[root] = null;
            return parsed;
          } else if (typeof receivedData[root] === 'string' && receivedData[root].startsWith(JSON_TAG)) {
            // https://tractiontools.atlassian.net/browse/TT-2905
            // will ensure this would've been set to null if this object was updated
            //
            // this means 3 things
            // 1 we can acquire all the data for this object from this one property
            // 2 we have to ignore the "null" values coming in when we're querying for the new style propeties (root_nestedProperty)
            // 3 we have to ensure we only return from this object data that was queried
            //   otherwise we risk hitting the DO class with data that is not documented in the node definition, leading to errors
            try {
              oldStyleObjects[root] = oldStyleObjects[root] || parseJSONFromBE(receivedData[root]);
            } catch (e) {
              throw new SMDataParsingException({
                receivedData: receivedData,
                message: "Could not parse json stored in old format for an object in the key \"" + key + "\""
              });
            }
          }

          if (oldStyleObjects[root]) {
            parsed[root] = parsed[root] || _this.getOnlyQueriedData({
              allDataReceived: receivedData,
              dataPreviouslyParsedForThisObject: oldStyleObjects[root],
              rootProp: root
            });
            return parsed;
          }

          if (parsed[root] == null) {
            parsed[root] = {};
          }

          _this.nest({
            nests: nests,
            root: parsed[root],
            val: receivedData[key] === OBJECT_IDENTIFIER ? {} : receivedData[key]
          });

          return parsed;
        } else if (isRecordData) {
          if (typeof receivedData[key] === 'string' && receivedData[key].startsWith(JSON_TAG)) {
            parsed[key] = parseJSONFromBE(receivedData[key]);
          } else if (receivedData[key] == null) {
            parsed[key] = null;
          } else {
            throw new SMDataParsingException({
              receivedData: receivedData,
              message: "Could not parse json stored in old format for a record in the key \"" + key + "\""
            });
          }

          return parsed;
        } else if (isArrayData) {
          parsed[key] = prepareValueForFE(receivedData[key]);
          return parsed;
        } else {
          parsed[key] = receivedData[key];
          return parsed;
        }
      }, {});
    };

    _proto.getOnlyQueriedData = function getOnlyQueriedData(opts) {
      var _this2 = this;

      var newStylePropertiesQueriedForThisObject = Object.keys(opts.allDataReceived).filter(function (key) {
        return key.startsWith("" + opts.rootProp + OBJECT_PROPERTY_SEPARATOR);
      });
      return newStylePropertiesQueriedForThisObject.reduce(function (acc, prop) {
        var _object;

        var _prop$split = prop.split(OBJECT_PROPERTY_SEPARATOR),
            root = _prop$split[0],
            nests = _prop$split.slice(1);

        _this2.nest({
          nests: nests,
          root: acc,
          val: _this2.getDataForProp({
            prop: prop,
            object: (_object = {}, _object[root] = opts.dataPreviouslyParsedForThisObject, _object)
          })
        });

        return acc;
      }, {});
    } // with a "prop" in the format root__dot__nestedKey__dot__evenMoreNestedKey
    // returns the correct value from an "object" of previously parsed data { root: { nestedKey: { evenMoreNestedKey: true } } }
    ;

    _proto.getDataForProp = function getDataForProp(opts) {
      if (opts.object == null) {
        return undefined; // the prop is not set on the object at all
      }

      if (opts.prop.includes(OBJECT_PROPERTY_SEPARATOR)) {
        var _opts$prop$split = opts.prop.split(OBJECT_PROPERTY_SEPARATOR),
            root = _opts$prop$split[0],
            rest = _opts$prop$split.slice(1);

        return this.getDataForProp({
          object: opts.object[root],
          prop: rest.join(OBJECT_PROPERTY_SEPARATOR)
        });
      }

      return opts.object[opts.prop];
    };

    _proto.nest = function nest(opts) {
      var parsedVal = opts.val === NULL_TAG ? null : prepareValueForFE(opts.val);

      if (opts.nests.length === 0) {
        opts.root = parsedVal;
      } else if (opts.nests.length === 1) {
        var nextNest = opts.nests[0];
        opts.root[nextNest] = parsedVal;
      } else {
        var _opts$nests = opts.nests,
            _nextNest = _opts$nests[0],
            remainingNests = _opts$nests.slice(1);

        if (opts.root[_nextNest] == null) {
          opts.root[_nextNest] = null;
        } else {
          this.nest({
            nests: remainingNests,
            root: opts.root[_nextNest],
            val: parsedVal
          });
        }
      }
    };

    return Repository;
  }(); // eslint-disable-next-line
  // @ts-ignore


  return new Repository();
}

function createCommonjsModule(fn, module) {
	return module = { exports: {} }, fn(module, module.exports), module.exports;
}

var runtime_1 = createCommonjsModule(function (module) {
/**
 * Copyright (c) 2014-present, Facebook, Inc.
 *
 * This source code is licensed under the MIT license found in the
 * LICENSE file in the root directory of this source tree.
 */

var runtime = (function (exports) {

  var Op = Object.prototype;
  var hasOwn = Op.hasOwnProperty;
  var undefined$1; // More compressible than void 0.
  var $Symbol = typeof Symbol === "function" ? Symbol : {};
  var iteratorSymbol = $Symbol.iterator || "@@iterator";
  var asyncIteratorSymbol = $Symbol.asyncIterator || "@@asyncIterator";
  var toStringTagSymbol = $Symbol.toStringTag || "@@toStringTag";

  function define(obj, key, value) {
    Object.defineProperty(obj, key, {
      value: value,
      enumerable: true,
      configurable: true,
      writable: true
    });
    return obj[key];
  }
  try {
    // IE 8 has a broken Object.defineProperty that only works on DOM objects.
    define({}, "");
  } catch (err) {
    define = function(obj, key, value) {
      return obj[key] = value;
    };
  }

  function wrap(innerFn, outerFn, self, tryLocsList) {
    // If outerFn provided and outerFn.prototype is a Generator, then outerFn.prototype instanceof Generator.
    var protoGenerator = outerFn && outerFn.prototype instanceof Generator ? outerFn : Generator;
    var generator = Object.create(protoGenerator.prototype);
    var context = new Context(tryLocsList || []);

    // The ._invoke method unifies the implementations of the .next,
    // .throw, and .return methods.
    generator._invoke = makeInvokeMethod(innerFn, self, context);

    return generator;
  }
  exports.wrap = wrap;

  // Try/catch helper to minimize deoptimizations. Returns a completion
  // record like context.tryEntries[i].completion. This interface could
  // have been (and was previously) designed to take a closure to be
  // invoked without arguments, but in all the cases we care about we
  // already have an existing method we want to call, so there's no need
  // to create a new function object. We can even get away with assuming
  // the method takes exactly one argument, since that happens to be true
  // in every case, so we don't have to touch the arguments object. The
  // only additional allocation required is the completion record, which
  // has a stable shape and so hopefully should be cheap to allocate.
  function tryCatch(fn, obj, arg) {
    try {
      return { type: "normal", arg: fn.call(obj, arg) };
    } catch (err) {
      return { type: "throw", arg: err };
    }
  }

  var GenStateSuspendedStart = "suspendedStart";
  var GenStateSuspendedYield = "suspendedYield";
  var GenStateExecuting = "executing";
  var GenStateCompleted = "completed";

  // Returning this object from the innerFn has the same effect as
  // breaking out of the dispatch switch statement.
  var ContinueSentinel = {};

  // Dummy constructor functions that we use as the .constructor and
  // .constructor.prototype properties for functions that return Generator
  // objects. For full spec compliance, you may wish to configure your
  // minifier not to mangle the names of these two functions.
  function Generator() {}
  function GeneratorFunction() {}
  function GeneratorFunctionPrototype() {}

  // This is a polyfill for %IteratorPrototype% for environments that
  // don't natively support it.
  var IteratorPrototype = {};
  define(IteratorPrototype, iteratorSymbol, function () {
    return this;
  });

  var getProto = Object.getPrototypeOf;
  var NativeIteratorPrototype = getProto && getProto(getProto(values([])));
  if (NativeIteratorPrototype &&
      NativeIteratorPrototype !== Op &&
      hasOwn.call(NativeIteratorPrototype, iteratorSymbol)) {
    // This environment has a native %IteratorPrototype%; use it instead
    // of the polyfill.
    IteratorPrototype = NativeIteratorPrototype;
  }

  var Gp = GeneratorFunctionPrototype.prototype =
    Generator.prototype = Object.create(IteratorPrototype);
  GeneratorFunction.prototype = GeneratorFunctionPrototype;
  define(Gp, "constructor", GeneratorFunctionPrototype);
  define(GeneratorFunctionPrototype, "constructor", GeneratorFunction);
  GeneratorFunction.displayName = define(
    GeneratorFunctionPrototype,
    toStringTagSymbol,
    "GeneratorFunction"
  );

  // Helper for defining the .next, .throw, and .return methods of the
  // Iterator interface in terms of a single ._invoke method.
  function defineIteratorMethods(prototype) {
    ["next", "throw", "return"].forEach(function(method) {
      define(prototype, method, function(arg) {
        return this._invoke(method, arg);
      });
    });
  }

  exports.isGeneratorFunction = function(genFun) {
    var ctor = typeof genFun === "function" && genFun.constructor;
    return ctor
      ? ctor === GeneratorFunction ||
        // For the native GeneratorFunction constructor, the best we can
        // do is to check its .name property.
        (ctor.displayName || ctor.name) === "GeneratorFunction"
      : false;
  };

  exports.mark = function(genFun) {
    if (Object.setPrototypeOf) {
      Object.setPrototypeOf(genFun, GeneratorFunctionPrototype);
    } else {
      genFun.__proto__ = GeneratorFunctionPrototype;
      define(genFun, toStringTagSymbol, "GeneratorFunction");
    }
    genFun.prototype = Object.create(Gp);
    return genFun;
  };

  // Within the body of any async function, `await x` is transformed to
  // `yield regeneratorRuntime.awrap(x)`, so that the runtime can test
  // `hasOwn.call(value, "__await")` to determine if the yielded value is
  // meant to be awaited.
  exports.awrap = function(arg) {
    return { __await: arg };
  };

  function AsyncIterator(generator, PromiseImpl) {
    function invoke(method, arg, resolve, reject) {
      var record = tryCatch(generator[method], generator, arg);
      if (record.type === "throw") {
        reject(record.arg);
      } else {
        var result = record.arg;
        var value = result.value;
        if (value &&
            typeof value === "object" &&
            hasOwn.call(value, "__await")) {
          return PromiseImpl.resolve(value.__await).then(function(value) {
            invoke("next", value, resolve, reject);
          }, function(err) {
            invoke("throw", err, resolve, reject);
          });
        }

        return PromiseImpl.resolve(value).then(function(unwrapped) {
          // When a yielded Promise is resolved, its final value becomes
          // the .value of the Promise<{value,done}> result for the
          // current iteration.
          result.value = unwrapped;
          resolve(result);
        }, function(error) {
          // If a rejected Promise was yielded, throw the rejection back
          // into the async generator function so it can be handled there.
          return invoke("throw", error, resolve, reject);
        });
      }
    }

    var previousPromise;

    function enqueue(method, arg) {
      function callInvokeWithMethodAndArg() {
        return new PromiseImpl(function(resolve, reject) {
          invoke(method, arg, resolve, reject);
        });
      }

      return previousPromise =
        // If enqueue has been called before, then we want to wait until
        // all previous Promises have been resolved before calling invoke,
        // so that results are always delivered in the correct order. If
        // enqueue has not been called before, then it is important to
        // call invoke immediately, without waiting on a callback to fire,
        // so that the async generator function has the opportunity to do
        // any necessary setup in a predictable way. This predictability
        // is why the Promise constructor synchronously invokes its
        // executor callback, and why async functions synchronously
        // execute code before the first await. Since we implement simple
        // async functions in terms of async generators, it is especially
        // important to get this right, even though it requires care.
        previousPromise ? previousPromise.then(
          callInvokeWithMethodAndArg,
          // Avoid propagating failures to Promises returned by later
          // invocations of the iterator.
          callInvokeWithMethodAndArg
        ) : callInvokeWithMethodAndArg();
    }

    // Define the unified helper method that is used to implement .next,
    // .throw, and .return (see defineIteratorMethods).
    this._invoke = enqueue;
  }

  defineIteratorMethods(AsyncIterator.prototype);
  define(AsyncIterator.prototype, asyncIteratorSymbol, function () {
    return this;
  });
  exports.AsyncIterator = AsyncIterator;

  // Note that simple async functions are implemented on top of
  // AsyncIterator objects; they just return a Promise for the value of
  // the final result produced by the iterator.
  exports.async = function(innerFn, outerFn, self, tryLocsList, PromiseImpl) {
    if (PromiseImpl === void 0) PromiseImpl = Promise;

    var iter = new AsyncIterator(
      wrap(innerFn, outerFn, self, tryLocsList),
      PromiseImpl
    );

    return exports.isGeneratorFunction(outerFn)
      ? iter // If outerFn is a generator, return the full iterator.
      : iter.next().then(function(result) {
          return result.done ? result.value : iter.next();
        });
  };

  function makeInvokeMethod(innerFn, self, context) {
    var state = GenStateSuspendedStart;

    return function invoke(method, arg) {
      if (state === GenStateExecuting) {
        throw new Error("Generator is already running");
      }

      if (state === GenStateCompleted) {
        if (method === "throw") {
          throw arg;
        }

        // Be forgiving, per 25.3.3.3.3 of the spec:
        // https://people.mozilla.org/~jorendorff/es6-draft.html#sec-generatorresume
        return doneResult();
      }

      context.method = method;
      context.arg = arg;

      while (true) {
        var delegate = context.delegate;
        if (delegate) {
          var delegateResult = maybeInvokeDelegate(delegate, context);
          if (delegateResult) {
            if (delegateResult === ContinueSentinel) continue;
            return delegateResult;
          }
        }

        if (context.method === "next") {
          // Setting context._sent for legacy support of Babel's
          // function.sent implementation.
          context.sent = context._sent = context.arg;

        } else if (context.method === "throw") {
          if (state === GenStateSuspendedStart) {
            state = GenStateCompleted;
            throw context.arg;
          }

          context.dispatchException(context.arg);

        } else if (context.method === "return") {
          context.abrupt("return", context.arg);
        }

        state = GenStateExecuting;

        var record = tryCatch(innerFn, self, context);
        if (record.type === "normal") {
          // If an exception is thrown from innerFn, we leave state ===
          // GenStateExecuting and loop back for another invocation.
          state = context.done
            ? GenStateCompleted
            : GenStateSuspendedYield;

          if (record.arg === ContinueSentinel) {
            continue;
          }

          return {
            value: record.arg,
            done: context.done
          };

        } else if (record.type === "throw") {
          state = GenStateCompleted;
          // Dispatch the exception by looping back around to the
          // context.dispatchException(context.arg) call above.
          context.method = "throw";
          context.arg = record.arg;
        }
      }
    };
  }

  // Call delegate.iterator[context.method](context.arg) and handle the
  // result, either by returning a { value, done } result from the
  // delegate iterator, or by modifying context.method and context.arg,
  // setting context.delegate to null, and returning the ContinueSentinel.
  function maybeInvokeDelegate(delegate, context) {
    var method = delegate.iterator[context.method];
    if (method === undefined$1) {
      // A .throw or .return when the delegate iterator has no .throw
      // method always terminates the yield* loop.
      context.delegate = null;

      if (context.method === "throw") {
        // Note: ["return"] must be used for ES3 parsing compatibility.
        if (delegate.iterator["return"]) {
          // If the delegate iterator has a return method, give it a
          // chance to clean up.
          context.method = "return";
          context.arg = undefined$1;
          maybeInvokeDelegate(delegate, context);

          if (context.method === "throw") {
            // If maybeInvokeDelegate(context) changed context.method from
            // "return" to "throw", let that override the TypeError below.
            return ContinueSentinel;
          }
        }

        context.method = "throw";
        context.arg = new TypeError(
          "The iterator does not provide a 'throw' method");
      }

      return ContinueSentinel;
    }

    var record = tryCatch(method, delegate.iterator, context.arg);

    if (record.type === "throw") {
      context.method = "throw";
      context.arg = record.arg;
      context.delegate = null;
      return ContinueSentinel;
    }

    var info = record.arg;

    if (! info) {
      context.method = "throw";
      context.arg = new TypeError("iterator result is not an object");
      context.delegate = null;
      return ContinueSentinel;
    }

    if (info.done) {
      // Assign the result of the finished delegate to the temporary
      // variable specified by delegate.resultName (see delegateYield).
      context[delegate.resultName] = info.value;

      // Resume execution at the desired location (see delegateYield).
      context.next = delegate.nextLoc;

      // If context.method was "throw" but the delegate handled the
      // exception, let the outer generator proceed normally. If
      // context.method was "next", forget context.arg since it has been
      // "consumed" by the delegate iterator. If context.method was
      // "return", allow the original .return call to continue in the
      // outer generator.
      if (context.method !== "return") {
        context.method = "next";
        context.arg = undefined$1;
      }

    } else {
      // Re-yield the result returned by the delegate method.
      return info;
    }

    // The delegate iterator is finished, so forget it and continue with
    // the outer generator.
    context.delegate = null;
    return ContinueSentinel;
  }

  // Define Generator.prototype.{next,throw,return} in terms of the
  // unified ._invoke helper method.
  defineIteratorMethods(Gp);

  define(Gp, toStringTagSymbol, "Generator");

  // A Generator should always return itself as the iterator object when the
  // @@iterator function is called on it. Some browsers' implementations of the
  // iterator prototype chain incorrectly implement this, causing the Generator
  // object to not be returned from this call. This ensures that doesn't happen.
  // See https://github.com/facebook/regenerator/issues/274 for more details.
  define(Gp, iteratorSymbol, function() {
    return this;
  });

  define(Gp, "toString", function() {
    return "[object Generator]";
  });

  function pushTryEntry(locs) {
    var entry = { tryLoc: locs[0] };

    if (1 in locs) {
      entry.catchLoc = locs[1];
    }

    if (2 in locs) {
      entry.finallyLoc = locs[2];
      entry.afterLoc = locs[3];
    }

    this.tryEntries.push(entry);
  }

  function resetTryEntry(entry) {
    var record = entry.completion || {};
    record.type = "normal";
    delete record.arg;
    entry.completion = record;
  }

  function Context(tryLocsList) {
    // The root entry object (effectively a try statement without a catch
    // or a finally block) gives us a place to store values thrown from
    // locations where there is no enclosing try statement.
    this.tryEntries = [{ tryLoc: "root" }];
    tryLocsList.forEach(pushTryEntry, this);
    this.reset(true);
  }

  exports.keys = function(object) {
    var keys = [];
    for (var key in object) {
      keys.push(key);
    }
    keys.reverse();

    // Rather than returning an object with a next method, we keep
    // things simple and return the next function itself.
    return function next() {
      while (keys.length) {
        var key = keys.pop();
        if (key in object) {
          next.value = key;
          next.done = false;
          return next;
        }
      }

      // To avoid creating an additional object, we just hang the .value
      // and .done properties off the next function object itself. This
      // also ensures that the minifier will not anonymize the function.
      next.done = true;
      return next;
    };
  };

  function values(iterable) {
    if (iterable) {
      var iteratorMethod = iterable[iteratorSymbol];
      if (iteratorMethod) {
        return iteratorMethod.call(iterable);
      }

      if (typeof iterable.next === "function") {
        return iterable;
      }

      if (!isNaN(iterable.length)) {
        var i = -1, next = function next() {
          while (++i < iterable.length) {
            if (hasOwn.call(iterable, i)) {
              next.value = iterable[i];
              next.done = false;
              return next;
            }
          }

          next.value = undefined$1;
          next.done = true;

          return next;
        };

        return next.next = next;
      }
    }

    // Return an iterator with no values.
    return { next: doneResult };
  }
  exports.values = values;

  function doneResult() {
    return { value: undefined$1, done: true };
  }

  Context.prototype = {
    constructor: Context,

    reset: function(skipTempReset) {
      this.prev = 0;
      this.next = 0;
      // Resetting context._sent for legacy support of Babel's
      // function.sent implementation.
      this.sent = this._sent = undefined$1;
      this.done = false;
      this.delegate = null;

      this.method = "next";
      this.arg = undefined$1;

      this.tryEntries.forEach(resetTryEntry);

      if (!skipTempReset) {
        for (var name in this) {
          // Not sure about the optimal order of these conditions:
          if (name.charAt(0) === "t" &&
              hasOwn.call(this, name) &&
              !isNaN(+name.slice(1))) {
            this[name] = undefined$1;
          }
        }
      }
    },

    stop: function() {
      this.done = true;

      var rootEntry = this.tryEntries[0];
      var rootRecord = rootEntry.completion;
      if (rootRecord.type === "throw") {
        throw rootRecord.arg;
      }

      return this.rval;
    },

    dispatchException: function(exception) {
      if (this.done) {
        throw exception;
      }

      var context = this;
      function handle(loc, caught) {
        record.type = "throw";
        record.arg = exception;
        context.next = loc;

        if (caught) {
          // If the dispatched exception was caught by a catch block,
          // then let that catch block handle the exception normally.
          context.method = "next";
          context.arg = undefined$1;
        }

        return !! caught;
      }

      for (var i = this.tryEntries.length - 1; i >= 0; --i) {
        var entry = this.tryEntries[i];
        var record = entry.completion;

        if (entry.tryLoc === "root") {
          // Exception thrown outside of any try block that could handle
          // it, so set the completion value of the entire function to
          // throw the exception.
          return handle("end");
        }

        if (entry.tryLoc <= this.prev) {
          var hasCatch = hasOwn.call(entry, "catchLoc");
          var hasFinally = hasOwn.call(entry, "finallyLoc");

          if (hasCatch && hasFinally) {
            if (this.prev < entry.catchLoc) {
              return handle(entry.catchLoc, true);
            } else if (this.prev < entry.finallyLoc) {
              return handle(entry.finallyLoc);
            }

          } else if (hasCatch) {
            if (this.prev < entry.catchLoc) {
              return handle(entry.catchLoc, true);
            }

          } else if (hasFinally) {
            if (this.prev < entry.finallyLoc) {
              return handle(entry.finallyLoc);
            }

          } else {
            throw new Error("try statement without catch or finally");
          }
        }
      }
    },

    abrupt: function(type, arg) {
      for (var i = this.tryEntries.length - 1; i >= 0; --i) {
        var entry = this.tryEntries[i];
        if (entry.tryLoc <= this.prev &&
            hasOwn.call(entry, "finallyLoc") &&
            this.prev < entry.finallyLoc) {
          var finallyEntry = entry;
          break;
        }
      }

      if (finallyEntry &&
          (type === "break" ||
           type === "continue") &&
          finallyEntry.tryLoc <= arg &&
          arg <= finallyEntry.finallyLoc) {
        // Ignore the finally entry if control is not jumping to a
        // location outside the try/catch block.
        finallyEntry = null;
      }

      var record = finallyEntry ? finallyEntry.completion : {};
      record.type = type;
      record.arg = arg;

      if (finallyEntry) {
        this.method = "next";
        this.next = finallyEntry.finallyLoc;
        return ContinueSentinel;
      }

      return this.complete(record);
    },

    complete: function(record, afterLoc) {
      if (record.type === "throw") {
        throw record.arg;
      }

      if (record.type === "break" ||
          record.type === "continue") {
        this.next = record.arg;
      } else if (record.type === "return") {
        this.rval = this.arg = record.arg;
        this.method = "return";
        this.next = "end";
      } else if (record.type === "normal" && afterLoc) {
        this.next = afterLoc;
      }

      return ContinueSentinel;
    },

    finish: function(finallyLoc) {
      for (var i = this.tryEntries.length - 1; i >= 0; --i) {
        var entry = this.tryEntries[i];
        if (entry.finallyLoc === finallyLoc) {
          this.complete(entry.completion, entry.afterLoc);
          resetTryEntry(entry);
          return ContinueSentinel;
        }
      }
    },

    "catch": function(tryLoc) {
      for (var i = this.tryEntries.length - 1; i >= 0; --i) {
        var entry = this.tryEntries[i];
        if (entry.tryLoc === tryLoc) {
          var record = entry.completion;
          if (record.type === "throw") {
            var thrown = record.arg;
            resetTryEntry(entry);
          }
          return thrown;
        }
      }

      // The context.catch method must only be called with a location
      // argument that corresponds to a known catch block.
      throw new Error("illegal catch attempt");
    },

    delegateYield: function(iterable, resultName, nextLoc) {
      this.delegate = {
        iterator: values(iterable),
        resultName: resultName,
        nextLoc: nextLoc
      };

      if (this.method === "next") {
        // Deliberately forget the last sent value so that we don't
        // accidentally pass it on to the delegate.
        this.arg = undefined$1;
      }

      return ContinueSentinel;
    }
  };

  // Regardless of whether this script is executing as a CommonJS module
  // or not, return the runtime object so that we can declare the variable
  // regeneratorRuntime in the outer scope, which allows this module to be
  // injected easily by `bin/regenerator --include-runtime script.js`.
  return exports;

}(
  // If this script is executing as a CommonJS module, use module.exports
  // as the regeneratorRuntime namespace. Otherwise create a new empty
  // object. Either way, the resulting object will be used to initialize
  // the regeneratorRuntime variable at the top of this file.
   module.exports 
));

try {
  regeneratorRuntime = runtime;
} catch (accidentalStrictMode) {
  // This module should not be running in strict mode, so the above
  // assignment should always work unless something is misconfigured. Just
  // in case runtime.js accidentally runs in strict mode, in modern engines
  // we can explicitly access globalThis. In older engines we can escape
  // strict mode using a global Function call. This could conceivably fail
  // if a Content Security Policy forbids using Function, but in that case
  // the proper solution is to fix the accidental strict mode problem. If
  // you've misconfigured your bundler to force strict mode and applied a
  // CSP to forbid Function, and you're not willing to fix either of those
  // problems, please detail your unique predicament in a GitHub issue.
  if (typeof globalThis === "object") {
    globalThis.regeneratorRuntime = runtime;
  } else {
    Function("r", "regeneratorRuntime = r")(runtime);
  }
}
});

var Chance = /*#__PURE__*/require('chance');

function generateRandomString() {
  var chance = new Chance();
  return chance.word();
}
function generateRandomBoolean() {
  var chance = new Chance();
  return chance.bool();
}
function generateRandomNumber(min, max) {
  var chance = new Chance();
  return chance.integer({
    min: min,
    max: max
  });
}

var _excluded = ["to"],
    _excluded2 = ["from"];
var JSON_TAG$1 = '__JSON__';
/**
 * Takes the json representation of a node's data and prepares it to be sent to SM
 *
 * @param nodeData an object with arbitrary data
 * @returns stringified params ready for mutation
 */

function convertNodeDataToSMPersistedData(nodeData, opts) {
  var parsedData = prepareForBE(nodeData);
  var stringified = Object.entries(parsedData).reduce(function (acc, _ref, i) {
    var key = _ref[0],
        value = _ref[1];

    if (i > 0) {
      acc += '\n';
    }

    if (key === 'childNodes' || key === 'additionalEdges') {
      return acc + (key + ": [\n{\n" + value.join('\n}\n{\n') + "\n}\n]");
    }

    var shouldBeRawBoolean = (value === 'true' || value === 'false') && !!(opts != null && opts.skipBooleanStringWrapping);
    return acc + (key + ": " + (value === null || shouldBeRawBoolean ? value : "\"" + value + "\""));
  }, "");
  return stringified;
}

function escapeText(text) {
  return text.replace(/\\/g, '\\\\').replace(/"/g, '\\"').replace(/\n/g, '\\n');
}
/**
 * Takes an object node value and flattens it to be sent to SM
 *
 * @param obj an object with arbitrary data
 * @param parentKey if the value is a nested object, the key of the parent is passed in order to prepend it to the child key
 * @param omitObjectIdentifier skip including __object__ for identifying parent objects,
 *  used to construct filters since there we don't care what the parent property is set to
 * @returns a flat object where the keys are of "key__dot__value" syntax
 *
 * For example:
 * ```typescript
 * const obj = {settings: {schedule: {day: 'Monday'} } }
 *  const result = prepareValueForBE(obj)
 * ```
 * The result will be:
 *  ```typescript
 *  {
 * settings: '__object__',
 * settings__dot__schedule: '__object__',
 * settings__dot__schedule__dot__day: 'Monday',
 * }
 * ```
 */


function prepareObjectForBE(obj, opts) {
  return Object.entries(obj).reduce(function (acc, _ref2) {
    var key = _ref2[0],
        val = _ref2[1];
    var preparedKey = opts != null && opts.parentKey ? "" + opts.parentKey + OBJECT_PROPERTY_SEPARATOR + key : key;

    if (typeof val === 'object' && val != null && !Array.isArray(val)) {
      if (!opts || !opts.omitObjectIdentifier) {
        acc[preparedKey] = OBJECT_IDENTIFIER;
      }

      acc = _extends({}, acc, Object.entries(val).reduce(function (acc, _ref3) {
        var key = _ref3[0],
            val = _ref3[1];
        return _extends({}, acc, convertPropertyToBE(_extends({
          key: "" + preparedKey + OBJECT_PROPERTY_SEPARATOR + key,
          value: val
        }, opts)));
      }, {}));
    } else {
      acc = _extends({}, acc, convertPropertyToBE(_extends({
        key: preparedKey,
        value: val
      }, opts)));
    }

    return acc;
  }, {});
}

function convertPropertyToBE(opts) {
  if (opts.value === null) {
    var _ref4;

    return _ref4 = {}, _ref4[opts.key] = null, _ref4;
  } else if (Array.isArray(opts.value)) {
    var _ref5;

    return _ref5 = {}, _ref5[opts.key] = "" + JSON_TAG$1 + escapeText(JSON.stringify(opts.value)), _ref5;
  } else if (typeof opts.value === 'object') {
    var _prepareObjectForBE;

    return prepareObjectForBE((_prepareObjectForBE = {}, _prepareObjectForBE[opts.key] = opts.value, _prepareObjectForBE), {
      omitObjectIdentifier: opts.omitObjectIdentifier
    });
  } else if (typeof opts.value === 'string') {
    var _ref6;

    return _ref6 = {}, _ref6[opts.key] = escapeText(opts.value), _ref6;
  } else if (typeof opts.value === 'boolean' || typeof opts.value === 'number') {
    var _ref8;

    if (typeof opts.value === 'number' && isNaN(opts.value)) {
      var _ref7;

      return _ref7 = {}, _ref7[opts.key] = null, _ref7;
    }

    return _ref8 = {}, _ref8[opts.key] = String(opts.value), _ref8;
  } else {
    throw Error("I don't yet know how to handle feData of type \"" + typeof opts.value + "\"");
  }
}

function convertEdgeDirectionNames(edgeItem) {
  if (edgeItem.hasOwnProperty('to')) {
    var to = edgeItem.to,
        restOfEdgeItem = _objectWithoutPropertiesLoose(edgeItem, _excluded);

    return _extends({}, restOfEdgeItem, {
      targetId: to
    });
  } else if (edgeItem.hasOwnProperty('from')) {
    var _restOfEdgeItem = _objectWithoutPropertiesLoose(edgeItem, _excluded2);

    return _extends({}, _restOfEdgeItem, {
      sourceId: edgeItem.from
    });
  }

  throw new Error('convertEdgeDirectionNames - received invalid data');
}

function prepareForBE(obj) {
  return Object.entries(obj).reduce(function (acc, _ref9) {
    var key = _ref9[0],
        value = _ref9[1];

    if (key === 'childNodes') {
      if (!Array.isArray(value)) {
        throw new Error("\"childNodes\" is supposed to be an array");
      }

      return _extends({}, acc, {
        childNodes: value.map(function (item) {
          return convertNodeDataToSMPersistedData(item);
        })
      });
    }

    if (key === 'additionalEdges') {
      if (!Array.isArray(value)) {
        throw new Error("\"additionalEdges\" is supposed to be an array");
      }

      return _extends({}, acc, {
        additionalEdges: value.map(function (item) {
          return convertNodeDataToSMPersistedData(convertEdgeDirectionNames(item), {
            skipBooleanStringWrapping: true
          });
        })
      });
    }

    return _extends({}, acc, convertPropertyToBE({
      key: key,
      value: value
    }));
  }, {});
}

/**
 * Relational fns are specified when creating an smNode as fns that return a NodeRelationalQueryBuilder
 * so they can be evaluated lazily to avoid dependency loops between nodes related to each other.
 *
 * This fn executs those fns at query time, and returns a record of relational query builders
 */

function getRelationalQueryBuildersFromRelationalFns(relationaFns) {
  if (!relationaFns) return {};
  return Object.keys(relationaFns).reduce(function (acc, key) {
    acc[key] = relationaFns[key]();
    return acc;
  }, {});
}

function getMapFnReturn(opts) {
  var mapFnOpts = _extends({}, opts.properties, getRelationalQueryBuildersFromRelationalFns(opts.relational));

  Object.keys(opts.properties).forEach(function (key) {
    var data = opts.properties[key];

    if (data.type === exports.SM_DATA_TYPES.object || data.type === exports.SM_DATA_TYPES.maybeObject) {
      mapFnOpts[key] = function (opts) {
        return opts.map;
      };
    }
  });
  return opts.mapFn(mapFnOpts);
}
/**
 * The functions in this file are responsible for translating queryDefinitionss to gql documents
 * only function that should be needed outside this file is convertQueryDefinitionToQueryInfo
 * other fns are exported for testing purposes only
 */


function getQueriedProperties(opts) {
  var mapFnReturn = getMapFnReturn({
    mapFn: opts.mapFn,
    properties: opts.smData,
    relational: opts.smRelational
  });
  /**
   * a mapFnReturn will be null when the dev returns an object type in a map fn, but does not specify a map fn for that object
   * for example:
   *
   * map: ({ settings }) => ({
   *   settings: settings
   * })
   *
   * instead of
   *
   * map: ({ settings }) => ({
   *   settings: settings({
   *     map: ({ flagEnabled }) => ({ flagEnabled })
   *   })
   * })
   *
   * in this case, we just assume they want to query the entire object
   */

  return Object.keys(mapFnReturn || opts.smData).reduce(function (acc, key) {
    var isData = !!opts.smData[key];
    if (!isData) return acc; // we always query these properties, can ignore any explicit requests for it

    if (opts.isRootLevel && PROPERTIES_QUERIED_FOR_ALL_NODES.includes(key)) {
      return acc;
    }

    var data = opts.smData[key];

    if (data.type === exports.SM_DATA_TYPES.object || data.type === exports.SM_DATA_TYPES.maybeObject) {
      // query for any data stored in old format (stringified json at the root of the node)
      acc.push(key); // query for data in new format ("rootLevelProp_nestedProp_moreNestedProp")

      acc.push.apply(acc, getQueriedProperties({
        queryId: opts.queryId,
        mapFn: mapFnReturn && typeof mapFnReturn[key] === 'function' ? mapFnReturn[key] : function () {
          return null;
        },
        smData: data.boxedValue
      }).map(function (nestedKey) {
        return "" + key + OBJECT_PROPERTY_SEPARATOR + nestedKey;
      }));
      return acc;
    }

    return [].concat(acc, [key]);
  }, opts.isRootLevel ? [].concat(PROPERTIES_QUERIED_FOR_ALL_NODES) : []);
}

function getAllNodeProperties(opts) {
  return Object.keys(opts.nodeProperties).reduce(function (acc, key) {
    // we are already querying these properties, can ignore any explicit requests for it
    if (opts.isRootLevel && PROPERTIES_QUERIED_FOR_ALL_NODES.includes(key)) {
      return acc;
    }

    var data = opts.nodeProperties[key];

    if (data.type === exports.SM_DATA_TYPES.object || data.type === exports.SM_DATA_TYPES.maybeObject) {
      // query for any data stored in old format (stringified json at the root of the node)
      acc.push(key); // query for data in new format ("rootLevelProp_nestedProp_moreNestedProp")

      acc.push.apply(acc, getAllNodeProperties({
        nodeProperties: opts.nodeProperties[key].boxedValue,
        isRootLevel: false
      }).map(function (nestedKey) {
        return "" + key + OBJECT_PROPERTY_SEPARATOR + nestedKey;
      }));
      return acc;
    }

    return [].concat(acc, [key]);
  }, opts.isRootLevel ? [].concat(PROPERTIES_QUERIED_FOR_ALL_NODES) : []);
}

function getRelationalQueries(opts) {
  var mapFnReturn = getMapFnReturn({
    mapFn: opts.mapFn,
    properties: opts.smData,
    relational: opts.smRelational
  });
  var relationalQueries = Object.keys(mapFnReturn).reduce(function (acc, key) {
    var isData = !!opts.smData[key];
    var isComputed = opts.smComputed ? !!opts.smComputed[key] : false;

    if (isData || isComputed) {
      return acc;
    } else {
      var addRelationalQueryRecord = function addRelationalQueryRecord(queryRecord) {
        var relationalQueryRecord = {
          def: queryRecord.def,
          properties: getQueriedProperties({
            queryId: opts.queryId,
            mapFn: queryRecord.mapFn,
            smData: queryRecord.def.smData,
            smComputed: queryRecord.def.smComputed,
            smRelational: queryRecord.def.smRelational,
            isRootLevel: true
          })
        };
        var relationalQueriesWithinThisRelationalQuery = getRelationalQueries({
          queryId: opts.queryId,
          mapFn: queryRecord.mapFn,
          smData: queryRecord.def.smData,
          smComputed: queryRecord.def.smComputed,
          smRelational: queryRecord.def.smRelational
        });

        if (relationalQueriesWithinThisRelationalQuery) {
          relationalQueryRecord.relational = relationalQueriesWithinThisRelationalQuery;
        }

        var relationalType = queryRecord._smRelational;

        if (relationalType === exports.SM_RELATIONAL_TYPES.byReference) {
          relationalQueryRecord.byReference = true;
          relationalQueryRecord.idProp = relationalQuery.idProp;
        } else if (relationalType === exports.SM_RELATIONAL_TYPES.byReferenceArray) {
          relationalQueryRecord.byReferenceArray = true;
          relationalQueryRecord.idProp = relationalQuery.idProp;
        } else if (relationalType === exports.SM_RELATIONAL_TYPES.children) {
          relationalQueryRecord.children = true;

          if ('depth' in relationalQuery) {
            relationalQueryRecord.depth = relationalQuery.depth;
          }
        } else {
          throw Error("relationalType \"" + relationalType + "\" is not valid.");
        }

        acc[queryRecord.key] = relationalQueryRecord;
      };

      var relationalQuery = mapFnReturn[key];
      /**
       * happens when a map function for a relational query returns all the data for that node
       * example:
       *
       * users: queryDefinition({
       *   def: userNode,
       *   map: ({ todos }) => ({
       *     todos: todos({
       *       map: (allTodoData) => allTodoData
       *     })
       *   })
       * })
       *
       * this function will receive any relational properties in the todo node in the return of the map fn for that todo
       * but they will be functions, instead of the expected objects
       */

      if (typeof relationalQuery === 'function') {
        return acc;
      }

      if (relationalQuery._smRelational == null) {
        throw Error("getRelationalQueries - the key \"" + key + "\" is not a data property, not a computed property and does not contain a relational query.");
      }

      if (relationalQuery._smRelational === exports.SM_RELATIONAL_TYPES.byReference || relationalQuery._smRelational === exports.SM_RELATIONAL_TYPES.byReferenceArray) {
        if ('map' in relationalQuery.queryBuilderOpts && typeof relationalQuery.queryBuilderOpts.map === 'function') {
          // non union
          var queryBuilderOpts = relationalQuery.queryBuilderOpts;
          addRelationalQueryRecord({
            _smRelational: relationalQuery._smRelational,
            key: key,
            def: relationalQuery.def,
            mapFn: queryBuilderOpts.map
          });
        } else {
          // union
          var _queryBuilderOpts = relationalQuery.queryBuilderOpts;
          Object.keys(_queryBuilderOpts).forEach(function (unionType) {
            addRelationalQueryRecord({
              _smRelational: relationalQuery._smRelational,
              key: "" + key + RELATIONAL_UNION_QUERY_SEPARATOR + unionType,
              def: relationalQuery.def[unionType],
              mapFn: _queryBuilderOpts[unionType].map
            });
          });
        }
      } else if (relationalQuery._smRelational === exports.SM_RELATIONAL_TYPES.children) {
        addRelationalQueryRecord({
          _smRelational: relationalQuery._smRelational,
          key: key,
          def: relationalQuery.def,
          mapFn: relationalQuery.map
        });
      } else {
        throw Error( // @ts-expect-error relationalQuery is currently a never case here, since both existing types are being checked above
        "The relational query type " + relationalQuery._smRelational + " is not valid");
      }

      return acc;
    }
  }, {});
  if (Object.keys(relationalQueries).length === 0) return undefined;
  return relationalQueries;
}

function getQueryRecordFromQueryDefinition(opts) {
  var queryRecord = {};
  Object.keys(opts.queryDefinitions).forEach(function (queryDefinitionsAlias) {
    var queryDefinition = opts.queryDefinitions[queryDefinitionsAlias];
    var queriedProps;
    var nodeDef;
    var relational;
    var allowNullResult;

    if (!queryDefinition) {
      return;
    } else if ('_isSMNodeDef' in queryDefinition) {
      // shorthand syntax where the dev only specified a node defition, nothing else
      nodeDef = queryDefinition;
      queriedProps = getAllNodeProperties({
        nodeProperties: nodeDef.smData,
        isRootLevel: true
      });
    } else {
      var _queryDefinition$targ;

      nodeDef = queryDefinition.def;
      allowNullResult = (_queryDefinition$targ = queryDefinition.target) == null ? void 0 : _queryDefinition$targ.allowNullResult;

      if (queryDefinition.map) {
        queriedProps = getQueriedProperties({
          mapFn: queryDefinition.map,
          queryId: opts.queryId,
          smData: queryDefinition.def.smData,
          smComputed: queryDefinition.def.smComputed,
          smRelational: queryDefinition.def.smRelational,
          isRootLevel: true
        });
        relational = getRelationalQueries({
          mapFn: queryDefinition.map,
          queryId: opts.queryId,
          smData: nodeDef.smData,
          smComputed: nodeDef.smComputed,
          smRelational: nodeDef.smRelational
        });
      } else {
        queriedProps = getAllNodeProperties({
          nodeProperties: nodeDef.smData,
          isRootLevel: true
        });
      }
    }

    var queryRecordEntry = {
      def: nodeDef,
      properties: queriedProps,
      relational: relational,
      allowNullResult: allowNullResult
    };

    if ('target' in queryDefinition && queryDefinition.target != null) {
      if ('ids' in queryDefinition.target && queryDefinition.target.ids != null) {
        if (queryDefinition.target.ids.some(function (id) {
          return typeof id !== 'string';
        })) {
          throw Error('Invalid id in target.ids');
        }

        queryRecordEntry.ids = queryDefinition.target.ids;
      }

      if ('id' in queryDefinition.target) {
        if (typeof queryDefinition.target.id !== 'string') {
          throw Error('Invalid id in target.id');
        }

        queryRecordEntry.id = queryDefinition.target.id;
      }

      if ('underIds' in queryDefinition.target && queryDefinition.target.underIds != null) {
        if (queryDefinition.target.underIds.some(function (id) {
          return typeof id !== 'string';
        })) {
          throw Error('Invalid id in target.underIds');
        }

        queryRecordEntry.underIds = queryDefinition.target.underIds;
      }

      if (queryDefinition.target.depth != null) {
        queryRecordEntry.depth = queryDefinition.target.depth;
      }
    }

    if ('filter' in queryDefinition && queryDefinition.filter != null) {
      queryRecordEntry.filter = queryDefinition.filter;
    }

    queryRecord[queryDefinitionsAlias] = queryRecordEntry;
  });
  return queryRecord;
}

function getIdsString(ids) {
  return "[" + ids.map(function (id) {
    return "\"" + id + "\"";
  }).join(',') + "]";
}

function getKeyValueFilterString(filter) {
  var convertedToDotFormat = prepareObjectForBE(filter, {
    omitObjectIdentifier: true
  });
  return "{" + Object.entries(convertedToDotFormat).reduce(function (acc, _ref, idx, entries) {
    var key = _ref[0],
        value = _ref[1];
    acc += key + ": " + (value == null ? null : "\"" + String(value) + "\"");

    if (idx < entries.length - 1) {
      acc += ", ";
    }

    return acc;
  }, '') + "}";
}

function getGetNodeOptions(opts) {
  var options = ["type: \"" + opts.def.type + "\""];

  if (opts.underIds) {
    options.push("underIds: [" + opts.underIds.map(function (id) {
      return "\"" + id + "\"";
    }).join(',') + "]");
  }

  if (opts.depth !== null && opts.depth !== undefined) {
    options.push("depth: " + opts.depth);
  }

  if (opts.filter !== null && opts.filter !== undefined) {
    options.push("filter: " + getKeyValueFilterString(opts.filter));
  }

  return options.join(', ');
} // subscriptions use a slightly different set of arguments for now
// https://tractiontools.atlassian.net/secure/RapidBoard.jspa?rapidView=53&projectKey=SMT&modal=detail&selectedIssue=SMT-636


function getSubscriptionGetNodeOptions(opts) {
  var options = ["type: \"" + opts.def.type + "\""];

  if (opts.under) {
    options.push("underIds: [\"" + opts.under + "\"]");
  } // @TODO uncomment when subscriptions support depth params
  // if (opts.depth != null) {
  //   options.push(`depth: ${opts.depth}`)
  // }


  return options.join(', ');
}

function getSpaces(numberOfSpaces) {
  return new Array(numberOfSpaces).fill(' ').join('');
}

function getQueryPropertiesString(opts) {
  var propsString = "\n" + getSpaces((opts.nestLevel + 2) * 2);
  propsString += opts.queryRecordEntry.properties.join(",\n" + getSpaces((opts.nestLevel + 2) * 2));

  if (opts.queryRecordEntry.relational) {
    propsString += (propsString !== '' ? ',' : '') + getRelationalQueryString({
      relationalQueryRecord: opts.queryRecordEntry.relational,
      nestLevel: opts.nestLevel + 2
    });
  }

  return propsString;
}

function getRelationalQueryString(opts) {
  return Object.keys(opts.relationalQueryRecord).reduce(function (acc, alias) {
    var relationalQueryRecordEntry = opts.relationalQueryRecord[alias];
    var operation;

    if ('byReference' in relationalQueryRecordEntry || 'byReferenceArray' in relationalQueryRecordEntry) {
      operation = "GetReferences(propertyNames: \"" + relationalQueryRecordEntry.idProp + "\")";
    } else if ('children' in relationalQueryRecordEntry) {
      var depthString = 'depth' in relationalQueryRecordEntry ? relationalQueryRecordEntry.depth !== undefined ? ",depth: " + relationalQueryRecordEntry.depth : '' : '';
      operation = "GetChildren(type: \"" + relationalQueryRecordEntry.def.type + "\"" + depthString + ")";
    } else {
      throw Error("relationalQueryRecordEntry is invalid\n" + JSON.stringify(relationalQueryRecordEntry, null, 2));
    }

    return acc + ("\n" + getSpaces(opts.nestLevel * 2) + alias + ": " + operation + " {") + getQueryPropertiesString({
      queryRecordEntry: relationalQueryRecordEntry,
      nestLevel: opts.nestLevel
    }) + ("\n" + getSpaces(opts.nestLevel * 2) + "}");
  }, '');
}

function getRootLevelQueryString(opts) {
  var operation;

  if ('ids' in opts && opts.ids != null) {
    operation = "GetNodesByIdNew(ids: " + getIdsString(opts.ids) + ")";
  } else if ('id' in opts && opts.id != null) {
    operation = "GetNodesByIdNew(ids: " + getIdsString([opts.id]) + ")";
  } else {
    operation = "GetNodesNew(" + getGetNodeOptions(opts) + ")";
  }

  return opts.alias + ": " + operation + " {" + ("" + getQueryPropertiesString({
    queryRecordEntry: opts,
    nestLevel: 1
  })) + ("\n" + getSpaces(4) + "}");
}

function getQueryInfo(opts) {
  var queryRecord = getQueryRecordFromQueryDefinition(opts);
  var queryGQLString = ("\n    query " + getSanitizedQueryId({
    queryId: opts.queryId
  }) + " {\n        " + Object.keys(queryRecord).map(function (alias) {
    return getRootLevelQueryString(_extends({
      alias: alias
    }, queryRecord[alias]));
  }).join('\n    ') + "\n    }\n  ").trim();
  var subscriptionConfigs = Object.keys(queryRecord).reduce(function (subscriptionConfigsAcc, alias) {
    var subscriptionName = getSanitizedQueryId({
      queryId: opts.queryId + '_' + alias
    });
    var queryRecordEntry = queryRecord[alias];
    var operations;

    if (queryRecordEntry.ids != null) {
      operations = ["GetNodesById(ids: " + getIdsString(queryRecordEntry.ids) + ", monitorChildEvents: true)"];
    } else if (queryRecordEntry.id != null) {
      operations = ["GetNodesById(ids: " + getIdsString([queryRecordEntry.id]) + ", monitorChildEvents: true)"];
    } else if (queryRecordEntry.underIds != null) {
      operations = queryRecordEntry.underIds.map(function (underId) {
        return "GetNodesNew(" + getSubscriptionGetNodeOptions(_extends({}, queryRecordEntry, {
          under: underId
        })) + ", monitorChildEvents: true)";
      });
    } else {
      operations = ["GetNodesNew(" + getSubscriptionGetNodeOptions(queryRecordEntry) + ", monitorChildEvents: true)"];
    }

    var gqlStrings = operations.map(function (operation) {
      return ("\n    subscription " + subscriptionName + " {\n      " + alias + ": " + operation + " {\n        node {\n          " + getQueryPropertiesString({
        queryRecordEntry: queryRecordEntry,
        nestLevel: 5
      }) + "\n        }\n        operation { action, path }\n      }\n    }\n        ").trim();
    });

    function extractNodeFromSubscriptionMessage(subscriptionMessage) {
      if (!subscriptionMessage[alias].node) {
        throw new SMUnexpectedSubscriptionMessageException({
          subscriptionMessage: subscriptionMessage,
          description: 'No "node" found in message'
        });
      }

      return subscriptionMessage[alias].node;
    }

    function extractOperationFromSubscriptionMessage(subscriptionMessage) {
      if (!subscriptionMessage[alias].operation) {
        throw new SMUnexpectedSubscriptionMessageException({
          subscriptionMessage: subscriptionMessage,
          description: 'No "operation" found in message'
        });
      }

      return subscriptionMessage[alias].operation;
    }

    gqlStrings.forEach(function (gqlString) {
      subscriptionConfigsAcc.push({
        alias: alias,
        gqlString: gqlString,
        extractNodeFromSubscriptionMessage: extractNodeFromSubscriptionMessage,
        extractOperationFromSubscriptionMessage: extractOperationFromSubscriptionMessage
      });
    });
    return subscriptionConfigsAcc;
  }, []);
  return {
    subscriptionConfigs: subscriptionConfigs,
    queryGQLString: queryGQLString,
    queryRecord: queryRecord
  };
}
/**
 * Converts a queryDefinitions into a gql doc that can be sent to the gqlClient
 * Returns a queryRecord for easily deduping requests based on the data that is being requested
 * Can later also be used to build a diff to request only the necessary data
 * taking into account the previous query record to avoid requesting data already in memory
 */

function convertQueryDefinitionToQueryInfo(opts) {
  var _getQueryInfo = getQueryInfo(opts),
      queryGQLString = _getQueryInfo.queryGQLString,
      subscriptionConfigs = _getQueryInfo.subscriptionConfigs,
      queryRecord = _getQueryInfo.queryRecord;

  return {
    queryGQL: core.gql(queryGQLString),
    subscriptionConfigs: subscriptionConfigs.map(function (subscriptionConfig) {
      return _extends({}, subscriptionConfig, {
        gql: core.gql(subscriptionConfig.gqlString)
      });
    }),
    queryRecord: queryRecord
  };
}

function getSanitizedQueryId(opts) {
  return opts.queryId.replace(/-/g, '_');
}

var _excluded$1 = ["to"],
    _excluded2$1 = ["from"];
var JSON_TAG$2 = '__JSON__';
/**
 * Takes the json representation of a node's data and prepares it to be sent to SM
 *
 * @param nodeData an object with arbitrary data
 * @param ISMDataRecord a record of SMData types to identify objects vs records
 * @param generatingMockData a boolean to determine if escape text should be utilized
 * @returns stringified params ready for mutation
 */

function revisedConvertNodeDataToSMPersistedData(opts) {
  var nodeData = opts.nodeData,
      ISMDataRecord = opts.ISMDataRecord,
      generatingMockData = opts.generatingMockData,
      skipBooleanStringWrapping = opts.skipBooleanStringWrapping;
  var parsedData = revisedPrepareForBE({
    obj: nodeData,
    ISMDataRecord: ISMDataRecord,
    generatingMockData: generatingMockData
  });
  var stringified = Object.entries(parsedData).reduce(function (acc, _ref, i) {
    var key = _ref[0],
        value = _ref[1];

    if (i > 0) {
      acc += '\n';
    }

    if (key === 'childNodes' || key === 'additionalEdges') {
      return acc + (key + ": [\n{\n" + value.join('\n}\n{\n') + "\n}\n]");
    }

    var shouldBeRawBoolean = (value === 'true' || value === 'false') && !!skipBooleanStringWrapping;
    return acc + (key + ": " + (value === null || shouldBeRawBoolean ? value : "\"" + value + "\""));
  }, "");
  return stringified;
}

function escapeText$1(text) {
  return text.replace(/\\/g, '\\\\').replace(/"/g, '\\"').replace(/\n/g, '\\n');
}
/**
 * Takes an object node value and flattens it to be sent to SM
 *
 * @param obj an object with arbitrary data
 * @param ISMDataRecordForKey a record of SMData type for specific key to identify objects vs records
 * @param generatingMockData a boolean to determine if escape text should be utilized
 * @param parentKey if the value is a nested object, the key of the parent is passed in order to prepend it to the child key
 * @param omitObjectIdentifier skip including __object__ for identifying parent objects,
 *  used to construct filters since there we don't care what the parent property is set to
 * @returns a flat object where the keys are of "key__dot__value" syntax
 *
 * For example:
 * ```typescript
 * const obj = {settings: {schedule: {day: 'Monday'} } }
 *  const result = prepareValueForBE(obj)
 * ```
 * The result will be:
 *  ```typescript
 *  {
 * settings: '__object__',
 * settings__dot__schedule: '__object__',
 * settings__dot__schedule__dot__day: 'Monday',
 * }
 * ```
 */


function revisedPrepareObjectForBE(opts) {
  var obj = opts.obj,
      parentKey = opts.parentKey,
      omitObjectIdentifier = opts.omitObjectIdentifier;
  return Object.entries(obj).reduce(function (acc, _ref2) {
    var key = _ref2[0],
        val = _ref2[1];
    var preparedKey = parentKey ? "" + parentKey + OBJECT_PROPERTY_SEPARATOR + key : key;

    if (typeof val === 'object' && val != null && !Array.isArray(val)) {
      if (!omitObjectIdentifier) {
        acc[preparedKey] = OBJECT_IDENTIFIER;
      }

      acc = _extends({}, acc, Object.entries(val).reduce(function (acc, _ref3) {
        var key = _ref3[0],
            val = _ref3[1];
        return _extends({}, acc, revisedConvertPropertyToBE(_extends({
          key: "" + preparedKey + OBJECT_PROPERTY_SEPARATOR + key,
          value: val
        }, opts)));
      }, {}));
    } else {
      acc = _extends({}, acc, revisedConvertPropertyToBE(_extends({
        key: preparedKey,
        value: val
      }, opts)));
    }

    return acc;
  }, {});
}
<<<<<<< HEAD
/**
 * Declared as a factory function so that "subscribe" can generate its own querier which shares the same query manager
 * Which ensures that the socket messages are applied to the correct base set of results
 */
=======
>>>>>>> 89116331

function revisedConvertPropertyToBE(opts) {
  var key = opts.key,
      value = opts.value,
      ISMDataRecordForKey = opts.ISMDataRecordForKey,
      generatingMockData = opts.generatingMockData,
      omitObjectIdentifier = opts.omitObjectIdentifier;

  if (value === null) {
    var _ref4;

    return _ref4 = {}, _ref4[key] = null, _ref4;
  } else if (Array.isArray(value)) {
    var _ref5;

    return _ref5 = {}, _ref5[key] = "" + JSON_TAG$2 + (generatingMockData ? JSON.stringify(value) : escapeText$1(JSON.stringify(value))), _ref5;
  } else if (typeof value === 'object') {
    if (ISMDataRecordForKey.type === exports.SM_DATA_TYPES.record || ISMDataRecordForKey.type === exports.SM_DATA_TYPES.maybeRecord) {
      var _ref6;

      return _ref6 = {}, _ref6[key] = "" + JSON_TAG$2 + (generatingMockData ? JSON.stringify(value) : escapeText$1(JSON.stringify(value))), _ref6;
    } else {
      var _obj;

      return revisedPrepareObjectForBE({
        obj: (_obj = {}, _obj[key] = value, _obj),
        ISMDataRecordForKey: ISMDataRecordForKey,
        generatingMockData: generatingMockData,
        omitObjectIdentifier: omitObjectIdentifier
      });
    }
  } else if (typeof value === 'string') {
    var _ref7;

    return _ref7 = {}, _ref7[key] = escapeText$1(value), _ref7;
  } else if (typeof value === 'boolean' || typeof value === 'number') {
    var _ref9;

    if (typeof value === 'number' && isNaN(value)) {
      var _ref8;

      return _ref8 = {}, _ref8[key] = null, _ref8;
    }

    return _ref9 = {}, _ref9[key] = String(value), _ref9;
  } else {
    throw Error("I don't yet know how to handle feData of type \"" + typeof value + "\"");
  }
}

function revisedConvertEdgeDirectionNames(edgeItem) {
  if (edgeItem.hasOwnProperty('to')) {
    var to = edgeItem.to,
        restOfEdgeItem = _objectWithoutPropertiesLoose(edgeItem, _excluded$1);

    return _extends({}, restOfEdgeItem, {
      targetId: to
    });
  } else if (edgeItem.hasOwnProperty('from')) {
    var _restOfEdgeItem = _objectWithoutPropertiesLoose(edgeItem, _excluded2$1);

    return _extends({}, _restOfEdgeItem, {
      sourceId: edgeItem.from
    });
  }

  throw new Error('convertEdgeDirectionNames - received invalid data');
}

function revisedPrepareForBE(opts) {
  var ISMDataRecord = opts.ISMDataRecord,
      obj = opts.obj,
      generatingMockData = opts.generatingMockData;
  return Object.entries(obj).reduce(function (acc, _ref10) {
    var key = _ref10[0],
        value = _ref10[1];
    var ISMDataRecordForKey = typeof ISMDataRecord[key] === 'function' ? ISMDataRecord[key]._default : ISMDataRecord[key];

    if (key === 'childNodes') {
      if (!Array.isArray(value)) {
        throw new Error("\"childNodes\" is supposed to be an array");
      }

      return _extends({}, acc, {
        childNodes: value.map(function (item) {
          return revisedConvertNodeDataToSMPersistedData({
            nodeData: item,
            ISMDataRecord: ISMDataRecord,
            generatingMockData: generatingMockData
          });
        })
      });
    }

    if (key === 'additionalEdges') {
      if (!Array.isArray(value)) {
        throw new Error("\"additionalEdges\" is supposed to be an array");
      }

      return _extends({}, acc, {
        additionalEdges: value.map(function (item) {
          return revisedConvertNodeDataToSMPersistedData({
            nodeData: revisedConvertEdgeDirectionNames(item),
            ISMDataRecord: ISMDataRecord,
            generatingMockData: generatingMockData,
            skipBooleanStringWrapping: true
          });
        })
      });
    }

    return _extends({}, acc, revisedConvertPropertyToBE({
      key: key,
      value: value,
      ISMDataRecordForKey: ISMDataRecordForKey,
      generatingMockData: generatingMockData
    }));
  }, {});
}

function getMockValueForISMData(smData) {
  switch (smData.type) {
    case exports.SM_DATA_TYPES.string:
      {
        // We return the default value if it exists to account for cases where the string must be an enum.
        return smData.defaultValue ? smData.defaultValue : generateRandomString();
      }

    case exports.SM_DATA_TYPES.maybeString:
      {
        return generateRandomString();
      }

    case exports.SM_DATA_TYPES.number:
      {
        return generateRandomNumber(1, 100);
      }

    case exports.SM_DATA_TYPES.maybeNumber:
      {
        return generateRandomNumber(1, 100);
      }

    case exports.SM_DATA_TYPES["boolean"]:
      {
        return generateRandomBoolean();
      }

    case exports.SM_DATA_TYPES.maybeBoolean:
      {
        return generateRandomBoolean();
      }

    case exports.SM_DATA_TYPES.object:
      {
        return getMockValuesForISMDataRecord(smData.boxedValue);
      }

    case exports.SM_DATA_TYPES.maybeObject:
      {
        return getMockValuesForISMDataRecord(smData.boxedValue);
      }

    case exports.SM_DATA_TYPES.array:
      {
        return new Array(generateRandomNumber(1, 10)).fill('').map(function (_) {
          return typeof smData.boxedValue === 'function' ? getMockValueForISMData(smData.boxedValue._default) : getMockValueForISMData(smData.boxedValue);
        });
      }

    case exports.SM_DATA_TYPES.maybeArray:
      {
        return new Array(generateRandomNumber(1, 10)).fill('').map(function (_) {
          return typeof smData.boxedValue === 'function' ? getMockValueForISMData(smData.boxedValue._default) : getMockValueForISMData(smData.boxedValue);
        });
      }

    case exports.SM_DATA_TYPES.record:
      {
        var _ref;

        return _ref = {}, _ref[generateRandomString()] = typeof smData.boxedValue === 'function' ? getMockValueForISMData(smData.boxedValue._default) : getMockValueForISMData(smData.boxedValue), _ref;
      }

    case exports.SM_DATA_TYPES.maybeRecord:
      {
        var _ref2;

        return _ref2 = {}, _ref2[generateRandomString()] = typeof smData.boxedValue === 'function' ? getMockValueForISMData(smData.boxedValue._default) : getMockValueForISMData(smData.boxedValue), _ref2;
      }

    default:
      throw new UnreachableCaseError(smData.type);
  }
}

function getMockValuesForISMDataRecord(record) {
  return Object.entries(record).reduce(function (acc, _ref3) {
    var key = _ref3[0],
        value = _ref3[1];

    if (typeof value === 'function') {
      acc[key] = getMockValueForISMData(value._default);
    } else {
      acc[key] = getMockValueForISMData(value);
    }

    return acc;
  }, {});
}

function generateMockNodeDataFromQueryRecordForQueriedProperties(opts) {
  var queryRecord = opts.queryRecord;
  var nodePropertiesToMock = Object.keys(queryRecord.def.smData).filter(function (nodeProperty) {
    return queryRecord.properties.includes(nodeProperty);
  }).reduce(function (acc, item) {
    acc[item] = queryRecord.def.smData[item];
    return acc;
  }, {});

  var mockedValues = _extends({
    type: opts.queryRecord.def.type,
    version: '1'
  }, getMockValuesForISMDataRecord(nodePropertiesToMock));

  var valuesForNodeDataPreparedForBE = revisedPrepareForBE({
    obj: mockedValues,
    ISMDataRecord: nodePropertiesToMock,
    generatingMockData: true
  });
  return valuesForNodeDataPreparedForBE;
}

function generateMockNodeDataForAllQueryRecords(opts) {
  var queryRecords = opts.queryRecords;
  var mockedNodeData = {};
  Object.keys(queryRecords).forEach(function (queryRecordAlias) {
    var queryRecord = queryRecords[queryRecordAlias];
    var returnValueShouldBeAnArray = !!queryRecord.id === false;
    var mockedNodeDataReturnValues;
    var relationalMockNodeProperties = {};

    if (returnValueShouldBeAnArray) {
      var numOfResultsToGenerate = generateRandomNumber(2, 10);
      var arrayOfMockNodeValues = [];

      for (var i = 0; i < numOfResultsToGenerate; i++) {
        var mockNodeDataForQueryRecord = generateMockNodeDataFromQueryRecordForQueriedProperties({
          queryRecord: queryRecord
        });

        if (queryRecord.relational) {
          relationalMockNodeProperties = generateMockNodeDataForAllQueryRecords({
            queryRecords: queryRecord.relational
          });
        }

        arrayOfMockNodeValues.push(_extends({}, mockNodeDataForQueryRecord, relationalMockNodeProperties));
      }

      mockedNodeDataReturnValues = arrayOfMockNodeValues;
    } else {
      var _mockNodeDataForQueryRecord = generateMockNodeDataFromQueryRecordForQueriedProperties({
        queryRecord: queryRecord
      });

      if (queryRecord.relational) {
        relationalMockNodeProperties = generateMockNodeDataForAllQueryRecords({
          queryRecords: queryRecord.relational
        });
      }

      mockedNodeDataReturnValues = _extends({}, _mockNodeDataForQueryRecord, relationalMockNodeProperties);
    }

    mockedNodeData[queryRecordAlias] = mockedNodeDataReturnValues;
  });
  return mockedNodeData;
}

function generateMockNodeDataFromQueryDefinitions(opts) {
  var queryDefinitions = opts.queryDefinitions,
      queryId = opts.queryId;
  var queryRecords = getQueryRecordFromQueryDefinition({
    queryDefinitions: queryDefinitions,
    queryId: queryId
  });
  return generateMockNodeDataForAllQueryRecords({
    queryRecords: queryRecords
  });
}

var queryIdx = 0;

function splitQueryDefinitionsByToken(queryDefinitions) {
  return Object.entries(queryDefinitions).reduce(function (split, _ref) {
    var alias = _ref[0],
        queryDefinition = _ref[1];
    var tokenName = queryDefinition && 'tokenName' in queryDefinition && queryDefinition.tokenName != null ? queryDefinition.tokenName : DEFAULT_TOKEN_NAME;
    split[tokenName] = split[tokenName] || {};
    split[tokenName][alias] = queryDefinition;
    return split;
  }, {});
}

function removeNullishQueryDefinitions(queryDefinitions) {
  return Object.entries(queryDefinitions).reduce(function (acc, _ref2) {
    var alias = _ref2[0],
        queryDefinition = _ref2[1];
    if (!queryDefinition) return acc;
    acc[alias] = queryDefinition;
    return acc;
  }, {});
}

function getNullishResults(queryDefinitions) {
  return Object.entries(queryDefinitions).reduce(function (acc, _ref3) {
    var key = _ref3[0],
        queryDefinition = _ref3[1];
    if (queryDefinition == null) acc[key] = null;
    return acc;
  }, {});
}
/**
 * Declared as a factory function so that "subscribe" can generate its own querier which shares the same query manager
 * Which ensures that the socket messages are applied to the correct base set of results
 */


function generateQuerier(_ref4) {
  var smJSInstance = _ref4.smJSInstance,
      queryManager = _ref4.queryManager;
  return /*#__PURE__*/function () {
    var _query = _asyncToGenerator( /*#__PURE__*/runtime_1.mark(function _callee2(queryDefinitions, opts) {
      var startStack, queryId, getError, getToken, nonNullishQueryDefinitions, nullishResults, queryDefinitionsSplitByToken, performQueries, _performQueries, results, qM, error, qmResults, _error;

      return runtime_1.wrap(function _callee2$(_context2) {
        while (1) {
          switch (_context2.prev = _context2.next) {
            case 0:
              _performQueries = function _performQueries3() {
                _performQueries = _asyncToGenerator( /*#__PURE__*/runtime_1.mark(function _callee() {
                  var allResults;
                  return runtime_1.wrap(function _callee$(_context) {
                    while (1) {
                      switch (_context.prev = _context.next) {
                        case 0:
                          _context.next = 2;
                          return Promise.all(Object.entries(queryDefinitionsSplitByToken).map(function (_ref5) {
                            var tokenName = _ref5[0],
                                queryDefinitions = _ref5[1];

                            if (smJSInstance.generateMockData) {
                              return generateMockNodeDataFromQueryDefinitions({
                                queryDefinitions: queryDefinitions,
                                queryId: queryId
                              });
                            }

                            var _convertQueryDefiniti = convertQueryDefinitionToQueryInfo({
                              queryDefinitions: queryDefinitions,
                              queryId: queryId + '_' + tokenName
                            }),
                                queryGQL = _convertQueryDefiniti.queryGQL;

                            var queryOpts = {
                              gql: queryGQL,
                              token: getToken(tokenName)
                            };

                            if (opts && 'batchKey' in opts) {
                              queryOpts.batchKey = opts.batchKey;
                            }

                            return smJSInstance.gqlClient.query(queryOpts);
                          }));

                        case 2:
                          allResults = _context.sent;
                          return _context.abrupt("return", allResults.reduce(function (acc, resultsForToken) {
                            return _extends({}, acc, resultsForToken);
                          }, _extends({}, nullishResults)));

                        case 4:
                        case "end":
                          return _context.stop();
                      }
                    }
                  }, _callee);
                }));
                return _performQueries.apply(this, arguments);
              };

              performQueries = function _performQueries2() {
                return _performQueries.apply(this, arguments);
              };

              getToken = function _getToken(tokenName) {
                var token = smJSInstance.getToken({
                  tokenName: tokenName
                });

                if (!token) {
                  throw new Error("No token registered with the name \"" + tokenName + "\".\n" + 'Please register this token prior to using it with sm.setToken({ tokenName, token })) ');
                }

                return token;
              };

              getError = function _getError(error, stack) {
                // https://pavelevstigneev.medium.com/capture-javascript-async-stack-traces-870d1b9f6d39
                error.stack = "\n" + (stack || error.stack) + '\n' + startStack.substring(startStack.indexOf('\n') + 1);
                return error;
              };

              startStack = new Error().stack;
              queryId = (opts == null ? void 0 : opts.queryId) || "smQuery" + queryIdx++;
              nonNullishQueryDefinitions = removeNullishQueryDefinitions(queryDefinitions);
              nullishResults = getNullishResults(queryDefinitions);
              queryDefinitionsSplitByToken = splitQueryDefinitionsByToken(nonNullishQueryDefinitions);
              _context2.prev = 9;

              if (Object.keys(nonNullishQueryDefinitions).length) {
                _context2.next = 13;
                break;
              }

              (opts == null ? void 0 : opts.onData) && opts.onData({
                results: _extends({}, nullishResults)
              });
              return _context2.abrupt("return", {
                data: _extends({}, nullishResults),
                error: undefined
              });

            case 13:
              _context2.next = 15;
              return performQueries();

            case 15:
              results = _context2.sent;
              qM = queryManager || new smJSInstance.SMQueryManager(convertQueryDefinitionToQueryInfo({
                queryDefinitions: nonNullishQueryDefinitions,
                queryId: queryId
              }).queryRecord);
              _context2.prev = 17;
              qM.onQueryResult({
                queryId: queryId,
                queryResult: results
              });
              _context2.next = 30;
              break;

            case 21:
              _context2.prev = 21;
              _context2.t0 = _context2["catch"](17);
              error = getError(new Error("Error applying query results"), _context2.t0.stack);

              if (!(opts != null && opts.onError)) {
                _context2.next = 29;
                break;
              }

              opts.onError(error);
              return _context2.abrupt("return", {
                data: {},
                error: error
              });

            case 29:
              throw error;

            case 30:
              qmResults = qM.getResults();
              (opts == null ? void 0 : opts.onData) && opts.onData({
                results: _extends({}, nullishResults, qmResults)
              });
              return _context2.abrupt("return", {
                data: _extends({}, nullishResults, qmResults),
                error: undefined
              });

            case 35:
              _context2.prev = 35;
              _context2.t1 = _context2["catch"](9);
              _error = getError(new Error("Error querying data"), _context2.t1.stack);

              if (!(opts != null && opts.onError)) {
                _context2.next = 43;
                break;
              }

              opts.onError(_error);
              return _context2.abrupt("return", {
                data: {},
                error: _error
              });

            case 43:
              throw _error;

            case 44:
            case "end":
              return _context2.stop();
          }
        }
      }, _callee2, null, [[9, 35], [17, 21]]);
    }));

    function query(_x, _x2) {
      return _query.apply(this, arguments);
    }

    return query;
  }();
}
var subscriptionId = 0;
function generateSubscriber(smJSInstance) {
  return /*#__PURE__*/function () {
    var _subscribe = _asyncToGenerator( /*#__PURE__*/runtime_1.mark(function _callee3(queryDefinitions, opts) {
      var startStack, queryId, nonNullishQueryDefinitions, nullishResults, _convertQueryDefiniti2, queryGQL, queryRecord, getError, queryManager, updateQueryManagerWithSubscriptionMessage, getToken, subscriptionCancellers, mustAwaitQuery, messageQueue, initSubs, unsub, error, query, queryOpts, _error2, qmResults;

      return runtime_1.wrap(function _callee3$(_context3) {
        while (1) {
          switch (_context3.prev = _context3.next) {
            case 0:
              unsub = function _unsub() {
                subscriptionCancellers.forEach(function (cancel) {
                  return cancel();
                });
              };

              initSubs = function _initSubs() {
                var queryDefinitionsSplitByToken = splitQueryDefinitionsByToken(nonNullishQueryDefinitions);
                Object.entries(queryDefinitionsSplitByToken).forEach(function (_ref6) {
                  var tokenName = _ref6[0],
                      queryDefinitions = _ref6[1];

                  var _convertQueryDefiniti3 = convertQueryDefinitionToQueryInfo({
                    queryDefinitions: queryDefinitions,
                    queryId: queryId + '_' + tokenName
                  }),
                      subscriptionConfigs = _convertQueryDefiniti3.subscriptionConfigs;

                  subscriptionCancellers.push.apply(subscriptionCancellers, subscriptionConfigs.map(function (subscriptionConfig) {
                    return smJSInstance.gqlClient.subscribe({
                      gql: subscriptionConfig.gql,
                      token: getToken(tokenName),
                      onMessage: function onMessage(message) {
                        if (mustAwaitQuery) {
                          messageQueue.push({
                            message: message,
                            subscriptionConfig: subscriptionConfig
                          });
                          return;
                        }

                        updateQueryManagerWithSubscriptionMessage({
                          message: message,
                          subscriptionConfig: subscriptionConfig
                        }); // @TODO When called with skipInitialQuery, results should be null
                        // and we should simply expose a "delta" from the message
                        // probably don't need a query manager in that case either.

                        opts.onData({
                          results: _extends({}, nullishResults, queryManager.getResults())
                        });
                      },
                      onError: function onError(e) {
                        // Can never throw here. The dev consuming this would have no way of catching it
                        // To catch an error in a subscription they must provide onError
                        var error = getError(new Error("Error in a subscription message"), e.stack);

                        if (opts.onError) {
                          opts.onError(error);
                        } else {
                          console.error(error);
                        }
                      }
                    });
                  }));
                });
              };

              getToken = function _getToken2(tokenName) {
                var token = smJSInstance.getToken({
                  tokenName: tokenName
                });

                if (!token) {
                  throw new Error("No token registered with the name \"" + tokenName + "\".\n" + 'Please register this token prior to using it with sm.setToken({ tokenName, token })) ');
                }

                return token;
              };

              updateQueryManagerWithSubscriptionMessage = function _updateQueryManagerWi(data) {
                var node;
                var operation;

                try {
                  node = data.subscriptionConfig.extractNodeFromSubscriptionMessage(data.message);
                  operation = data.subscriptionConfig.extractOperationFromSubscriptionMessage(data.message);
                  queryManager.onSubscriptionMessage({
                    node: node,
                    operation: operation,
                    queryId: queryId,
                    subscriptionAlias: data.subscriptionConfig.alias
                  });
                } catch (e) {
                  var error = getError(new Error("Error applying subscription message"), e.stack);

                  if (opts.onError) {
                    opts.onError(error);
                  } else {
                    console.error(error);
                  }
                }
              };

              getError = function _getError2(error, stack) {
                // https://pavelevstigneev.medium.com/capture-javascript-async-stack-traces-870d1b9f6d39
                error.stack = '\n' + (stack || error.stack) + '\n' + startStack.substring(startStack.indexOf('\n') + 1);
                return error;
              };

              // https://pavelevstigneev.medium.com/capture-javascript-async-stack-traces-870d1b9f6d39
              startStack = new Error().stack;
              queryId = (opts == null ? void 0 : opts.queryId) || "smQuery" + subscriptionId++;
              nonNullishQueryDefinitions = removeNullishQueryDefinitions(queryDefinitions);
              nullishResults = getNullishResults(queryDefinitions);

              if (Object.keys(nonNullishQueryDefinitions).length) {
                _context3.next = 12;
                break;
              }

              opts.onData({
                results: _extends({}, nullishResults)
              });
              return _context3.abrupt("return", {
                data: _extends({}, nullishResults),
                unsub: function unsub() {}
              });

            case 12:
              _convertQueryDefiniti2 = convertQueryDefinitionToQueryInfo({
                queryDefinitions: nonNullishQueryDefinitions,
                queryId: queryId
              }), queryGQL = _convertQueryDefiniti2.queryGQL, queryRecord = _convertQueryDefiniti2.queryRecord;
              opts.onQueryInfoConstructed && opts.onQueryInfoConstructed({
                queryGQL: queryGQL,
                queryId: queryId
              });
              queryManager = new smJSInstance.SMQueryManager(queryRecord);
              subscriptionCancellers = []; // Subscriptions are initialized immediately, rather than after the query resolves, to prevent an edge case where an update to a node happens
              // while the data for that node is being transfered from SM to the client. This would result in a missed update.
              // However, we must be careful to not call opts.onData with any subscription messages before the query resolves,
              // because a subscription message only includes info about the node that changed, not all data being subscribed to,
              // which means the consumer of this API would receive and incomplete data set in this edge case.
              // This flag prevents that, by short-circuiting opts.onData in subscription messages, if the query has not resolved

              mustAwaitQuery = !opts.skipInitialQuery;
              messageQueue = [];
              _context3.prev = 18;

              if (!!smJSInstance.generateMockData === false) {
                initSubs();
              }

              opts.onSubscriptionInitialized && opts.onSubscriptionInitialized(unsub);
              _context3.next = 32;
              break;

            case 23:
              _context3.prev = 23;
              _context3.t0 = _context3["catch"](18);
              error = getError(new Error("Error initializating subscriptions"), _context3.t0.stack);

              if (!(opts != null && opts.onError)) {
                _context3.next = 31;
                break;
              }

              opts.onError(error);
              return _context3.abrupt("return", {
                data: {},
                unsub: unsub,
                error: error
              });

            case 31:
              throw error;

            case 32:
              if (!opts.skipInitialQuery) {
                _context3.next = 36;
                break;
              }

              return _context3.abrupt("return", {
                unsub: unsub
              });

            case 36:
              query = generateQuerier({
                smJSInstance: smJSInstance,
                queryManager: queryManager
              });
              _context3.prev = 37;
              queryOpts = {
                queryId: opts.queryId
              };

              if (opts && 'batchKey' in opts) {
                queryOpts.batchKey = opts.batchKey;
              } // this query method will post its results to the queryManager declared above


              _context3.next = 42;
              return query(queryDefinitions, queryOpts);

            case 42:
              _context3.next = 53;
              break;

            case 44:
              _context3.prev = 44;
              _context3.t1 = _context3["catch"](37);
              _error2 = getError(new Error("Error querying initial data set"), _context3.t1.stack);

              if (!(opts != null && opts.onError)) {
                _context3.next = 52;
                break;
              }

              opts.onError(_error2);
              return _context3.abrupt("return", {
                data: {},
                unsub: unsub,
                error: _error2
              });

            case 52:
              throw _error2;

            case 53:
              if (mustAwaitQuery) {
                mustAwaitQuery = false;
                messageQueue.forEach(updateQueryManagerWithSubscriptionMessage);
                messageQueue.length = 0;
              }

              qmResults = queryManager.getResults();
              opts.onData({
                results: _extends({}, nullishResults, qmResults)
              });
              return _context3.abrupt("return", {
                data: _extends({}, nullishResults, qmResults),
                unsub: unsub,
                error: null
              });

            case 57:
            case "end":
              return _context3.stop();
          }
        }
      }, _callee3, null, [[18, 23], [37, 44]]);
    }));

    function subscribe(_x3, _x4) {
      return _subscribe.apply(this, arguments);
    }

    return subscribe;
  }();
}

function createSMQueryManager(smJSInstance) {
  /**
   * SMQueryManager is in charge of
   *
   *    1) receiving data from an SM query and notifying the appropriate DO repositories
   *    2) building proxies for those DOs
   *    3) keeping a cache of those generated proxies so that we can update proxies on subscription messages, rather than generating new ones
   *    4) handling incoming SM subscription messages and
   *       4.1) notifying DO repositories with the data in those sub messages
   *       4.2) build proxies for new DOs received + update relational data (recursively) for proxies that had been previously built
   *    5) building the resulting data that is returned by useSMQuery from its cache of proxies
   */
  return /*#__PURE__*/function () {
    function SMQueryManager(queryRecord) {
      this.state = {};
      this.queryRecord = void 0;
      this.queryRecord = queryRecord;
    }

    var _proto = SMQueryManager.prototype;

    _proto.onQueryResult = function onQueryResult(opts) {
      this.notifyRepositories({
        data: opts.queryResult,
        queryRecord: this.queryRecord
      });
      this.state = this.getNewStateFromQueryResult(opts);
    };

    _proto.onSubscriptionMessage = function onSubscriptionMessage(opts) {
      var _data, _queryRecord;

      var node = opts.node,
          subscriptionAlias = opts.subscriptionAlias;
      var queryRecordEntryForThisSubscription = this.queryRecord[subscriptionAlias];
      this.notifyRepositories({
        data: (_data = {}, _data[subscriptionAlias] = node, _data),
        queryRecord: (_queryRecord = {}, _queryRecord[subscriptionAlias] = queryRecordEntryForThisSubscription, _queryRecord)
      });
      this.updateProxiesAndStateFromSubscriptionMessage(opts);
    }
    /**
     * Returns the current results based on received query results and subscription messages
     */
    ;

    _proto.getResults = function getResults() {
      return this.getResultsFromState(this.state);
    }
    /**
     * Is used to build the overall results for the query, and also to build the relational results used by each proxy
     * which is why "state" is a param here
     */
    ;

    _proto.getResultsFromState = function getResultsFromState(state) {
      var _this = this;

      var acc = Object.keys(state).reduce(function (resultsAcc, queryAlias) {
        var stateForThisAlias = state[queryAlias];
        var idsOrId = stateForThisAlias.idsOrIdInCurrentResult;

        var resultsAlias = _this.removeUnionSuffix(queryAlias);

        if (Array.isArray(idsOrId)) {
          resultsAcc[resultsAlias] = idsOrId.map(function (id) {
            return stateForThisAlias.proxyCache[id].proxy;
          });
        } else if (idsOrId) {
          resultsAcc[resultsAlias] = stateForThisAlias.proxyCache[idsOrId].proxy;
        } else {
          resultsAcc[resultsAlias] = null;
        }

        return resultsAcc;
      }, {});
      return acc;
    }
    /**
     * Takes a queryRecord and the data that resulted from that query
     * notifies the appropriate repositories so that DOs can be constructed or updated
     */
    ;

    _proto.notifyRepositories = function notifyRepositories(opts) {
      var _this2 = this;

      Object.keys(opts.queryRecord).forEach(function (queryAlias) {
        var dataForThisAlias = opts.data[queryAlias];

        if (!dataForThisAlias) {
          throw Error("notifyRepositories could not find resulting data for the alias \"" + queryAlias + "\" in the following queryRecord:\n" + JSON.stringify(opts.queryRecord, null, 2) + "\nResulting data:\n" + JSON.stringify(opts.data, null, 2));
        }

        var nodeRepository = opts.queryRecord[queryAlias].def.repository;

        if (Array.isArray(dataForThisAlias)) {
          dataForThisAlias.forEach(function (data) {
            return nodeRepository.onDataReceived(data);
          });
        } else {
          nodeRepository.onDataReceived(dataForThisAlias);
        }

        var relationalQueries = opts.queryRecord[queryAlias].relational;

        if (relationalQueries) {
          Object.keys(relationalQueries).forEach(function (relationalAlias) {
            var relationalDataForThisAlias = Array.isArray(dataForThisAlias) ? dataForThisAlias.flatMap(function (dataEntry) {
              return dataEntry[relationalAlias];
            }) : dataForThisAlias[relationalAlias];
            relationalDataForThisAlias.forEach(function (relationalDataEntry) {
              var _data2, _queryRecord2;

              var relationalQuery = relationalQueries[relationalAlias];

              if (relationalAlias.includes(RELATIONAL_UNION_QUERY_SEPARATOR)) {
                var node = relationalDataEntry;
                if (node && node.type !== relationalQuery.def.type) return;
              }

              _this2.notifyRepositories({
                data: (_data2 = {}, _data2[relationalAlias] = relationalDataEntry, _data2),
                queryRecord: (_queryRecord2 = {}, _queryRecord2[relationalAlias] = relationalQuery, _queryRecord2)
              });
            });
          });
        }
      });
    }
    /**
     * Gets the initial state for this manager from the initial query results
     *   does not execute on subscription messages
     */
    ;

    _proto.getNewStateFromQueryResult = function getNewStateFromQueryResult(opts) {
      var _this3 = this;

      return Object.keys(this.queryRecord).reduce(function (resultingStateAcc, queryAlias) {
        var cacheEntry = _this3.buildCacheEntry({
          nodeData: opts.queryResult[queryAlias],
          queryId: opts.queryId,
          queryAlias: queryAlias
        });

        if (!cacheEntry) return resultingStateAcc;
        resultingStateAcc[queryAlias] = cacheEntry;
        return resultingStateAcc;
      }, {});
    };

    _proto.buildCacheEntry = function buildCacheEntry(opts) {
      var _this4 = this;

      var nodeData = opts.nodeData,
          queryAlias = opts.queryAlias;
      var queryRecord = opts.queryRecord || this.queryRecord;
      var relational = queryRecord[opts.queryAlias].relational; // if the query alias includes a relational union query separator
      // and the first item in the array of results has a type that does not match the type of the node def in this query record
      // this means that the result node likely matches a different type in that union

      if (queryAlias.includes(RELATIONAL_UNION_QUERY_SEPARATOR)) {
        var node = opts.nodeData[0];
        if (node && node.type !== queryRecord[opts.queryAlias].def.type) return null;
      }

      var buildRelationalStateForNode = function buildRelationalStateForNode(node) {
        if (!relational) return null;
        return Object.keys(relational).reduce(function (relationalStateAcc, relationalAlias) {
          var _extends2;

          var relationalDataForThisAlias = node[relationalAlias];
          if (!relationalDataForThisAlias) return relationalStateAcc;

          var cacheEntry = _this4.buildCacheEntry({
            nodeData: relationalDataForThisAlias,
            queryId: opts.queryId,
            queryAlias: relationalAlias,
            queryRecord: relational
          });

          if (!cacheEntry) return relationalStateAcc;
          return _extends({}, relationalStateAcc, (_extends2 = {}, _extends2[_this4.removeUnionSuffix(relationalAlias)] = cacheEntry, _extends2));
        }, {});
      };

      var buildProxyCacheEntryForNode = function buildProxyCacheEntryForNode(node) {
        var relationalState = buildRelationalStateForNode(node);
        var nodeRepository = queryRecord[queryAlias].def.repository;
        var proxy = smJSInstance.DOProxyGenerator({
          node: queryRecord[opts.queryAlias].def,
          allPropertiesQueried: queryRecord[opts.queryAlias].properties,
          relationalQueries: relational ? _this4.getApplicableRelationalQueries({
            relationalQueries: relational,
            nodeData: node
          }) : null,
          queryId: opts.queryId,
          relationalResults: !relationalState ? null : _this4.getResultsFromState(relationalState),
          "do": nodeRepository.byId(node.id)
        });
        return {
          proxy: proxy,
          relationalState: relationalState
        };
      };

      if (Array.isArray(opts.nodeData)) {
        if ('id' in queryRecord[opts.queryAlias]) {
          if (opts.nodeData[0] == null) {
            if (!queryRecord[opts.queryAlias].allowNullResult) throw new SMDataParsingException({
              receivedData: opts.nodeData,
              message: "Queried a node by id for the query with the id \"" + opts.queryId + "\" but received back an empty array"
            });
            return {
              idsOrIdInCurrentResult: null,
              proxyCache: {}
            };
          }

          return {
            idsOrIdInCurrentResult: opts.nodeData[0].id,
            proxyCache: opts.nodeData.reduce(function (proxyCacheAcc, node) {
              proxyCacheAcc[node.id] = buildProxyCacheEntryForNode(node);
              return proxyCacheAcc;
            }, {})
          };
        } else {
          return {
            idsOrIdInCurrentResult: opts.nodeData.map(function (node) {
              return node.id;
            }),
            proxyCache: opts.nodeData.reduce(function (proxyCacheAcc, node) {
              proxyCacheAcc[node.id] = buildProxyCacheEntryForNode(node);
              return proxyCacheAcc;
            }, {})
          };
        }
      } else {
        var _proxyCache;

        return {
          idsOrIdInCurrentResult: opts.nodeData.id,
          proxyCache: (_proxyCache = {}, _proxyCache[nodeData.id] = buildProxyCacheEntryForNode(nodeData), _proxyCache)
        };
      }
    };

    _proto.updateProxiesAndStateFromSubscriptionMessage = function updateProxiesAndStateFromSubscriptionMessage(opts) {
      var node = opts.node,
          queryId = opts.queryId,
          subscriptionAlias = opts.subscriptionAlias,
          operation = opts.operation;

      if ((operation.action === 'DeleteNode' || operation.action === 'DeleteEdge') && operation.path === node.id) {
        var idsOrIdInCurrentResult = this.state[subscriptionAlias].idsOrIdInCurrentResult;

        if (Array.isArray(idsOrIdInCurrentResult)) {
          this.state[subscriptionAlias].idsOrIdInCurrentResult = idsOrIdInCurrentResult.filter(function (id) {
            return id !== node.id;
          });
        } else {
          this.state[subscriptionAlias].idsOrIdInCurrentResult = null;
        }

        return;
      }

      var queryRecordEntryForThisSubscription = this.queryRecord[subscriptionAlias];
      this.state[subscriptionAlias] = this.state[subscriptionAlias] || {};
      var stateForThisAlias = this.state[subscriptionAlias];
      var nodeId = node.id;

      var _ref = stateForThisAlias.proxyCache[nodeId] || {},
          proxy = _ref.proxy,
          relationalState = _ref.relationalState;

      if (proxy) {
        var newCacheEntry = this.recursivelyUpdateProxyAndReturnNewCacheEntry({
          queryId: queryId,
          proxy: proxy,
          newRelationalData: this.getRelationalData({
            queryRecord: queryRecordEntryForThisSubscription,
            node: opts.node
          }),
          relationalQueryRecord: queryRecordEntryForThisSubscription.relational || null,
          currentState: {
            proxy: proxy,
            relationalState: relationalState
          }
        });
        stateForThisAlias.proxyCache[nodeId] = newCacheEntry;
      } else {
        var cacheEntry = this.buildCacheEntry({
          nodeData: node,
          queryId: queryId,
          queryAlias: subscriptionAlias,
          queryRecord: this.queryRecord
        });
        if (!cacheEntry) return;
        var proxyCache = cacheEntry.proxyCache;
        var newlyGeneratedProxy = proxyCache[node.id];
        if (!newlyGeneratedProxy) throw Error('Expected a newly generated proxy');
        stateForThisAlias.proxyCache[nodeId] = proxyCache[node.id];
      }

      if ('id' in queryRecordEntryForThisSubscription) {
        if (stateForThisAlias.idsOrIdInCurrentResult === nodeId) {
          return;
        }

        this.state[opts.subscriptionAlias].idsOrIdInCurrentResult = nodeId;
      } else {
        if ((stateForThisAlias.idsOrIdInCurrentResult || []).includes(nodeId)) return; // don't need to do anything if this id was already in the returned set

        this.state[opts.subscriptionAlias].idsOrIdInCurrentResult = [nodeId].concat(this.state[opts.subscriptionAlias].idsOrIdInCurrentResult);
      }
    };

    _proto.recursivelyUpdateProxyAndReturnNewCacheEntry = function recursivelyUpdateProxyAndReturnNewCacheEntry(opts) {
      var _this5 = this;

      var queryId = opts.queryId,
          proxy = opts.proxy,
          newRelationalData = opts.newRelationalData,
          currentState = opts.currentState,
          relationalQueryRecord = opts.relationalQueryRecord;
      var currentRelationalState = currentState.relationalState;
      var newRelationalState = !relationalQueryRecord ? null : Object.keys(relationalQueryRecord).reduce(function (relationalStateAcc, relationalAlias) {
        if (!newRelationalData || !newRelationalData[relationalAlias]) {
          return relationalStateAcc;
        }

        var relationalDataForThisAlias = newRelationalData[relationalAlias];
        var queryRecordForThisAlias = relationalQueryRecord[relationalAlias];
        var currentStateForThisAlias = !currentRelationalState ? null : currentRelationalState[relationalAlias];

        if (!currentStateForThisAlias) {
          var cacheEntry = _this5.buildCacheEntry({
            nodeData: relationalDataForThisAlias,
            queryId: queryId,
            queryAlias: relationalAlias,
            queryRecord: relationalQueryRecord
          });

          if (!cacheEntry) return relationalStateAcc;
          relationalStateAcc[relationalAlias] = cacheEntry;
          return relationalStateAcc;
        }

        if (Array.isArray(relationalDataForThisAlias)) {
          relationalStateAcc[relationalAlias] = relationalStateAcc[relationalAlias] || {
            proxyCache: {},
            idsOrIdInCurrentResult: []
          };
          relationalDataForThisAlias.forEach(function (node) {
            var _currentStateForThisA;

            var existingProxy = (_currentStateForThisA = currentStateForThisAlias.proxyCache[node.id]) == null ? void 0 : _currentStateForThisA.proxy;

            if (!existingProxy) {
              var _extends3;

              var _cacheEntry = _this5.buildCacheEntry({
                nodeData: node,
                queryId: queryId,
                queryAlias: relationalAlias,
                queryRecord: relationalQueryRecord
              });

              if (!_cacheEntry) return;
              relationalStateAcc[relationalAlias] = {
                proxyCache: _extends({}, relationalStateAcc[relationalAlias].proxyCache, (_extends3 = {}, _extends3[node.id] = _cacheEntry.proxyCache[node.id], _extends3)),
                idsOrIdInCurrentResult: [].concat(relationalStateAcc[relationalAlias].idsOrIdInCurrentResult, [node.id])
              };
            } else {
              var _extends4;

              var newCacheEntry = _this5.recursivelyUpdateProxyAndReturnNewCacheEntry({
                queryId: queryId,
                proxy: existingProxy,
                newRelationalData: _this5.getRelationalData({
                  queryRecord: queryRecordForThisAlias,
                  node: node
                }),
                relationalQueryRecord: queryRecordForThisAlias.relational || null,
                currentState: currentStateForThisAlias.proxyCache[node.id]
              });

              relationalStateAcc[relationalAlias] = {
                proxyCache: _extends({}, relationalStateAcc[relationalAlias].proxyCache, (_extends4 = {}, _extends4[node.id] = newCacheEntry, _extends4)),
                idsOrIdInCurrentResult: [].concat(relationalStateAcc[relationalAlias].idsOrIdInCurrentResult, [node.id])
              };
            }
          });
        } else {
          throw Error("Not implemented. " + JSON.stringify(relationalDataForThisAlias));
        }

        return relationalStateAcc;
      }, {});
      newRelationalState ? proxy.updateRelationalResults(this.getResultsFromState(newRelationalState)) : proxy.updateRelationalResults(null);
      return {
        proxy: proxy,
        relationalState: newRelationalState
      };
    };

    _proto.getRelationalData = function getRelationalData(opts) {
      return opts.queryRecord.relational ? Object.keys(opts.queryRecord.relational).reduce(function (relationalDataAcc, relationalAlias) {
        relationalDataAcc[relationalAlias] = opts.node[relationalAlias];
        return relationalDataAcc;
      }, {}) : null;
    };

    _proto.removeUnionSuffix = function removeUnionSuffix(alias) {
      if (alias.includes(RELATIONAL_UNION_QUERY_SEPARATOR)) return alias.split(RELATIONAL_UNION_QUERY_SEPARATOR)[0];else return alias;
    };

    _proto.getApplicableRelationalQueries = function getApplicableRelationalQueries(opts) {
      var _this6 = this;

      return Object.keys(opts.relationalQueries).reduce(function (acc, relationalQueryAlias) {
        var _extends5, _extends6;

        if (!relationalQueryAlias.includes(RELATIONAL_UNION_QUERY_SEPARATOR)) return _extends({}, acc, (_extends5 = {}, _extends5[relationalQueryAlias] = opts.relationalQueries[relationalQueryAlias], _extends5));
        var firstResult = opts.nodeData[relationalQueryAlias] ? opts.nodeData[relationalQueryAlias][0] : null; // if the node.type returned in the relational query results does not match that of the relational query alias, skip adding this relational query
        // this happens when a reference union is queried, for all nodes in the union type that do not match the type in the result
        // and ensures that the correct node definition is used when building the decorated results for this query/subscription

        if (firstResult && firstResult.type !== opts.relationalQueries[relationalQueryAlias].def.type) return acc;
        return _extends({}, acc, (_extends6 = {}, _extends6[_this6.removeUnionSuffix(relationalQueryAlias)] = opts.relationalQueries[relationalQueryAlias], _extends6));
      }, {});
    };

    return SMQueryManager;
  }();
}

function getMutationNameFromOperations(operations, fallback) {
  var operationNames = operations.filter(function (operation) {
    return 'name' in operation && !!operation.name;
  }).map(function (operation) {
    if ('name' in operation) {
      return operation.name;
    } else {
      throw Error('Expected an operation name here');
    }
  });

  if (operationNames.length) {
    return operationNames.join('__');
  }

  return fallback;
}

function getEdgePermissionsString(permissions) {
  return "\n    view: " + (permissions.view ? 'true' : 'false') + ",\n    edit: " + (permissions.edit ? 'true' : 'false') + ",\n    manage: " + (permissions.manage ? 'true' : 'false') + ",\n    terminate: " + (permissions.terminate ? 'true' : 'false') + ",\n    addChild: " + (permissions.addChild ? 'true' : 'false') + "\n  ";
}

var _templateObject;
function createEdge(edge) {
  return _extends({
    type: 'createEdge'
  }, edge, {
    smOperationName: 'AttachEdge'
  });
}
function createEdges(edges) {
  return {
    type: 'createEdges',
    smOperationName: 'AttachEdge',
    edges: edges
  };
}
function getMutationsFromEdgeCreateOperations(operations) {
  return operations.flatMap(function (operation) {
    if (operation.type === 'createEdge') {
      return convertEdgeCreationOperationToMutationArguments(_extends({}, operation.edge, {
        name: operation.name
      }));
    } else if (operation.type === 'createEdges') {
      return operation.edges.map(function (_ref) {
        var edge = _ref.edge;
        return convertEdgeCreationOperationToMutationArguments(edge);
      });
    }

    throw Error("Operation not recognized: \"" + operation + "\"");
  });
}

function convertEdgeCreationOperationToMutationArguments(opts) {
  var edge = "{\ntype: \"" + (opts.type || 'access') + "\"," + getEdgePermissionsString(opts.permissions) + "}";
  var name = getMutationNameFromOperations([opts], 'CreateEdge');
  return core.gql(_templateObject || (_templateObject = _taggedTemplateLiteralLoose(["\n    mutation ", " {\n        AttachEdge(\n            newSourceId: \"", "\"\n            targetId: \"", "\"\n            edge: ", "\n            transactional: true\n        )\n    }"])), name, opts.from, opts.to, edge);
}

var _templateObject$1;
function dropEdge(edge) {
  return _extends({
    type: 'dropEdge',
    smOperationName: 'DropEdge'
  }, edge);
}
function dropEdges(edges) {
  return {
    type: 'dropEdges',
    smOperationName: 'DropEdge',
    edges: edges
  };
}
function getMutationsFromEdgeDropOperations(operations) {
  return operations.flatMap(function (operation) {
    if (operation.type === 'dropEdge') {
      return convertEdgeDropOperationToMutationArguments(_extends({}, operation.edge, {
        name: operation.name
      }));
    } else if (operation.type === 'dropEdges') {
      return operation.edges.map(function (operation) {
        return convertEdgeDropOperationToMutationArguments(_extends({}, operation.edge, {
          name: operation.name
        }));
      });
    }

    throw Error("Operation not recognized: \"" + operation + "\"");
  });
}

function convertEdgeDropOperationToMutationArguments(opts) {
  var name = getMutationNameFromOperations([opts], 'DropEdge');
  return core.gql(_templateObject$1 || (_templateObject$1 = _taggedTemplateLiteralLoose(["\n    mutation ", " {\n        DropEdge(\n            sourceId: \"", "\"\n            targetId: \"", "\"\n            edgeType: \"", "\"\n            transactional: true\n        )\n    }"])), name, opts.from, opts.to, opts.type || 'access');
}

var _templateObject$2;
function replaceEdge(edge) {
  return _extends({
    type: 'replaceEdge',
    smOperationName: 'ReplaceEdge'
  }, edge);
}
function replaceEdges(edges) {
  return {
    type: 'replaceEdges',
    smOperationName: 'ReplaceEdge',
    edges: edges
  };
}
function getMutationsFromEdgeReplaceOperations(operations) {
  return operations.flatMap(function (operation) {
    if (operation.type === 'replaceEdge') {
      return convertEdgeReplaceOperationToMutationArguments(_extends({}, operation.edge, {
        name: operation.name
      }));
    } else if (operation.type === 'replaceEdges') {
      return operation.edges.map(function (_ref) {
        var edge = _ref.edge;
        return convertEdgeReplaceOperationToMutationArguments(edge);
      });
    }

    throw Error("Operation not recognized: \"" + operation + "\"");
  });
}

function convertEdgeReplaceOperationToMutationArguments(opts) {
  var name = getMutationNameFromOperations([opts], 'ReplaceEdge');
  var edge = "{\ntype: \"" + (opts.type || 'access') + "\", " + getEdgePermissionsString(opts.permissions) + "}";
  return core.gql(_templateObject$2 || (_templateObject$2 = _taggedTemplateLiteralLoose(["\n    mutation ", " {\n        ReplaceEdge(\n            currentSourceId: \"", "\"\n            newSourceId: \"", "\"\n            targetId: \"", "\"\n            edge: ", "\n            transactional: true\n        )\n    }"])), name, opts.current, opts.from, opts.to, edge);
}

var _templateObject$3;
function updateEdge(edge) {
  return _extends({
    type: 'updateEdge',
    smOperationName: 'UpdateEdge'
  }, edge);
}
function updateEdges(edges) {
  return {
    type: 'updateEdges',
    smOperationName: 'UpdateEdge',
    edges: edges
  };
}
function getMutationsFromEdgeUpdateOperations(operations) {
  return operations.flatMap(function (operation) {
    if (operation.type === 'updateEdge') {
      return convertEdgeUpdateOperationToMutationArguments(_extends({}, operation.edge, {
        name: operation.name
      }));
    } else if (operation.type === 'updateEdges') {
      return operation.edges.map(function (_ref) {
        var edge = _ref.edge;
        return convertEdgeUpdateOperationToMutationArguments(edge);
      });
    }

    throw Error("Operation not recognized: \"" + operation + "\"");
  });
}

function convertEdgeUpdateOperationToMutationArguments(opts) {
  var edge = "{\ntype: \"" + (opts.type || 'access') + "\", " + getEdgePermissionsString(opts.permissions) + "}";
  var name = getMutationNameFromOperations([opts], 'UpdateEdge');
  return core.gql(_templateObject$3 || (_templateObject$3 = _taggedTemplateLiteralLoose(["\n    mutation ", " {\n        UpdateEdge(\n            sourceId: \"", "\"\n            targetId: \"", "\"\n            edge: ", "\n            transactional: true\n        )\n    }"])), name, opts.from, opts.to, edge);
}

var _templateObject$4;
function createNodes(operation) {
  return _extends({
    type: 'createNodes',
    smOperationName: 'CreateNodes'
  }, operation);
}
function createNode(operation) {
  return _extends({
    type: 'createNode',
    smOperationName: 'CreateNodes'
  }, operation);
}
function getMutationsFromTransactionCreateOperations(operations) {
  if (!operations.length) return [];
  var allCreateNodeOperations = operations.flatMap(function (operation) {
    if (operation.type === 'createNode') {
      return operation;
    } else if (operation.type === 'createNodes') {
      return operation.nodes;
    } else {
      throw Error("Operation not recognized: \"" + operation + "\"");
    }
  });
  var name = getMutationNameFromOperations(operations, 'CreateNodes'); // For now, returns a single mutation
  // later, we may choose to alter this behavior, if we find performance gains in splitting the mutations

  return [core.gql(_templateObject$4 || (_templateObject$4 = _taggedTemplateLiteralLoose(["\n      mutation ", " {\n        CreateNodes(\n          createOptions: [\n            ", "\n          ]\n          transactional: true\n        ) {\n          id\n        }\n      }\n    "])), name, allCreateNodeOperations.map(convertCreateNodeOperationToCreateNodesMutationArguments).join('\n'))];
}

function convertCreateNodeOperationToCreateNodesMutationArguments(operation) {
  var dataToPersistInSM = convertNodeDataToSMPersistedData(operation.data);
  var mutationArgs = ["node: {\n        " + dataToPersistInSM + "\n      }"];

  if (operation.under) {
    var value = typeof operation.under === 'string' ? "[\"" + operation.under + "\"]" : "[\"" + operation.under.join('", "') + "\"]";
    mutationArgs.push("underIds: " + value);
  }

  return "{\n    " + mutationArgs.join('\n') + "\n  }";
}

var _templateObject$5, _templateObject2;
function updateNodes(operation) {
  return _extends({
    type: 'updateNodes',
    smOperationName: 'UpdateNodes'
  }, operation);
}
function updateNode(operation) {
  return _extends({
    type: 'updateNode',
    smOperationName: 'UpdateNodes'
  }, operation);
}

function getPropertiesToNull(object) {
  return Object.entries(object).reduce(function (acc, _ref) {
    var key = _ref[0],
        value = _ref[1];
    if (value == null) acc.push(key);else if (!Array.isArray(value) && typeof value === 'object') {
      acc.push.apply(acc, getPropertiesToNull(value).map(function (property) {
        return "" + key + OBJECT_PROPERTY_SEPARATOR + property;
      }));
    }
    return acc;
  }, []);
}

function getMutationsFromTransactionUpdateOperations(operations) {
  if (!operations.length) return [];
  var allUpdateNodeOperations = operations.flatMap(function (operation) {
    if (operation.type === 'updateNode') {
      return operation.data;
    } else if (operation.type === 'updateNodes') {
      return operation.nodes.map(function (_ref2) {
        var data = _ref2.data;
        return data;
      });
    } else {
      throw Error("Operation not recognized: \"" + operation + "\"");
    }
  });
  var name = getMutationNameFromOperations(operations, 'UpdateNodes');
  var dropPropertiesMutations = allUpdateNodeOperations.reduce(function (acc, updateNodeOperation) {
    var propertiesToNull = getPropertiesToNull(updateNodeOperation);

    if (propertiesToNull.length) {
      acc.push(core.gql(_templateObject$5 || (_templateObject$5 = _taggedTemplateLiteralLoose(["\n        mutation {\n          DropProperties(\n            nodeIds: [\"", "\"]\n            propertyNames: [", "]\n            transactional: true\n          )\n          { \n            id\n          }\n      }\n      "])), updateNodeOperation.id, propertiesToNull.map(function (prop) {
        return "\"" + prop + OBJECT_PROPERTY_SEPARATOR + "*\"";
      }).join(',')));
    }

    return acc;
  }, []); // For now, returns a single mutation
  // later, we may choose to alter this behavior, if we find performance gains in splitting the mutations

  return [core.gql(_templateObject2 || (_templateObject2 = _taggedTemplateLiteralLoose(["\n        mutation ", " {\n          UpdateNodes(\n            nodes: [\n              ", "\n            ]\n            transactional: true\n          ) {\n            id\n          }\n        }\n      "])), name, allUpdateNodeOperations.map(convertUpdateNodeOperationToUpdateNodesMutationArguments).join('\n'))].concat(dropPropertiesMutations);
}

function convertUpdateNodeOperationToUpdateNodesMutationArguments(operation) {
  var dataToPersistInSM = convertNodeDataToSMPersistedData(operation);
  return "{\n      " + dataToPersistInSM + "\n    }";
}

var _templateObject$6;
function dropNode(operation) {
  return _extends({
    type: 'dropNode',
    smOperationName: 'DropNode'
  }, operation);
}
function getMutationsFromTransactionDropOperations(operations) {
  if (!operations.length) return [];
  var allDropNodeOperations = operations.map(function (operation) {
    if (operation.type === 'dropNode') {
      return operation;
    } else {
      throw Error("Operation not recognized: \"" + operation + "\"");
    }
  });
  return allDropNodeOperations.map(function (operation) {
    var name = getMutationNameFromOperations([operation], 'DropNode');
    return core.gql(_templateObject$6 || (_templateObject$6 = _taggedTemplateLiteralLoose(["\n      mutation ", " {\n        DropNode(nodeId: \"", "\", transactional: true)\n      }    \n    "])), name, operation.id);
  });
}

function createTransaction(smJSInstance, globalOperationHandlers) {
  /**
   * A transaction allows developers to build groups of mutations that execute with transactional integrity
   *   this means if one mutation fails, others are cancelled and any graph state changes are rolled back.
   *
   * The callback function can return a promise if the transaction requires some data fetching to build its list of operations.
   */
  return function transaction(callback, opts) {
    var operationsByType = {
      createNode: [],
      createNodes: [],
      updateNode: [],
      updateNodes: [],
      dropNode: [],
      createEdge: [],
      createEdges: [],
      dropEdge: [],
      dropEdges: [],
      replaceEdge: [],
      replaceEdges: [],
      updateEdge: [],
      updateEdges: []
    };
    /**
     * Keeps track of the number of operations performed in this transaction (for operations that we need to provide callback data for).
     * This is used to store each operation's order in the transaction so that we can map it to the response we get back from SM.
     * SM responds with each operation in the order they were sent up.
     */

    var createOperationsCount = 0;
    var updateOperationsCount = 0;

    function pushOperation(operation) {
      if (!operationsByType[operation.type]) {
        throw Error("No operationsByType array initialized for \"" + operation.type + "\"");
      }
      /**
       * createNodes/updateNodes creates multiple nodes in a single operation,
       * therefore we need to track the position of these nodes instead of just the position of the operation itself
       */


      if (operation.type === 'createNodes') {
        createOperationsCount += 1;
        operationsByType[operation.type].push(_extends({}, operation, {
          position: createOperationsCount,
          nodes: operation.nodes.map(function (node, idx) {
            return _extends({}, node, {
              position: idx === 0 ? createOperationsCount : createOperationsCount += 1
            });
          })
        }));
      } else if (operation.type === 'createNode') {
        createOperationsCount += 1;
        operationsByType[operation.type].push(_extends({}, operation, {
          position: createOperationsCount
        }));
      } else if (operation.type === 'updateNodes') {
        updateOperationsCount += 1;
        operationsByType[operation.type].push(_extends({}, operation, {
          position: updateOperationsCount,
          nodes: operation.nodes.map(function (node, idx) {
            return _extends({}, node, {
              position: idx === 0 ? updateOperationsCount : updateOperationsCount += 1
            });
          })
        }));
      } else if (operation.type === 'updateNode') {
        updateOperationsCount += 1;
        operationsByType[operation.type].push(_extends({}, operation, {
          position: updateOperationsCount
        }));
      } else {
        operationsByType[operation.type].push(operation);
      }
    }

    var context = {
      createNode: function createNode$1(opts) {
        var operation = createNode(opts);

        pushOperation(operation);
        return operation;
      },
      createNodes: function createNodes$1(opts) {
        var operation = createNodes(opts);

        pushOperation(operation);
        return operation;
      },
      updateNode: function updateNode$1(opts) {
        var operation = updateNode(opts);

        var _globalOperationHandl = globalOperationHandlers.onUpdateRequested({
          id: opts.data.id,
          payload: opts.data
        }),
            onUpdateSuccessful = _globalOperationHandl.onUpdateSuccessful,
            onUpdateFailed = _globalOperationHandl.onUpdateFailed;

        pushOperation(_extends({}, operation, {
          onSuccess: function onSuccess(data) {
            operation.onSuccess && operation.onSuccess(data);
            onUpdateSuccessful();
          },
          onFail: function onFail() {
            operation.onFail && operation.onFail();
            onUpdateFailed();
          }
        }));
        return operation;
      },
      updateNodes: function updateNodes$1(opts) {
        var operation = updateNodes(opts);

        var globalHandlers = opts.nodes.map(function (node) {
          return globalOperationHandlers.onUpdateRequested({
            id: node.data.id,
            payload: node.data
          });
        });
        pushOperation(_extends({}, operation, {
          nodes: operation.nodes.map(function (node, nodeIdx) {
            return _extends({}, node, {
              onSuccess: function onSuccess(data) {
                node.onSuccess && node.onSuccess(data);
                globalHandlers[nodeIdx].onUpdateSuccessful();
              },
              onFail: function onFail() {
                node.onFail && node.onFail();
                globalHandlers[nodeIdx].onUpdateFailed();
              }
            });
          })
        }));
        return operation;
      },
      dropNode: function dropNode$1(opts) {
        var operation = dropNode(opts);
<<<<<<< HEAD

        pushOperation(operation);
        return operation;
      },
      createEdge: function createEdge$1(opts) {
        var operation = createEdge(opts);

        pushOperation(operation);
        return operation;
      },
      createEdges: function createEdges$1(opts) {
        var operation = createEdges(opts);

        pushOperation(operation);
        return operation;
      },
      dropEdge: function dropEdge$1(opts) {
        var operation = dropEdge(opts);

        pushOperation(operation);
        return operation;
      },
      dropEdges: function dropEdges$1(opts) {
        var operation = dropEdges(opts);

        pushOperation(operation);
        return operation;
      },
      updateEdge: function updateEdge$1(opts) {
        var operation = updateEdge(opts);

        pushOperation(operation);
        return operation;
      },
      updateEdges: function updateEdges$1(opts) {
        var operation = updateEdges(opts);

        pushOperation(operation);
        return operation;
      },
      replaceEdge: function replaceEdge$1(opts) {
        var operation = replaceEdge(opts);

        pushOperation(operation);
        return operation;
      },
      replaceEdges: function replaceEdges$1(opts) {
        var operation = replaceEdges(opts);

        pushOperation(operation);
        return operation;
      }
    };

    function sortMutationsByTransactionPosition(operations) {
      return lodash.sortBy(operations, function (operation) {
        return operation.position;
      });
    }

    function getAllMutations(operations) {
      return [].concat(getMutationsFromTransactionCreateOperations(sortMutationsByTransactionPosition([].concat(operations.createNode, operations.createNodes))), getMutationsFromTransactionUpdateOperations(sortMutationsByTransactionPosition([].concat(operations.updateNode, operations.updateNodes))), getMutationsFromTransactionDropOperations([].concat(operations.dropNode)), getMutationsFromEdgeCreateOperations([].concat(operations.createEdge, operations.createEdges)), getMutationsFromEdgeDropOperations([].concat(operations.dropEdge, operations.dropEdges)), getMutationsFromEdgeReplaceOperations([].concat(operations.replaceEdge, operations.replaceEdges)), getMutationsFromEdgeUpdateOperations([].concat(operations.updateEdge, operations.updateEdges)));
    }

    var tokenName = (opts == null ? void 0 : opts.tokenName) || DEFAULT_TOKEN_NAME;
    var token = smJSInstance.getToken({
      tokenName: tokenName
    });
    /**
     * Group operations by their SM operation name, sorted by position if applicable
     */

    function groupBySMOperationName(operations) {
      var result = Object.entries(operations).reduce(function (acc, _ref) {
        var operations = _ref[1];
        operations.forEach(function (operation) {
          if (acc.hasOwnProperty(operation.smOperationName)) {
            acc[operation.smOperationName] = [].concat(acc[operation.smOperationName], [operation]);
          } else {
            acc[operation.smOperationName] = [operation];
          }
        });
        return acc;
      }, {});
      Object.entries(result).forEach(function (_ref2) {
        var smOperationName = _ref2[0],
            operations = _ref2[1];
        result[smOperationName] = lodash.sortBy(operations, function (operation) {
          return operation.position;
        });
      });
      return result;
    }

    if (Array.isArray(callback)) {
      return transactionGroup(callback);
    }

    var result = callback(context);

    function handleErrorCallbacks(opts) {
      var operationsByType = opts.operationsByType;
      var operationsBySMOperationName = groupBySMOperationName(operationsByType);
      Object.entries(operationsBySMOperationName).forEach(function (_ref3) {
        var smOperationName = _ref3[0],
            operations = _ref3[1];
        operations.forEach(function (operation) {
          // we only need to gather the data for node create/update operations
          if (smOperationName === 'CreateNodes' || smOperationName === 'UpdateNodes') {
            // for createNodes, execute callback on each individual node rather than top-level operation
            if (operation.hasOwnProperty('nodes')) {
              operation.nodes.forEach(function (node) {
                if (node.hasOwnProperty('onFail')) {
                  node.onFail();
                }
              });
            } else if (operation.hasOwnProperty('onFail')) {
              operation.onFail();
            }
          }
        });
      });
    }

    function handleSuccessCallbacks(opts) {
      var executionResult = opts.executionResult,
          operationsByType = opts.operationsByType;
      var operationsBySMOperationName = groupBySMOperationName(operationsByType);
      /**
       * Loop through the operations, map the operation to each result sent back from SM,
       * then pass the result into the callback if it exists
       */

      var executeCallbacksWithData = function executeCallbacksWithData(executionResult) {
        executionResult.forEach(function (result) {
          // if executionResult is 2d array
          if (Array.isArray(result)) {
            executeCallbacksWithData(result);
          } else {
            var resultData = result.data;
            Object.entries(operationsBySMOperationName).forEach(function (_ref4) {
              var smOperationName = _ref4[0],
                  operations = _ref4[1];

              if (resultData.hasOwnProperty(smOperationName)) {
                operations.forEach(function (operation) {
                  // we only need to gather the data for node create/update operations
                  if (smOperationName === 'CreateNodes' || smOperationName === 'UpdateNodes') {
                    var groupedResult = resultData[smOperationName]; // for createNodes, execute callback on each individual node rather than top-level operation

                    if (operation.hasOwnProperty('nodes')) {
                      operation.nodes.forEach(function (node) {
                        if (node.hasOwnProperty('onSuccess')) {
                          var operationResult = groupedResult[node.position - 1];
                          node.onSuccess(operationResult);
                        }
                      });
                    } else if (operation.hasOwnProperty('onSuccess')) {
                      var operationResult = groupedResult[operation.position - 1];
                      operation.onSuccess(operationResult);
                    }
                  }
                });
              }
            });
          }
        });
      };

      executeCallbacksWithData(executionResult);
      /**
       * For all other operations, just invoke the callback with no args.
       * Transactions will guarantee that all operations have succeeded, so this is safe to do
       */

      Object.entries(operationsBySMOperationName).forEach(function (_ref5) {
        var smOperationName = _ref5[0],
            operations = _ref5[1];

        if (smOperationName !== 'CreateNodes' && smOperationName !== 'UpdateNodes') {
          operations.forEach(function (operation) {
            if (operation.hasOwnProperty('onSuccess')) {
              operation.onSuccess();
            } else if (operation.hasOwnProperty('edges')) {
              operation.edges.forEach(function (edgeOperation) {
                if (edgeOperation.hasOwnProperty('onSuccess')) {
                  edgeOperation.onSuccess();
                }
              });
            }
          });
        }
      });
    }

    function execute() {
      return _execute.apply(this, arguments);
    }

    function _execute() {
      _execute = _asyncToGenerator( /*#__PURE__*/runtime_1.mark(function _callee2() {
        var mutations, executionResult;
        return runtime_1.wrap(function _callee2$(_context2) {
          while (1) {
            switch (_context2.prev = _context2.next) {
              case 0:
                _context2.prev = 0;

                if (!(typeof callback === 'function')) {
                  _context2.next = 5;
                  break;
                }

                if (!(result instanceof Promise)) {
                  _context2.next = 5;
                  break;
                }

                _context2.next = 5;
                return result;

              case 5:
                mutations = getAllMutations(operationsByType);
                _context2.next = 8;
                return smJSInstance.gqlClient.mutate({
                  mutations: mutations,
                  token: token
                });

              case 8:
                executionResult = _context2.sent;

                if (executionResult) {
                  handleSuccessCallbacks({
                    executionResult: executionResult,
                    operationsByType: operationsByType
                  });
                }

                return _context2.abrupt("return", executionResult);

              case 13:
                _context2.prev = 13;
                _context2.t0 = _context2["catch"](0);
                handleErrorCallbacks({
                  operationsByType: operationsByType
                });
                throw _context2.t0;

              case 17:
              case "end":
                return _context2.stop();
            }
          }
        }, _callee2, null, [[0, 13]]);
      }));
      return _execute.apply(this, arguments);
    }

    return {
      operations: operationsByType,
      execute: execute,
      callbackResult: result,
      token: token
    };

    function transactionGroup(transactions) {
      var asyncCallbacks = transactions.filter(function (tx) {
        return tx.callbackResult instanceof Promise;
      }).map(function (_ref6) {
        var callbackResult = _ref6.callbackResult;
        return callbackResult;
      });

      function execute() {
        return _execute2.apply(this, arguments);
      }

      function _execute2() {
        _execute2 = _asyncToGenerator( /*#__PURE__*/runtime_1.mark(function _callee() {
          var allTokensMatch, allMutations, executionResults;
          return runtime_1.wrap(function _callee$(_context) {
            while (1) {
              switch (_context.prev = _context.next) {
                case 0:
                  _context.prev = 0;
                  allTokensMatch = transactions.every(function (_ref7) {
                    var token = _ref7.token;
                    return token === transactions[0].token;
                  });

                  if (allTokensMatch) {
                    _context.next = 4;
                    break;
                  }

                  throw new Error('transactionGroup - All grouped transactions must use the same authentication token.');

                case 4:
                  if (!asyncCallbacks.length) {
                    _context.next = 7;
                    break;
                  }

                  _context.next = 7;
                  return Promise.all(asyncCallbacks);

                case 7:
                  allMutations = transactions.map(function (_ref8) {
                    var operations = _ref8.operations;
                    return smJSInstance.gqlClient.mutate({
                      mutations: getAllMutations(operations),
                      token: token
                    });
                  });
                  _context.next = 10;
                  return Promise.all(allMutations);

                case 10:
                  executionResults = _context.sent;

                  if (executionResults) {
                    executionResults.forEach(function (result, idx) {
                      handleSuccessCallbacks({
                        executionResult: result,
                        operationsByType: transactions[idx].operations
                      });
                    });
                  }

                  return _context.abrupt("return", executionResults.flat());

                case 15:
                  _context.prev = 15;
                  _context.t0 = _context["catch"](0);
                  throw _context.t0;

                case 18:
                case "end":
                  return _context.stop();
              }
            }
          }, _callee, null, [[0, 15]]);
        }));
        return _execute2.apply(this, arguments);
      }

      return {
        operations: operationsByType,
        execute: execute,
        token: token
      };
    }
  };
}

var SMContext = /*#__PURE__*/React.createContext(undefined);
var LoggingContext = /*#__PURE__*/React.createContext({
  unsafe__silenceDuplicateSubIdErrors: false
}); // Allows use cases such as rendering the previous route as a suspense fallback to the next route
// where the same subscription id may be used momentarily before the fallback route unmounts

var UnsafeNoDuplicateSubIdErrorProvider = function UnsafeNoDuplicateSubIdErrorProvider(props) {
  return React.createElement(LoggingContext.Provider, {
    value: {
      unsafe__silenceDuplicateSubIdErrors: true
    }
  }, props.children);
};
var SMProvider = function SMProvider(props) {
  var existingContext = React.useContext(SMContext);

  if (existingContext) {
    throw Error('Another instance of an SMProvider was already detected higher up the render tree.\nHaving multiple instances of SMProviders is not supported and may lead to unexpected results.');
  }

  var ongoingSubscriptionRecord = React.useRef({});
  var cleanupTimeoutRecord = React.useRef({});
  var mountedHooksBySubId = React.useRef({});
  var updateSubscriptionInfo = React.useCallback(function (subscriptionId, subInfo) {
    ongoingSubscriptionRecord.current[subscriptionId] = _extends({}, ongoingSubscriptionRecord.current[subscriptionId], subInfo);
  }, []);
  var scheduleCleanup = React.useCallback(function (subscriptionId) {
    function cleanup() {
      var existingContextSubscription = ongoingSubscriptionRecord.current[subscriptionId];

      if (existingContextSubscription) {
        existingContextSubscription.unsub && existingContextSubscription.unsub();
        delete ongoingSubscriptionRecord.current[subscriptionId];
      }
    }

    if (props.subscriptionTTLMs != null) {
      cleanupTimeoutRecord.current[subscriptionId] = setTimeout(cleanup, props.subscriptionTTLMs);
    } else {
      cleanup();
    }
  }, [props.subscriptionTTLMs]);
  var cancelCleanup = React.useCallback(function (subscriptionId) {
    clearTimeout(cleanupTimeoutRecord.current[subscriptionId]);
    delete cleanupTimeoutRecord.current[subscriptionId];
  }, []); // These three functions exists to fix issues related to non unique sub ids, which happens when multiple instances of the same component
  // using a useSMSubscription hook are mounted at the same time
  // since useSMSubscription uses the first line of the error stack to construct a unique sub id
  // fixes https://tractiontools.atlassian.net/browse/MM-404

  var onHookMount = React.useCallback(function (subscriptionId, _ref) {
    var silenceDuplicateSubIdErrors = _ref.silenceDuplicateSubIdErrors;

    if (mountedHooksBySubId.current[subscriptionId] && !silenceDuplicateSubIdErrors) {
      throw Error(["A useSubscription hook was already mounted using the following subscription id:", subscriptionId, "To fix this error, please specify a unique subscriptionId in the second argument of useSubscription", "useSubscription(queryDefinitions, { subscriptionId })"].join('\n'));
    }

    mountedHooksBySubId.current[subscriptionId] = true;
  }, []);
  var onHookUnmount = React.useCallback(function (subscriptionId) {
    delete mountedHooksBySubId.current[subscriptionId];
  }, []);
  return React.createElement(SMContext.Provider, {
    value: {
      smJSInstance: props.smJS,
      ongoingSubscriptionRecord: ongoingSubscriptionRecord.current,
      updateSubscriptionInfo: updateSubscriptionInfo,
      scheduleCleanup: scheduleCleanup,
      cancelCleanup: cancelCleanup,
      onHookMount: onHookMount,
      onHookUnmount: onHookUnmount
    }
  }, props.children);
};

function useSubscription(queryDefinitions, opts) {
  var smContext = React.useContext(SMContext);

  if (!smContext) {
    throw Error('You must wrap your app with an SMProvider before using useSubscription.');
  }

  var obj = {
    stack: ''
  };
  Error.captureStackTrace(obj, useSubscription);

  if (obj.stack === '') {
    // Should be supported in all browsers, but better safe than sorry
    throw Error('Error.captureStackTrace not supported');
  }

  var subscriptionId = (opts == null ? void 0 : opts.subscriptionId) || obj.stack.split('\n')[1];
  var preExistingState = getPreexistingState({
    subscriptionId: subscriptionId,
    smContext: smContext,
    queryDefinitions: queryDefinitions
  });

  var _React$useState = React.useState(preExistingState.results),
      results = _React$useState[0],
      setResults = _React$useState[1];

  var _React$useState2 = React.useState(preExistingState.error),
      error = _React$useState2[0],
      setError = _React$useState2[1];

  var _React$useState3 = React.useState(preExistingState.querying),
      querying = _React$useState3[0],
      setQuerying = _React$useState3[1];

  var loggingContext = React.useContext(LoggingContext);
  var qdStateManager = null;
  var qdError = null;

  try {
    // buildQueryDefinitionStateManager throws a promise if a query is suspending rendering
    // we catch that promise here and re-throw it further down, so that we can manage cleanup
    // if this function throws and it is not caught, then the number of hooks produced by this hook changes, causing a react error
    qdStateManager = buildQueryDefinitionStateManager({
      smContext: smContext,
      subscriptionId: subscriptionId,
      queryDefinitions: queryDefinitions,
      data: {
        results: results,
        error: error,
        querying: querying
      },
      handlers: {
        onResults: setResults,
        onError: setError,
        setQuerying: setQuerying
      },
      silenceDuplicateSubIdErrors: loggingContext.unsafe__silenceDuplicateSubIdErrors
    });
  } catch (e) {
    qdError = e;
    qdStateManager = null;
  }

  React.useEffect(function () {
    var _qdStateManager;

=======

        pushOperation(operation);
        return operation;
      },
      createEdge: function createEdge$1(opts) {
        var operation = createEdge(opts);

        pushOperation(operation);
        return operation;
      },
      createEdges: function createEdges$1(opts) {
        var operation = createEdges(opts);

        pushOperation(operation);
        return operation;
      },
      dropEdge: function dropEdge$1(opts) {
        var operation = dropEdge(opts);

        pushOperation(operation);
        return operation;
      },
      dropEdges: function dropEdges$1(opts) {
        var operation = dropEdges(opts);

        pushOperation(operation);
        return operation;
      },
      updateEdge: function updateEdge$1(opts) {
        var operation = updateEdge(opts);

        pushOperation(operation);
        return operation;
      },
      updateEdges: function updateEdges$1(opts) {
        var operation = updateEdges(opts);

        pushOperation(operation);
        return operation;
      },
      replaceEdge: function replaceEdge$1(opts) {
        var operation = replaceEdge(opts);

        pushOperation(operation);
        return operation;
      },
      replaceEdges: function replaceEdges$1(opts) {
        var operation = replaceEdges(opts);

        pushOperation(operation);
        return operation;
      }
    };

    function sortMutationsByTransactionPosition(operations) {
      return lodash.sortBy(operations, function (operation) {
        return operation.position;
      });
    }

    function getAllMutations(operations) {
      return [].concat(getMutationsFromTransactionCreateOperations(sortMutationsByTransactionPosition([].concat(operations.createNode, operations.createNodes))), getMutationsFromTransactionUpdateOperations(sortMutationsByTransactionPosition([].concat(operations.updateNode, operations.updateNodes))), getMutationsFromTransactionDropOperations([].concat(operations.dropNode)), getMutationsFromEdgeCreateOperations([].concat(operations.createEdge, operations.createEdges)), getMutationsFromEdgeDropOperations([].concat(operations.dropEdge, operations.dropEdges)), getMutationsFromEdgeReplaceOperations([].concat(operations.replaceEdge, operations.replaceEdges)), getMutationsFromEdgeUpdateOperations([].concat(operations.updateEdge, operations.updateEdges)));
    }

    var tokenName = (opts == null ? void 0 : opts.tokenName) || DEFAULT_TOKEN_NAME;
    var token = smJSInstance.getToken({
      tokenName: tokenName
    });
    /**
     * Group operations by their SM operation name, sorted by position if applicable
     */

    function groupBySMOperationName(operations) {
      var result = Object.entries(operations).reduce(function (acc, _ref) {
        var operations = _ref[1];
        operations.forEach(function (operation) {
          if (acc.hasOwnProperty(operation.smOperationName)) {
            acc[operation.smOperationName] = [].concat(acc[operation.smOperationName], [operation]);
          } else {
            acc[operation.smOperationName] = [operation];
          }
        });
        return acc;
      }, {});
      Object.entries(result).forEach(function (_ref2) {
        var smOperationName = _ref2[0],
            operations = _ref2[1];
        result[smOperationName] = lodash.sortBy(operations, function (operation) {
          return operation.position;
        });
      });
      return result;
    }

    if (Array.isArray(callback)) {
      return transactionGroup(callback);
    }

    var result = callback(context);

    function handleErrorCallbacks(opts) {
      var operationsByType = opts.operationsByType;
      var operationsBySMOperationName = groupBySMOperationName(operationsByType);
      Object.entries(operationsBySMOperationName).forEach(function (_ref3) {
        var smOperationName = _ref3[0],
            operations = _ref3[1];
        operations.forEach(function (operation) {
          // we only need to gather the data for node create/update operations
          if (smOperationName === 'CreateNodes' || smOperationName === 'UpdateNodes') {
            // for createNodes, execute callback on each individual node rather than top-level operation
            if (operation.hasOwnProperty('nodes')) {
              operation.nodes.forEach(function (node) {
                if (node.hasOwnProperty('onFail')) {
                  node.onFail();
                }
              });
            } else if (operation.hasOwnProperty('onFail')) {
              operation.onFail();
            }
          }
        });
      });
    }

    function handleSuccessCallbacks(opts) {
      var executionResult = opts.executionResult,
          operationsByType = opts.operationsByType;
      var operationsBySMOperationName = groupBySMOperationName(operationsByType);
      /**
       * Loop through the operations, map the operation to each result sent back from SM,
       * then pass the result into the callback if it exists
       */

      var executeCallbacksWithData = function executeCallbacksWithData(executionResult) {
        executionResult.forEach(function (result) {
          // if executionResult is 2d array
          if (Array.isArray(result)) {
            executeCallbacksWithData(result);
          } else {
            var resultData = result.data;
            Object.entries(operationsBySMOperationName).forEach(function (_ref4) {
              var smOperationName = _ref4[0],
                  operations = _ref4[1];

              if (resultData.hasOwnProperty(smOperationName)) {
                operations.forEach(function (operation) {
                  // we only need to gather the data for node create/update operations
                  if (smOperationName === 'CreateNodes' || smOperationName === 'UpdateNodes') {
                    var groupedResult = resultData[smOperationName]; // for createNodes, execute callback on each individual node rather than top-level operation

                    if (operation.hasOwnProperty('nodes')) {
                      operation.nodes.forEach(function (node) {
                        if (node.hasOwnProperty('onSuccess')) {
                          var operationResult = groupedResult[node.position - 1];
                          node.onSuccess(operationResult);
                        }
                      });
                    } else if (operation.hasOwnProperty('onSuccess')) {
                      var operationResult = groupedResult[operation.position - 1];
                      operation.onSuccess(operationResult);
                    }
                  }
                });
              }
            });
          }
        });
      };

      executeCallbacksWithData(executionResult);
      /**
       * For all other operations, just invoke the callback with no args.
       * Transactions will guarantee that all operations have succeeded, so this is safe to do
       */

      Object.entries(operationsBySMOperationName).forEach(function (_ref5) {
        var smOperationName = _ref5[0],
            operations = _ref5[1];

        if (smOperationName !== 'CreateNodes' && smOperationName !== 'UpdateNodes') {
          operations.forEach(function (operation) {
            if (operation.hasOwnProperty('onSuccess')) {
              operation.onSuccess();
            } else if (operation.hasOwnProperty('edges')) {
              operation.edges.forEach(function (edgeOperation) {
                if (edgeOperation.hasOwnProperty('onSuccess')) {
                  edgeOperation.onSuccess();
                }
              });
            }
          });
        }
      });
    }

    function execute() {
      return _execute.apply(this, arguments);
    }

    function _execute() {
      _execute = _asyncToGenerator( /*#__PURE__*/runtime_1.mark(function _callee2() {
        var mutations, executionResult;
        return runtime_1.wrap(function _callee2$(_context2) {
          while (1) {
            switch (_context2.prev = _context2.next) {
              case 0:
                _context2.prev = 0;

                if (!(typeof callback === 'function')) {
                  _context2.next = 5;
                  break;
                }

                if (!(result instanceof Promise)) {
                  _context2.next = 5;
                  break;
                }

                _context2.next = 5;
                return result;

              case 5:
                mutations = getAllMutations(operationsByType);
                _context2.next = 8;
                return smJSInstance.gqlClient.mutate({
                  mutations: mutations,
                  token: token
                });

              case 8:
                executionResult = _context2.sent;

                if (executionResult) {
                  handleSuccessCallbacks({
                    executionResult: executionResult,
                    operationsByType: operationsByType
                  });
                }

                return _context2.abrupt("return", executionResult);

              case 13:
                _context2.prev = 13;
                _context2.t0 = _context2["catch"](0);
                handleErrorCallbacks({
                  operationsByType: operationsByType
                });
                throw _context2.t0;

              case 17:
              case "end":
                return _context2.stop();
            }
          }
        }, _callee2, null, [[0, 13]]);
      }));
      return _execute.apply(this, arguments);
    }

    return {
      operations: operationsByType,
      execute: execute,
      callbackResult: result,
      token: token
    };

    function transactionGroup(transactions) {
      var asyncCallbacks = transactions.filter(function (tx) {
        return tx.callbackResult instanceof Promise;
      }).map(function (_ref6) {
        var callbackResult = _ref6.callbackResult;
        return callbackResult;
      });

      function execute() {
        return _execute2.apply(this, arguments);
      }

      function _execute2() {
        _execute2 = _asyncToGenerator( /*#__PURE__*/runtime_1.mark(function _callee() {
          var allTokensMatch, allMutations, executionResults;
          return runtime_1.wrap(function _callee$(_context) {
            while (1) {
              switch (_context.prev = _context.next) {
                case 0:
                  _context.prev = 0;
                  allTokensMatch = transactions.every(function (_ref7) {
                    var token = _ref7.token;
                    return token === transactions[0].token;
                  });

                  if (allTokensMatch) {
                    _context.next = 4;
                    break;
                  }

                  throw new Error('transactionGroup - All grouped transactions must use the same authentication token.');

                case 4:
                  if (!asyncCallbacks.length) {
                    _context.next = 7;
                    break;
                  }

                  _context.next = 7;
                  return Promise.all(asyncCallbacks);

                case 7:
                  allMutations = transactions.map(function (_ref8) {
                    var operations = _ref8.operations;
                    return smJSInstance.gqlClient.mutate({
                      mutations: getAllMutations(operations),
                      token: token
                    });
                  });
                  _context.next = 10;
                  return Promise.all(allMutations);

                case 10:
                  executionResults = _context.sent;

                  if (executionResults) {
                    executionResults.forEach(function (result, idx) {
                      handleSuccessCallbacks({
                        executionResult: result,
                        operationsByType: transactions[idx].operations
                      });
                    });
                  }

                  return _context.abrupt("return", executionResults.flat());

                case 15:
                  _context.prev = 15;
                  _context.t0 = _context["catch"](0);
                  throw _context.t0;

                case 18:
                case "end":
                  return _context.stop();
              }
            }
          }, _callee, null, [[0, 15]]);
        }));
        return _execute2.apply(this, arguments);
      }

      return {
        operations: operationsByType,
        execute: execute,
        token: token
      };
    }
  };
}

var SMContext = /*#__PURE__*/React.createContext(undefined);
var LoggingContext = /*#__PURE__*/React.createContext({
  unsafe__silenceDuplicateSubIdErrors: false
}); // Allows use cases such as rendering the previous route as a suspense fallback to the next route
// where the same subscription id may be used momentarily before the fallback route unmounts

var UnsafeNoDuplicateSubIdErrorProvider = function UnsafeNoDuplicateSubIdErrorProvider(props) {
  return React.createElement(LoggingContext.Provider, {
    value: {
      unsafe__silenceDuplicateSubIdErrors: true
    }
  }, props.children);
};
var SMProvider = function SMProvider(props) {
  var existingContext = React.useContext(SMContext);

  if (existingContext) {
    throw Error('Another instance of an SMProvider was already detected higher up the render tree.\nHaving multiple instances of SMProviders is not supported and may lead to unexpected results.');
  }

  var ongoingSubscriptionRecord = React.useRef({});
  var cleanupTimeoutRecord = React.useRef({});
  var mountedHooksBySubId = React.useRef({});
  var updateSubscriptionInfo = React.useCallback(function (subscriptionId, subInfo) {
    ongoingSubscriptionRecord.current[subscriptionId] = _extends({}, ongoingSubscriptionRecord.current[subscriptionId], subInfo);
  }, []);
  var scheduleCleanup = React.useCallback(function (subscriptionId) {
    function cleanup() {
      var existingContextSubscription = ongoingSubscriptionRecord.current[subscriptionId];

      if (existingContextSubscription) {
        existingContextSubscription.unsub && existingContextSubscription.unsub();
        delete ongoingSubscriptionRecord.current[subscriptionId];
      }
    }

    if (props.subscriptionTTLMs != null) {
      cleanupTimeoutRecord.current[subscriptionId] = setTimeout(cleanup, props.subscriptionTTLMs);
    } else {
      cleanup();
    }
  }, [props.subscriptionTTLMs]);
  var cancelCleanup = React.useCallback(function (subscriptionId) {
    clearTimeout(cleanupTimeoutRecord.current[subscriptionId]);
    delete cleanupTimeoutRecord.current[subscriptionId];
  }, []); // These three functions exists to fix issues related to non unique sub ids, which happens when multiple instances of the same component
  // using a useSMSubscription hook are mounted at the same time
  // since useSMSubscription uses the first line of the error stack to construct a unique sub id
  // fixes https://tractiontools.atlassian.net/browse/MM-404

  var onHookMount = React.useCallback(function (subscriptionId, _ref) {
    var silenceDuplicateSubIdErrors = _ref.silenceDuplicateSubIdErrors;

    if (mountedHooksBySubId.current[subscriptionId] && !silenceDuplicateSubIdErrors) {
      throw Error(["A useSubscription hook was already mounted using the following subscription id:", subscriptionId, "To fix this error, please specify a unique subscriptionId in the second argument of useSubscription", "useSubscription(queryDefinitions, { subscriptionId })"].join('\n'));
    }

    mountedHooksBySubId.current[subscriptionId] = true;
  }, []);
  var onHookUnmount = React.useCallback(function (subscriptionId) {
    delete mountedHooksBySubId.current[subscriptionId];
  }, []);
  return React.createElement(SMContext.Provider, {
    value: {
      smJSInstance: props.smJS,
      ongoingSubscriptionRecord: ongoingSubscriptionRecord.current,
      updateSubscriptionInfo: updateSubscriptionInfo,
      scheduleCleanup: scheduleCleanup,
      cancelCleanup: cancelCleanup,
      onHookMount: onHookMount,
      onHookUnmount: onHookUnmount
    }
  }, props.children);
};

function useSubscription(queryDefinitions, opts) {
  var smContext = React.useContext(SMContext);

  if (!smContext) {
    throw Error('You must wrap your app with an SMProvider before using useSubscription.');
  }

  var obj = {
    stack: ''
  };
  Error.captureStackTrace(obj, useSubscription);

  if (obj.stack === '') {
    // Should be supported in all browsers, but better safe than sorry
    throw Error('Error.captureStackTrace not supported');
  }

  var subscriptionId = (opts == null ? void 0 : opts.subscriptionId) || obj.stack.split('\n')[1];
  var preExistingState = getPreexistingState({
    subscriptionId: subscriptionId,
    smContext: smContext,
    queryDefinitions: queryDefinitions
  });

  var _React$useState = React.useState(preExistingState.results),
      results = _React$useState[0],
      setResults = _React$useState[1];

  var _React$useState2 = React.useState(preExistingState.error),
      error = _React$useState2[0],
      setError = _React$useState2[1];

  var _React$useState3 = React.useState(preExistingState.querying),
      querying = _React$useState3[0],
      setQuerying = _React$useState3[1];

  var loggingContext = React.useContext(LoggingContext);
  var qdStateManager = null;
  var qdError = null;

  try {
    // buildQueryDefinitionStateManager throws a promise if a query is suspending rendering
    // we catch that promise here and re-throw it further down, so that we can manage cleanup
    // if this function throws and it is not caught, then the number of hooks produced by this hook changes, causing a react error
    qdStateManager = buildQueryDefinitionStateManager({
      smContext: smContext,
      subscriptionId: subscriptionId,
      queryDefinitions: queryDefinitions,
      data: {
        results: results,
        error: error,
        querying: querying
      },
      handlers: {
        onResults: setResults,
        onError: setError,
        setQuerying: setQuerying
      },
      silenceDuplicateSubIdErrors: loggingContext.unsafe__silenceDuplicateSubIdErrors
    });
  } catch (e) {
    qdError = e;
    qdStateManager = null;
  }

  React.useEffect(function () {
    var _qdStateManager;

>>>>>>> 89116331
    (_qdStateManager = qdStateManager) == null ? void 0 : _qdStateManager.onHookMount();
    return function () {
      var _qdStateManager2;

      (_qdStateManager2 = qdStateManager) == null ? void 0 : _qdStateManager2.onHookUnmount();
    }; // can't add qdStateManager to the dependencies here, as this would cause this useEffect to run with every re-render
    // memoizing qdStateManager can be done, but then we'd have to silence the exhaustive-deps check for queryDefinitions, unless we forced devs
    // to memoize all of their query definitions, which seems overkill
    // eslint-disable-next-line react-hooks/exhaustive-deps
  }, [smContext, subscriptionId]);
  if (error || qdError) throw error || qdError;
  return qdStateManager;
}

function getPreexistingState(opts) {
  var preExistingContextForThisSubscription = opts.smContext.ongoingSubscriptionRecord[opts.subscriptionId];
  var results = (preExistingContextForThisSubscription == null ? void 0 : preExistingContextForThisSubscription.results) || Object.keys(opts.queryDefinitions).reduce(function (acc, key) {
    acc[key] = null;
    return acc;
  }, {});
  var error = preExistingContextForThisSubscription == null ? void 0 : preExistingContextForThisSubscription.error;
  var querying = (preExistingContextForThisSubscription == null ? void 0 : preExistingContextForThisSubscription.querying) != null ? preExistingContextForThisSubscription.querying : true;
  return {
    results: results,
    error: error,
    querying: querying
  };
}
/**
 * useSubscription accepts query definitions that optionally disable suspense rendering
 * to facilitate that, this method splits all query definitions into 2 groups
 * @param queryDefinitions
 * @returns {suspendEnabled: UseSubscriptionQueryDefinitions, suspendDisabled: UseSubscriptionQueryDefinitions}
 */


function splitQueryDefinitions(queryDefinitions) {
  var _Object$entries$reduc;

  return Object.entries(queryDefinitions).reduce(function (split, _ref) {
    var _queryDefinition$useS;

    var alias = _ref[0],
        queryDefinition = _ref[1];
    var suspend = queryDefinition && 'useSubOpts' in queryDefinition && ((_queryDefinition$useS = queryDefinition.useSubOpts) == null ? void 0 : _queryDefinition$useS.doNotSuspend) != null ? !queryDefinition.useSubOpts.doNotSuspend : true;
    split[suspend ? subscriptionIds.suspendEnabled : subscriptionIds.suspendDisabled][alias] = queryDefinition;
    return split;
  }, (_Object$entries$reduc = {}, _Object$entries$reduc[subscriptionIds.suspendEnabled] = {}, _Object$entries$reduc[subscriptionIds.suspendDisabled] = {}, _Object$entries$reduc));
}

var subscriptionIds = {
  suspendEnabled: 'suspendEnabled',
  suspendDisabled: 'suspendDisabled'
};
<<<<<<< HEAD

function buildQueryDefinitionStateManager(opts) {
  // When a subscription is initialized, the state of the subscription is split
  // suspended subscriptions and non suspended subscriptions are initialized separately,
  // so that rendering can continue as soon as possible.
  // To maintain shared state (like results, which are an aggregate of the results from both suspended and non suspended queries)
  // separately from subscription specific state (like the previously generated gql fragments to compare previous and next state and discover if we need to reinitialize subscriptions)
  // we have a parentSubscriptionId we use for storing shared state, and a subscriptionId for storing subscription specific state
  var parentSubscriptionId = opts.subscriptionId;
  var preExistingContextForThisParentSubscription = opts.smContext.ongoingSubscriptionRecord[parentSubscriptionId];

  if (!preExistingContextForThisParentSubscription) {
    opts.smContext.ongoingSubscriptionRecord[parentSubscriptionId] = {};
  }

  function onHookMount() {
    opts.smContext.onHookMount(parentSubscriptionId, {
      silenceDuplicateSubIdErrors: opts.silenceDuplicateSubIdErrors
    });
    opts.smContext.cancelCleanup(parentSubscriptionId);
    allSubscriptionIds.forEach(function (subId) {
      return opts.smContext.cancelCleanup(subId);
    });
  }

  function onHookUnmount() {
    opts.smContext.onHookUnmount(parentSubscriptionId);
    opts.smContext.scheduleCleanup(parentSubscriptionId);
    allSubscriptionIds.forEach(function (subId) {
      return opts.smContext.scheduleCleanup(subId);
    });
  } // We can not directly call "onResults" from this function's arguments within the subscriptions 'onData'
  // because if this component unmounts due to fallback rendering then mounts again, we would be calling onResults on the
  // state of the component rendered before the fallback occured.
  // To avoid that, we keep a reference to the most up to date results setter in the subscription context
  // and call that in "onData" instead.


  opts.smContext.updateSubscriptionInfo(parentSubscriptionId, {
    onResults: opts.handlers.onResults,
    onError: opts.handlers.onError,
    setQuerying: opts.handlers.setQuerying
  });

  var _splitQueryDefinition = splitQueryDefinitions(opts.queryDefinitions),
      suspendDisabled = _splitQueryDefinition.suspendDisabled,
      suspendEnabled = _splitQueryDefinition.suspendEnabled;

  var allSubscriptionIds = Object.values(subscriptionIds).map(function (subscriptionId) {
    return parentSubscriptionId + subscriptionId;
  });

  function getAllSubscriptionStates() {
    return allSubscriptionIds.map(function (subscriptionId) {
      return opts.smContext.ongoingSubscriptionRecord[subscriptionId];
    });
  } // From the received queried definitions
  // and a static parentSubscriptionId+subscriptionSuffix identifier
  // initializes subscriptions and updates the useSubscription state on the hook
  // Also maintains a copy of that state at the context level, such that the component rendering the hook
  // can unmount and remount without losing its state. This is key for suspense to work, since components unmount when a promise is thrown
  //
  // returns a promise if there's an unresolved request and "suspend" is set to true


  function handleNewQueryDefitions(subOpts) {
    var _opts$smContext$ongoi;

    var queryDefinitions = subOpts.queryDefinitions,
        parentSubscriptionId = subOpts.parentSubscriptionId,
        subscriptionSuffix = subOpts.subscriptionSuffix,
        suspend = subOpts.suspend;
    var subscriptionId = parentSubscriptionId + subscriptionSuffix;
    var preExistingContextForThisSubscription = opts.smContext.ongoingSubscriptionRecord[subscriptionId];

    if (!preExistingContextForThisSubscription) {
      opts.smContext.ongoingSubscriptionRecord[subscriptionId] = {};
    }

    var newQueryInfo;
    var newQueryDefinitionsAreAllNull;
    var preExistingQueryInfo = preExistingContextForThisSubscription == null ? void 0 : preExistingContextForThisSubscription.queryInfo;

    if (preExistingQueryInfo) {
      var nonNullishQueryDefinitions = removeNullishQueryDefinitions(subOpts.queryDefinitions);

=======

function buildQueryDefinitionStateManager(opts) {
  // When a subscription is initialized, the state of the subscription is split
  // suspended subscriptions and non suspended subscriptions are initialized separately,
  // so that rendering can continue as soon as possible.
  // To maintain shared state (like results, which are an aggregate of the results from both suspended and non suspended queries)
  // separately from subscription specific state (like the previously generated gql fragments to compare previous and next state and discover if we need to reinitialize subscriptions)
  // we have a parentSubscriptionId we use for storing shared state, and a subscriptionId for storing subscription specific state
  var parentSubscriptionId = opts.subscriptionId;
  var preExistingContextForThisParentSubscription = opts.smContext.ongoingSubscriptionRecord[parentSubscriptionId];

  if (!preExistingContextForThisParentSubscription) {
    opts.smContext.ongoingSubscriptionRecord[parentSubscriptionId] = {};
  }

  function onHookMount() {
    opts.smContext.onHookMount(parentSubscriptionId, {
      silenceDuplicateSubIdErrors: opts.silenceDuplicateSubIdErrors
    });
    opts.smContext.cancelCleanup(parentSubscriptionId);
    allSubscriptionIds.forEach(function (subId) {
      return opts.smContext.cancelCleanup(subId);
    });
  }

  function onHookUnmount() {
    opts.smContext.onHookUnmount(parentSubscriptionId);
    opts.smContext.scheduleCleanup(parentSubscriptionId);
    allSubscriptionIds.forEach(function (subId) {
      return opts.smContext.scheduleCleanup(subId);
    });
  } // We can not directly call "onResults" from this function's arguments within the subscriptions 'onData'
  // because if this component unmounts due to fallback rendering then mounts again, we would be calling onResults on the
  // state of the component rendered before the fallback occured.
  // To avoid that, we keep a reference to the most up to date results setter in the subscription context
  // and call that in "onData" instead.


  opts.smContext.updateSubscriptionInfo(parentSubscriptionId, {
    onResults: opts.handlers.onResults,
    onError: opts.handlers.onError,
    setQuerying: opts.handlers.setQuerying
  });

  var _splitQueryDefinition = splitQueryDefinitions(opts.queryDefinitions),
      suspendDisabled = _splitQueryDefinition.suspendDisabled,
      suspendEnabled = _splitQueryDefinition.suspendEnabled;

  var allSubscriptionIds = Object.values(subscriptionIds).map(function (subscriptionId) {
    return parentSubscriptionId + subscriptionId;
  });

  function getAllSubscriptionStates() {
    return allSubscriptionIds.map(function (subscriptionId) {
      return opts.smContext.ongoingSubscriptionRecord[subscriptionId];
    });
  } // From the received queried definitions
  // and a static parentSubscriptionId+subscriptionSuffix identifier
  // initializes subscriptions and updates the useSubscription state on the hook
  // Also maintains a copy of that state at the context level, such that the component rendering the hook
  // can unmount and remount without losing its state. This is key for suspense to work, since components unmount when a promise is thrown
  //
  // returns a promise if there's an unresolved request and "suspend" is set to true


  function handleNewQueryDefitions(subOpts) {
    var _opts$smContext$ongoi;

    var queryDefinitions = subOpts.queryDefinitions,
        parentSubscriptionId = subOpts.parentSubscriptionId,
        subscriptionSuffix = subOpts.subscriptionSuffix,
        suspend = subOpts.suspend;
    var subscriptionId = parentSubscriptionId + subscriptionSuffix;
    var preExistingContextForThisSubscription = opts.smContext.ongoingSubscriptionRecord[subscriptionId];

    if (!preExistingContextForThisSubscription) {
      opts.smContext.ongoingSubscriptionRecord[subscriptionId] = {};
    }

    var newQueryInfo;
    var newQueryDefinitionsAreAllNull;
    var preExistingQueryInfo = preExistingContextForThisSubscription == null ? void 0 : preExistingContextForThisSubscription.queryInfo;

    if (preExistingQueryInfo) {
      var nonNullishQueryDefinitions = removeNullishQueryDefinitions(subOpts.queryDefinitions);

>>>>>>> 89116331
      if (Object.keys(nonNullishQueryDefinitions).length) {
        newQueryInfo = convertQueryDefinitionToQueryInfo({
          queryDefinitions: nonNullishQueryDefinitions,
          queryId: preExistingQueryInfo.queryId
        });
      } else {
        newQueryDefinitionsAreAllNull = true;
        opts.smContext.updateSubscriptionInfo(subscriptionId, {
          queryInfo: null
        });
      }
    }

    var queryDefinitionHasBeenUpdated = newQueryDefinitionsAreAllNull || newQueryInfo && (!preExistingQueryInfo || preExistingQueryInfo.queryGQL !== newQueryInfo.queryGQL);

    if (preExistingContextForThisSubscription && !queryDefinitionHasBeenUpdated) {
      return preExistingContextForThisSubscription.suspendPromise;
    }

    if (queryDefinitionHasBeenUpdated) {
      preExistingContextForThisSubscription.unsub && preExistingContextForThisSubscription.unsub();
    }

    var queryTimestamp = new Date().valueOf();
    opts.smContext.updateSubscriptionInfo(subscriptionId, {
      querying: true,
      lastQueryTimestamp: queryTimestamp
    });
    opts.smContext.updateSubscriptionInfo(parentSubscriptionId, {
      querying: true
    });
    var setQuerying = (_opts$smContext$ongoi = opts.smContext.ongoingSubscriptionRecord[parentSubscriptionId]) == null ? void 0 : _opts$smContext$ongoi.setQuerying;
    setQuerying && setQuerying(true);
    opts.handlers.setQuerying(true);
    var suspendPromise = opts.smContext.smJSInstance.subscribe(queryDefinitions, {
      batchKey: subOpts.suspend ? 'suspended' : 'non-suspended',
      onData: function onData(_ref2) {
        var newResults = _ref2.results;
        var contextforThisSub = opts.smContext.ongoingSubscriptionRecord[subscriptionId];
        var thisQueryIsMostRecent = (contextforThisSub == null ? void 0 : contextforThisSub.lastQueryTimestamp) === queryTimestamp;

        if (thisQueryIsMostRecent) {
          var contextForThisParentSub = opts.smContext.ongoingSubscriptionRecord[parentSubscriptionId];
          contextForThisParentSub.onResults && contextForThisParentSub.onResults(_extends({}, contextForThisParentSub.results, newResults));
          opts.smContext.updateSubscriptionInfo(subOpts.parentSubscriptionId, {
            results: _extends({}, contextForThisParentSub.results, newResults)
          });
        }
      },
      onError: function onError(error) {
        var contextForThisParentSub = opts.smContext.ongoingSubscriptionRecord[parentSubscriptionId];
        contextForThisParentSub.onError && contextForThisParentSub.onError(error);
        opts.smContext.updateSubscriptionInfo(subOpts.parentSubscriptionId, {
          error: error
        });
      },
      onSubscriptionInitialized: function onSubscriptionInitialized(subscriptionCanceller) {
        opts.smContext.updateSubscriptionInfo(subscriptionId, {
          unsub: function unsub() {
            return subscriptionCanceller();
          }
        });
        opts.smContext.updateSubscriptionInfo(parentSubscriptionId, {
          unsub: function unsub() {
            getAllSubscriptionStates().forEach(function (subscriptionState) {
              return (subscriptionState == null ? void 0 : subscriptionState.unsub) && subscriptionState.unsub();
            });
          }
        });
      },
      onQueryInfoConstructed: function onQueryInfoConstructed(queryInfo) {
        opts.smContext.updateSubscriptionInfo(subscriptionId, {
          queryInfo: queryInfo
        });
      }
    })["finally"](function () {
      var contextForThisSub = opts.smContext.ongoingSubscriptionRecord[subscriptionId];
      var thisQueryIsMostRecent = (contextForThisSub == null ? void 0 : contextForThisSub.lastQueryTimestamp) === queryTimestamp;

      if (thisQueryIsMostRecent) {
        opts.smContext.updateSubscriptionInfo(subscriptionId, {
          suspendPromise: undefined,
          querying: false
        }); // if all the queries have resolved, we can set "querying" to false for the parent subscription state

        var allQueriesHaveResolved = !getAllSubscriptionStates().some(function (state) {
          return state && state.querying;
        });

        if (allQueriesHaveResolved) {
          var _opts$smContext$ongoi2;

          opts.smContext.updateSubscriptionInfo(parentSubscriptionId, {
            querying: false
          });

          var _setQuerying = (_opts$smContext$ongoi2 = opts.smContext.ongoingSubscriptionRecord[parentSubscriptionId]) == null ? void 0 : _opts$smContext$ongoi2.setQuerying;

          _setQuerying && _setQuerying(false);
          opts.handlers.setQuerying(false);
        }
      }
    });

    if (!preExistingContextForThisSubscription && suspend) {
      opts.smContext.updateSubscriptionInfo(subscriptionId, {
        suspendPromise: suspendPromise
      });
      return suspendPromise;
    }
  }

  if (opts.data.error) throw opts.data.error;
  var suspendPromise;

  if (Object.keys(suspendDisabled).length) {
    try {
      handleNewQueryDefitions({
        queryDefinitions: suspendDisabled,
        parentSubscriptionId: parentSubscriptionId,
        subscriptionSuffix: subscriptionIds.suspendDisabled,
        suspend: false
      });
    } catch (e) {
      opts.handlers.onError(e);
      throw e;
<<<<<<< HEAD
    }
  }

  if (Object.keys(suspendEnabled).length) {
    try {
      suspendPromise = handleNewQueryDefitions({
        queryDefinitions: suspendEnabled,
        parentSubscriptionId: parentSubscriptionId,
        subscriptionSuffix: subscriptionIds.suspendEnabled,
        suspend: true
      });
    } catch (e) {
      opts.handlers.onError(e);
      throw e;
    }
  }

  if (suspendPromise) throw suspendPromise;
  return {
    data: opts.data.results,
    error: opts.data.error,
    querying: opts.data.querying,
    onHookUnmount: onHookUnmount,
    onHookMount: onHookMount
  };
}

require('isomorphic-fetch');
function getGQLCLient(gqlClientOpts) {
  var wsLink = new ws.WebSocketLink({
    uri: gqlClientOpts.wsUrl,
    options: {
      reconnect: true
    }
  });
  var nonBatchedLink = new http.HttpLink({
    uri: gqlClientOpts.httpUrl
  });
  var queryBatchLink = core.split(function (operation) {
    return operation.getContext().batchKey;
  }, new batchHttp.BatchHttpLink({
    uri: gqlClientOpts.httpUrl,
    batchMax: 50,
    batchInterval: 50,
    batchKey: function batchKey(operation) {
      var context = operation.getContext(); // This ensures that requests with different batch keys, headers and credentials
      // are batched separately

      return JSON.stringify({
        batchKey: context.batchKey,
        headers: context.headers,
        credentials: context.credentials
=======
    }
  }

  if (Object.keys(suspendEnabled).length) {
    try {
      suspendPromise = handleNewQueryDefitions({
        queryDefinitions: suspendEnabled,
        parentSubscriptionId: parentSubscriptionId,
        subscriptionSuffix: subscriptionIds.suspendEnabled,
        suspend: true
>>>>>>> 89116331
      });
    } catch (e) {
      opts.handlers.onError(e);
      throw e;
    }
<<<<<<< HEAD
  }), nonBatchedLink);
  var mutationBatchLink = core.split(function (operation) {
    return operation.getContext().batchedMutation;
  }, new batchHttp.BatchHttpLink({
    uri: gqlClientOpts.httpUrl,
    // no batch max for explicitly batched mutations
    // to ensure transactional integrity
    batchMax: Number.MAX_SAFE_INTEGER,
    batchInterval: 0
  }), queryBatchLink);
  var requestLink = core.split( // split based on operation type
  function (_ref) {
    var query = _ref.query;
    var definition = utilities.getMainDefinition(query);
    return definition.kind === 'OperationDefinition' && definition.operation === 'subscription';
  }, wsLink, mutationBatchLink);

  function getContextWithToken(opts) {
    return {
      headers: {
        Authorization: "Bearer " + opts.token
      }
    };
  }

  function authenticateSubscriptionDocument(opts) {
    var _opts$gql$loc;

    var documentBody = (_opts$gql$loc = opts.gql.loc) == null ? void 0 : _opts$gql$loc.source.body;

    if (!documentBody) {
      throw new Error('No documentBody found');
    }

    var operationsThatRequireToken = ['GetChildren', 'GetReferences', 'GetNodes', 'GetNodesNew', 'GetNodesById'];

    if (operationsThatRequireToken.some(function (operation) {
      return documentBody == null ? void 0 : documentBody.includes(operation + "(");
    })) {
      var documentBodyWithAuthTokensInjected = documentBody;
      operationsThatRequireToken.forEach(function (operation) {
        documentBodyWithAuthTokensInjected = documentBodyWithAuthTokensInjected.replace(new RegExp(operation + "\\((.*)\\)", 'g'), operation + "($1, authToken: \"" + opts.token + "\")");
      });
      return core.gql(documentBodyWithAuthTokensInjected);
    }

    return opts.gql;
  }

  var authLink = new core.ApolloLink(function (operation, forward) {
    return new core.Observable(function (observer) {
      var handle;
      Promise.resolve(operation).then(function () {
        handle = forward(operation).subscribe({
          next: observer.next.bind(observer),
          error: observer.error.bind(observer),
          complete: observer.complete.bind(observer)
        });
      })["catch"](observer.error.bind(observer));
      return function () {
        if (handle) handle.unsubscribe();
      };
    });
  });
  var baseClient = new core.ApolloClient({
    link: core.ApolloLink.from([authLink, requestLink]),
    cache: new core.InMemoryCache(),
    defaultOptions: {
      watchQuery: {
        fetchPolicy: 'no-cache',
        errorPolicy: 'ignore'
      },
      query: {
        fetchPolicy: 'no-cache',
        errorPolicy: 'all'
      }
    }
  });
  var gqlClient = {
    query: function () {
      var _query = _asyncToGenerator( /*#__PURE__*/runtime_1.mark(function _callee(opts) {
        var _yield$baseClient$que, data;

        return runtime_1.wrap(function _callee$(_context) {
          while (1) {
            switch (_context.prev = _context.next) {
              case 0:
                _context.next = 2;
                return baseClient.query({
                  query: opts.gql,
                  context: _extends({
                    // allow turning off batching by specifying a null or undefined batchKey
                    // but by default, batch all requests into the same request batch
                    batchKey: 'batchKey' in opts ? opts.batchKey : 'default'
                  }, getContextWithToken({
                    token: opts.token
                  }))
                });

              case 2:
                _yield$baseClient$que = _context.sent;
                data = _yield$baseClient$que.data;
                return _context.abrupt("return", data);

              case 6:
              case "end":
                return _context.stop();
            }
          }
        }, _callee);
      }));

      function query(_x) {
        return _query.apply(this, arguments);
      }

      return query;
    }(),
    subscribe: function subscribe(opts) {
      var subscription = baseClient.subscribe({
        query: authenticateSubscriptionDocument(opts)
      }).subscribe({
        next: function next(message) {
          if (!message.data) opts.onError(new Error("Unexpected message structure.\n" + message));else opts.onMessage(message.data);
        },
        error: opts.onError
      });
      return function () {
        return subscription.unsubscribe();
      };
    },
    mutate: function () {
      var _mutate = _asyncToGenerator( /*#__PURE__*/runtime_1.mark(function _callee2(opts) {
        return runtime_1.wrap(function _callee2$(_context2) {
          while (1) {
            switch (_context2.prev = _context2.next) {
              case 0:
                _context2.next = 3;
                return Promise.all(opts.mutations.map(function (mutation) {
                  return baseClient.mutate({
                    mutation: mutation,
                    context: _extends({
                      batchedMutation: true
                    }, getContextWithToken({
                      token: opts.token
                    }))
                  });
                }));

              case 3:
                return _context2.abrupt("return", _context2.sent);

              case 4:
=======
  }

  if (suspendPromise) throw suspendPromise;
  return {
    data: opts.data.results,
    error: opts.data.error,
    querying: opts.data.querying,
    onHookUnmount: onHookUnmount,
    onHookMount: onHookMount
  };
}

require('isomorphic-fetch');
function getGQLCLient(gqlClientOpts) {
  var wsLink = new ws.WebSocketLink({
    uri: gqlClientOpts.wsUrl,
    options: {
      reconnect: true
    }
  });
  var nonBatchedLink = new http.HttpLink({
    uri: gqlClientOpts.httpUrl
  });
  var queryBatchLink = core.split(function (operation) {
    return operation.getContext().batchKey;
  }, new batchHttp.BatchHttpLink({
    uri: gqlClientOpts.httpUrl,
    batchMax: 50,
    batchInterval: 50,
    batchKey: function batchKey(operation) {
      var context = operation.getContext(); // This ensures that requests with different batch keys, headers and credentials
      // are batched separately

      return JSON.stringify({
        batchKey: context.batchKey,
        headers: context.headers,
        credentials: context.credentials
      });
    }
  }), nonBatchedLink);
  var mutationBatchLink = core.split(function (operation) {
    return operation.getContext().batchedMutation;
  }, new batchHttp.BatchHttpLink({
    uri: gqlClientOpts.httpUrl,
    // no batch max for explicitly batched mutations
    // to ensure transactional integrity
    batchMax: Number.MAX_SAFE_INTEGER,
    batchInterval: 0
  }), queryBatchLink);
  var requestLink = core.split( // split based on operation type
  function (_ref) {
    var query = _ref.query;
    var definition = utilities.getMainDefinition(query);
    return definition.kind === 'OperationDefinition' && definition.operation === 'subscription';
  }, wsLink, mutationBatchLink);

  function getContextWithToken(opts) {
    return {
      headers: {
        Authorization: "Bearer " + opts.token
      }
    };
  }

  function authenticateSubscriptionDocument(opts) {
    var _opts$gql$loc;

    var documentBody = (_opts$gql$loc = opts.gql.loc) == null ? void 0 : _opts$gql$loc.source.body;

    if (!documentBody) {
      throw new Error('No documentBody found');
    }

    var operationsThatRequireToken = ['GetChildren', 'GetReferences', 'GetNodes', 'GetNodesNew', 'GetNodesById'];

    if (operationsThatRequireToken.some(function (operation) {
      return documentBody == null ? void 0 : documentBody.includes(operation + "(");
    })) {
      var documentBodyWithAuthTokensInjected = documentBody;
      operationsThatRequireToken.forEach(function (operation) {
        documentBodyWithAuthTokensInjected = documentBodyWithAuthTokensInjected.replace(new RegExp(operation + "\\((.*)\\)", 'g'), operation + "($1, authToken: \"" + opts.token + "\")");
      });
      return core.gql(documentBodyWithAuthTokensInjected);
    }

    return opts.gql;
  }

  var authLink = new core.ApolloLink(function (operation, forward) {
    return new core.Observable(function (observer) {
      var handle;
      Promise.resolve(operation).then(function () {
        handle = forward(operation).subscribe({
          next: observer.next.bind(observer),
          error: observer.error.bind(observer),
          complete: observer.complete.bind(observer)
        });
      })["catch"](observer.error.bind(observer));
      return function () {
        if (handle) handle.unsubscribe();
      };
    });
  });
  var baseClient = new core.ApolloClient({
    link: core.ApolloLink.from([authLink, requestLink]),
    cache: new core.InMemoryCache(),
    defaultOptions: {
      watchQuery: {
        fetchPolicy: 'no-cache',
        errorPolicy: 'ignore'
      },
      query: {
        fetchPolicy: 'no-cache',
        errorPolicy: 'all'
      }
    }
  });
  var gqlClient = {
    query: function () {
      var _query = _asyncToGenerator( /*#__PURE__*/runtime_1.mark(function _callee(opts) {
        var _yield$baseClient$que, data;

        return runtime_1.wrap(function _callee$(_context) {
          while (1) {
            switch (_context.prev = _context.next) {
              case 0:
                _context.next = 2;
                return baseClient.query({
                  query: opts.gql,
                  context: _extends({
                    // allow turning off batching by specifying a null or undefined batchKey
                    // but by default, batch all requests into the same request batch
                    batchKey: 'batchKey' in opts ? opts.batchKey : 'default'
                  }, getContextWithToken({
                    token: opts.token
                  }))
                });

              case 2:
                _yield$baseClient$que = _context.sent;
                data = _yield$baseClient$que.data;
                return _context.abrupt("return", data);

              case 6:
>>>>>>> 89116331
              case "end":
                return _context.stop();
            }
          }
<<<<<<< HEAD
        }, _callee2);
      }));

      function mutate(_x2) {
        return _mutate.apply(this, arguments);
      }

      return mutate;
    }()
  };
  return gqlClient;
}

=======
        }, _callee);
      }));

      function query(_x) {
        return _query.apply(this, arguments);
      }

      return query;
    }(),
    subscribe: function subscribe(opts) {
      var subscription = baseClient.subscribe({
        query: authenticateSubscriptionDocument(opts)
      }).subscribe({
        next: function next(message) {
          if (!message.data) opts.onError(new Error("Unexpected message structure.\n" + message));else opts.onMessage(message.data);
        },
        error: opts.onError
      });
      return function () {
        return subscription.unsubscribe();
      };
    },
    mutate: function () {
      var _mutate = _asyncToGenerator( /*#__PURE__*/runtime_1.mark(function _callee2(opts) {
        return runtime_1.wrap(function _callee2$(_context2) {
          while (1) {
            switch (_context2.prev = _context2.next) {
              case 0:
                _context2.next = 3;
                return Promise.all(opts.mutations.map(function (mutation) {
                  return baseClient.mutate({
                    mutation: mutation,
                    context: _extends({
                      batchedMutation: true
                    }, getContextWithToken({
                      token: opts.token
                    }))
                  });
                }));

              case 3:
                return _context2.abrupt("return", _context2.sent);

              case 4:
              case "end":
                return _context2.stop();
            }
          }
        }, _callee2);
      }));

      function mutate(_x2) {
        return _mutate.apply(this, arguments);
      }

      return mutate;
    }()
  };
  return gqlClient;
}

>>>>>>> 89116331
function getDefaultConfig() {
  return {
    gqlClient: getGQLCLient({
      httpUrl: 'https://saasmaster.dev02.tt-devs.com/playground/..',
      wsUrl: 'wss://saasmaster.dev02.tt-devs.com/'
    })
  };
}

var SMJS = /*#__PURE__*/function () {
  function SMJS(config) {
    this.gqlClient = void 0;
    this.plugins = void 0;
    this.query = void 0;
    this.generateMockData = void 0;
    this.subscribe = void 0;
    this.SMQueryManager = void 0;
    this.transaction = void 0;
    this.tokens = {};
    this.DOFactory = void 0;
    this.DOProxyGenerator = void 0;
    this.optimisticUpdatesOrchestrator = void 0;
    this.gqlClient = config.gqlClient;
    this.plugins = config.plugins;
    this.generateMockData = config.generateMockData;
    this.query = generateQuerier({
      smJSInstance: this
    });
    this.subscribe = generateSubscriber(this);
    this.DOProxyGenerator = createDOProxyGenerator(this);
    this.DOFactory = createDOFactory(this);
    this.SMQueryManager = createSMQueryManager(this);
    this.optimisticUpdatesOrchestrator = new OptimisticUpdatesOrchestrator();
    this.transaction = createTransaction(this, {
      onUpdateRequested: this.optimisticUpdatesOrchestrator.onUpdateRequested
    });
  }

  var _proto = SMJS.prototype;

  _proto.def = function def(_def) {
    var propertyNames = Object.keys(_def.properties);
    var defaultProp = propertyNames.find(function (x) {
      return Object.keys(DEFAULT_NODE_PROPERTIES).includes(x);
    });

    if (defaultProp) {
      throw new SMImpliedNodePropertyException({
        propName: defaultProp
      });
    }

    var properties = this.addDefaultNodeProperties(_def.properties);
    var DOClass = this.DOFactory(_extends({}, _def, {
      properties: properties
    }));
    return {
      _isSMNodeDef: true,
      "do": DOClass,
      repository: RepositoryFactory({
        def: _def,
        DOClass: DOClass,
        onDOConstructed: this.optimisticUpdatesOrchestrator.onDOConstructed,
        onDODeleted: this.optimisticUpdatesOrchestrator.onDODeleted,
        onDataReceived: this.optimisticUpdatesOrchestrator.onPersistedDataReceived
      }),
      type: _def.type,
      smData: properties,
      smComputed: _def.computed,
      smRelational: _def.relational,
      smMutations: _def.mutations
    };
  };

  _proto.getToken = function getToken(opts) {
    return this.tokens[opts.tokenName];
  };

  _proto.setToken = function setToken(opts) {
    this.tokens[opts.tokenName] = opts.token;
  };

  _proto.clearTokens = function clearTokens() {
    this.tokens = {};
  };

  _proto.addDefaultNodeProperties = function addDefaultNodeProperties(nodeProperties) {
    return _extends({}, nodeProperties, DEFAULT_NODE_PROPERTIES);
  };

  return SMJS;
}();

exports.DEFAULT_NODE_PROPERTIES = DEFAULT_NODE_PROPERTIES;
exports.DEFAULT_TOKEN_NAME = DEFAULT_TOKEN_NAME;
exports.LoggingContext = LoggingContext;
exports.OBJECT_IDENTIFIER = OBJECT_IDENTIFIER;
exports.OBJECT_PROPERTY_SEPARATOR = OBJECT_PROPERTY_SEPARATOR;
exports.PROPERTIES_QUERIED_FOR_ALL_NODES = PROPERTIES_QUERIED_FOR_ALL_NODES;
exports.RELATIONAL_UNION_QUERY_SEPARATOR = RELATIONAL_UNION_QUERY_SEPARATOR;
exports.SMContext = SMContext;
exports.SMData = SMData;
exports.SMJS = SMJS;
exports.SMProvider = SMProvider;
exports.UnsafeNoDuplicateSubIdErrorProvider = UnsafeNoDuplicateSubIdErrorProvider;
exports.array = array;
exports.boolean = _boolean;
exports.children = children;
exports.getDefaultConfig = getDefaultConfig;
exports.getGQLCLient = getGQLCLient;
exports.number = number;
exports.object = object;
exports.queryDefinition = queryDefinition;
exports.record = record;
exports.reference = reference;
exports.referenceArray = referenceArray;
exports.string = string;
exports.useSubscription = useSubscription;
//# sourceMappingURL=sm-js.cjs.development.js.map<|MERGE_RESOLUTION|>--- conflicted
+++ resolved
@@ -323,10 +323,10 @@
   this.defaultValue = (_opts$defaultValue = opts.defaultValue) != null ? _opts$defaultValue : null;
   this.isOptional = opts.isOptional;
 };
-/**
- * smData serve 2 purposes:
- * 1) they convert strings from SM into their real types (objects, strings, numbers, booleans)
- * 2) they serve as a way for TS to infer the data type of the node based on the smData types used,
+/**
+ * smData serve 2 purposes:
+ * 1) they convert strings from SM into their real types (objects, strings, numbers, booleans)
+ * 2) they serve as a way for TS to infer the data type of the node based on the smData types used,
  */
 
 var string = function string(defaultValue) {
@@ -423,9 +423,9 @@
   return new SMData({
     type: exports.SM_DATA_TYPES.object,
 
-    /**
-     * Doesn't need to do any parsing on the data to convert strings to their real types
-     * That's done by the DO class's "objectDataSetter" method
+    /**
+     * Doesn't need to do any parsing on the data to convert strings to their real types
+     * That's done by the DO class's "objectDataSetter" method
      */
     parser: function parser(val) {
       return val;
@@ -440,9 +440,9 @@
   return new SMData({
     type: exports.SM_DATA_TYPES.maybeObject,
 
-    /**
-     * Doesn't need to do any parsing on the data to convert strings to their real types
-     * That's done by the DO class's "objectDataSetter" method
+    /**
+     * Doesn't need to do any parsing on the data to convert strings to their real types
+     * That's done by the DO class's "objectDataSetter" method
      */
     parser: function parser(val) {
       return val;
@@ -603,9 +603,9 @@
 }
 
 function createDOFactory(smJSInstance) {
-  /**
-   * Returns a DO class, since there is one instance of the DO class
-   * for each instance of that node type that is fetched from SM
+  /**
+   * Returns a DO class, since there is one instance of the DO class
+   * for each instance of that node type that is fetched from SM
    */
   return function DOFactory(node) {
     // silences the error "A class can only implement an object type or intersection of object types with statically known members."
@@ -923,9 +923,9 @@
           }
         });
       }
-      /**
-       * initializes getters for properties that are stored on this node in SM
-       * as properties on this DO instance
+      /**
+       * initializes getters for properties that are stored on this node in SM
+       * as properties on this DO instance
        */
       ;
 
@@ -996,9 +996,9 @@
           });
         }
       }
-      /**
-       * Object type props have different getters and setters than non object type
-       * because when an object property is set we extend the previous value, instead of replacing its reference entirely (we've seen great performance gains doing this)
+      /**
+       * Object type props have different getters and setters than non object type
+       * because when an object property is set we extend the previous value, instead of replacing its reference entirely (we've seen great performance gains doing this)
        */
       ;
 
@@ -1064,33 +1064,33 @@
 }
 
 function createDOProxyGenerator(smJSInstance) {
-  /**
-   * When some data fetcher like "useQuery" requests some data we do not directly return the DO instances
-   * Instead, we decorate each DO instance with a bit of functionality
-   * Firstly, we add getters for relational results
-   *      For example, if I request a list of todos and an assignee for each of those todos
-   *        this proxy generator would be adding an "assignee" getter to each todo and
-   *        that assignee getter would return a PROXIED DO for that user
-   *
-   * Why not just store that data on the do instance directly?
-   *      For this case I just described it wouldn't be a problem, since a todo has a single assignee
-   *      But imagine a scenario in which a developer is querying for a specific meeting and all active todos in that meeting
-   *        and then lazily querying all the archived todos for that meeting.
-   *        If the developer isn't extremely careful with naming collision (activeTodos vs archivedTodos distinction, vs just calling them "todos")
-   *        it's easy to see how this would create a problem if both query sources are getting the same DO instance
-   *
-   *      To get around this problem, EACH REQUEST RESULT WILL RETURN ITS OWN INSTANCE OF A PROXIED DO
-   *         so naming collision is never a problem.
-   *
-   *      This also gives us the benefit of support different paging results being displayed simultaneously, since again, the relation results from different
-   *         queries will never overwrite each other.
-   *
-   *
-   * Another use for this proxy is to ensure the developer receives helpful errors when they try to read some data that is not being subscribed to
-   *      This means that if I query a list of users, request their "firstName" and "id", but then attempt to read user.lastName from the result of that query
-   *      we don't just return the cached value, or undefined, because this is likely unintentional. Most apps will want to have real time data.
-   *
-   *      Instead, we'll throw an error and tell them - hey, you tried to read this property from this node type in this query, but you didn't request it/aren't subscribed to it!
+  /**
+   * When some data fetcher like "useQuery" requests some data we do not directly return the DO instances
+   * Instead, we decorate each DO instance with a bit of functionality
+   * Firstly, we add getters for relational results
+   *      For example, if I request a list of todos and an assignee for each of those todos
+   *        this proxy generator would be adding an "assignee" getter to each todo and
+   *        that assignee getter would return a PROXIED DO for that user
+   *
+   * Why not just store that data on the do instance directly?
+   *      For this case I just described it wouldn't be a problem, since a todo has a single assignee
+   *      But imagine a scenario in which a developer is querying for a specific meeting and all active todos in that meeting
+   *        and then lazily querying all the archived todos for that meeting.
+   *        If the developer isn't extremely careful with naming collision (activeTodos vs archivedTodos distinction, vs just calling them "todos")
+   *        it's easy to see how this would create a problem if both query sources are getting the same DO instance
+   *
+   *      To get around this problem, EACH REQUEST RESULT WILL RETURN ITS OWN INSTANCE OF A PROXIED DO
+   *         so naming collision is never a problem.
+   *
+   *      This also gives us the benefit of support different paging results being displayed simultaneously, since again, the relation results from different
+   *         queries will never overwrite each other.
+   *
+   *
+   * Another use for this proxy is to ensure the developer receives helpful errors when they try to read some data that is not being subscribed to
+   *      This means that if I query a list of users, request their "firstName" and "id", but then attempt to read user.lastName from the result of that query
+   *      we don't just return the cached value, or undefined, because this is likely unintentional. Most apps will want to have real time data.
+   *
+   *      Instead, we'll throw an error and tell them - hey, you tried to read this property from this node type in this query, but you didn't request it/aren't subscribed to it!
    */
   return function DOProxyGenerator(opts) {
     var relationalResults = opts.relationalResults; // Casting to unknown here because we don't want type safety around structure of a node's data when building plugins
@@ -1259,8 +1259,8 @@
   }
 }
 
-/**
- * Clones an object or array. Recurses into nested objects and arrays for deep clones.
+/**
+ * Clones an object or array. Recurses into nested objects and arrays for deep clones.
  */
 
 function deepClone(obj) {
@@ -1285,35 +1285,35 @@
   }
 } // clear an object (and nested objects)
 
-/**
- * This class is responsible for handling all logic pertaining optimistic updates.
- *
- * It works by intercepting all incoming messages about nodes that the user queries or is subscribed to
- * Then, it also intercepts requests to updateNode and updateNodes within a transaction
- *
- * It optimistically updates the state at the DO level, while also keeping track of known persisted states
- * (the ones that derived from messages received by the node repository)
- *
- * You might wonder, why keep track of all persisted states, rather than just the persisted state at the time of the last update request?
- *
- * I'll answer that with a question:
- * If we call updateNode/updateNodes several times with the same node id, and get a message about a version older than the last update, how do we deal with that?
- *   We could ignore it, since it will likely be overwritten by the update in flight, but this seems risky because we can't assume that the update will be successful. Ignoring that incoming update could lead to stale states if the request does fail.
- *   We could also apply it, since we know it's data that's been persisted in SM. This would likely lead to UX feeling janky. For example, if a user is typing into an input and we're sending debounced updates to SM
- *      and with each update optimistically updating our in memory cache (the DO), but also applying incoming persisted states, the value being displayed for that field would change erratically.
- *
- * I believe a fix for this is to keep applying only optimistic updates to in memory cache if there is any in flight request, while keeping track of all received persisted states
- * We short circuit the repository's onDataReceived so it no longer updates the DO, if any updates are in flight. Instead, it only tells the OptimisticUpdatesOrchestrator that there is a new persisted state.
- * If a single update request fails, and there are no other updates in flight, revert to the last persisted state. Decrease number of in flight requests.
- * If an update request in a group of update requests fails, and there are other updates in flight to SM, decrease number of in flight requests. Don't revert to last persisted state, since this would cause the erratic behavior described above.
- * If an update request succeeds (solo or in a group), simply decrease number of in flight requests.
- *
- * Once the number of in flight requests reaches 0, the repository would no longer get short circuited.
- *
- * Then, we can decide how to update the state on the DO, by leaving it at the newest optimistic update state
- *
- * We would stop capturing persisted data in OptimisticUpdatesOrchestrator for this particular node (which we identify by its id),
- * and delete any persisted data for that node that is currently cached in the OptimisticUpdatesOrchestrator to avoid memory leaks.
+/**
+ * This class is responsible for handling all logic pertaining optimistic updates.
+ *
+ * It works by intercepting all incoming messages about nodes that the user queries or is subscribed to
+ * Then, it also intercepts requests to updateNode and updateNodes within a transaction
+ *
+ * It optimistically updates the state at the DO level, while also keeping track of known persisted states
+ * (the ones that derived from messages received by the node repository)
+ *
+ * You might wonder, why keep track of all persisted states, rather than just the persisted state at the time of the last update request?
+ *
+ * I'll answer that with a question:
+ * If we call updateNode/updateNodes several times with the same node id, and get a message about a version older than the last update, how do we deal with that?
+ *   We could ignore it, since it will likely be overwritten by the update in flight, but this seems risky because we can't assume that the update will be successful. Ignoring that incoming update could lead to stale states if the request does fail.
+ *   We could also apply it, since we know it's data that's been persisted in SM. This would likely lead to UX feeling janky. For example, if a user is typing into an input and we're sending debounced updates to SM
+ *      and with each update optimistically updating our in memory cache (the DO), but also applying incoming persisted states, the value being displayed for that field would change erratically.
+ *
+ * I believe a fix for this is to keep applying only optimistic updates to in memory cache if there is any in flight request, while keeping track of all received persisted states
+ * We short circuit the repository's onDataReceived so it no longer updates the DO, if any updates are in flight. Instead, it only tells the OptimisticUpdatesOrchestrator that there is a new persisted state.
+ * If a single update request fails, and there are no other updates in flight, revert to the last persisted state. Decrease number of in flight requests.
+ * If an update request in a group of update requests fails, and there are other updates in flight to SM, decrease number of in flight requests. Don't revert to last persisted state, since this would cause the erratic behavior described above.
+ * If an update request succeeds (solo or in a group), simply decrease number of in flight requests.
+ *
+ * Once the number of in flight requests reaches 0, the repository would no longer get short circuited.
+ *
+ * Then, we can decide how to update the state on the DO, by leaving it at the newest optimistic update state
+ *
+ * We would stop capturing persisted data in OptimisticUpdatesOrchestrator for this particular node (which we identify by its id),
+ * and delete any persisted data for that node that is currently cached in the OptimisticUpdatesOrchestrator to avoid memory leaks.
  */
 
 var OptimisticUpdatesOrchestrator = /*#__PURE__*/function () {
@@ -1454,8 +1454,8 @@
   return OptimisticUpdatesOrchestrator;
 }();
 
-/**
- * Returns an initialized instance of a repository for an SMNode
+/**
+ * Returns an initialized instance of a repository for an SMNode
  */
 
 function RepositoryFactory(opts) {
@@ -1518,15 +1518,15 @@
         delete this.cached[id];
       }
     }
-    /**
-     * This method takes data that comes in from SM and is about to be applied to this DO's instance. It needs to:
-     * 1) ignore data not specified in the smNode definition for this node
-     *     this is so that the querier in smDataContext can call onDataReceived on the DO with the data it receives from SM without having to ignore the relational aliases there
-     *     without doing this, we'd get errors about attempting to set a property on a DO which is read only
-     * 2) take objects spread into root properties and convert them to regular objects
-     *     for example, if we are trying to store `settings: { show: true }` in SM, what is actually stored in the DB is
-     *     settings__dot__show: 'true'
-     *     since all data must be a string (we don't need to worry about coercing strings to booleans or numbers though, that's handled by the smDataTypes)
+    /**
+     * This method takes data that comes in from SM and is about to be applied to this DO's instance. It needs to:
+     * 1) ignore data not specified in the smNode definition for this node
+     *     this is so that the querier in smDataContext can call onDataReceived on the DO with the data it receives from SM without having to ignore the relational aliases there
+     *     without doing this, we'd get errors about attempting to set a property on a DO which is read only
+     * 2) take objects spread into root properties and convert them to regular objects
+     *     for example, if we are trying to store `settings: { show: true }` in SM, what is actually stored in the DB is
+     *     settings__dot__show: 'true'
+     *     since all data must be a string (we don't need to worry about coercing strings to booleans or numbers though, that's handled by the smDataTypes)
      */
     ;
 
@@ -2496,11 +2496,11 @@
 var _excluded = ["to"],
     _excluded2 = ["from"];
 var JSON_TAG$1 = '__JSON__';
-/**
- * Takes the json representation of a node's data and prepares it to be sent to SM
- *
- * @param nodeData an object with arbitrary data
- * @returns stringified params ready for mutation
+/**
+ * Takes the json representation of a node's data and prepares it to be sent to SM
+ *
+ * @param nodeData an object with arbitrary data
+ * @returns stringified params ready for mutation
  */
 
 function convertNodeDataToSMPersistedData(nodeData, opts) {
@@ -2526,28 +2526,28 @@
 function escapeText(text) {
   return text.replace(/\\/g, '\\\\').replace(/"/g, '\\"').replace(/\n/g, '\\n');
 }
-/**
- * Takes an object node value and flattens it to be sent to SM
- *
- * @param obj an object with arbitrary data
- * @param parentKey if the value is a nested object, the key of the parent is passed in order to prepend it to the child key
- * @param omitObjectIdentifier skip including __object__ for identifying parent objects,
- *  used to construct filters since there we don't care what the parent property is set to
- * @returns a flat object where the keys are of "key__dot__value" syntax
- *
- * For example:
- * ```typescript
- * const obj = {settings: {schedule: {day: 'Monday'} } }
- *  const result = prepareValueForBE(obj)
- * ```
- * The result will be:
- *  ```typescript
- *  {
- * settings: '__object__',
- * settings__dot__schedule: '__object__',
- * settings__dot__schedule__dot__day: 'Monday',
- * }
- * ```
+/**
+ * Takes an object node value and flattens it to be sent to SM
+ *
+ * @param obj an object with arbitrary data
+ * @param parentKey if the value is a nested object, the key of the parent is passed in order to prepend it to the child key
+ * @param omitObjectIdentifier skip including __object__ for identifying parent objects,
+ *  used to construct filters since there we don't care what the parent property is set to
+ * @returns a flat object where the keys are of "key__dot__value" syntax
+ *
+ * For example:
+ * ```typescript
+ * const obj = {settings: {schedule: {day: 'Monday'} } }
+ *  const result = prepareValueForBE(obj)
+ * ```
+ * The result will be:
+ *  ```typescript
+ *  {
+ * settings: '__object__',
+ * settings__dot__schedule: '__object__',
+ * settings__dot__schedule__dot__day: 'Monday',
+ * }
+ * ```
  */
 
 
@@ -2672,11 +2672,11 @@
   }, {});
 }
 
-/**
- * Relational fns are specified when creating an smNode as fns that return a NodeRelationalQueryBuilder
- * so they can be evaluated lazily to avoid dependency loops between nodes related to each other.
- *
- * This fn executs those fns at query time, and returns a record of relational query builders
+/**
+ * Relational fns are specified when creating an smNode as fns that return a NodeRelationalQueryBuilder
+ * so they can be evaluated lazily to avoid dependency loops between nodes related to each other.
+ *
+ * This fn executs those fns at query time, and returns a record of relational query builders
  */
 
 function getRelationalQueryBuildersFromRelationalFns(relationaFns) {
@@ -2701,10 +2701,10 @@
   });
   return opts.mapFn(mapFnOpts);
 }
-/**
- * The functions in this file are responsible for translating queryDefinitionss to gql documents
- * only function that should be needed outside this file is convertQueryDefinitionToQueryInfo
- * other fns are exported for testing purposes only
+/**
+ * The functions in this file are responsible for translating queryDefinitionss to gql documents
+ * only function that should be needed outside this file is convertQueryDefinitionToQueryInfo
+ * other fns are exported for testing purposes only
  */
 
 
@@ -2714,23 +2714,23 @@
     properties: opts.smData,
     relational: opts.smRelational
   });
-  /**
-   * a mapFnReturn will be null when the dev returns an object type in a map fn, but does not specify a map fn for that object
-   * for example:
-   *
-   * map: ({ settings }) => ({
-   *   settings: settings
-   * })
-   *
-   * instead of
-   *
-   * map: ({ settings }) => ({
-   *   settings: settings({
-   *     map: ({ flagEnabled }) => ({ flagEnabled })
-   *   })
-   * })
-   *
-   * in this case, we just assume they want to query the entire object
+  /**
+   * a mapFnReturn will be null when the dev returns an object type in a map fn, but does not specify a map fn for that object
+   * for example:
+   *
+   * map: ({ settings }) => ({
+   *   settings: settings
+   * })
+   *
+   * instead of
+   *
+   * map: ({ settings }) => ({
+   *   settings: settings({
+   *     map: ({ flagEnabled }) => ({ flagEnabled })
+   *   })
+   * })
+   *
+   * in this case, we just assume they want to query the entire object
    */
 
   return Object.keys(mapFnReturn || opts.smData).reduce(function (acc, key) {
@@ -2848,21 +2848,21 @@
       };
 
       var relationalQuery = mapFnReturn[key];
-      /**
-       * happens when a map function for a relational query returns all the data for that node
-       * example:
-       *
-       * users: queryDefinition({
-       *   def: userNode,
-       *   map: ({ todos }) => ({
-       *     todos: todos({
-       *       map: (allTodoData) => allTodoData
-       *     })
-       *   })
-       * })
-       *
-       * this function will receive any relational properties in the todo node in the return of the map fn for that todo
-       * but they will be functions, instead of the expected objects
+      /**
+       * happens when a map function for a relational query returns all the data for that node
+       * example:
+       *
+       * users: queryDefinition({
+       *   def: userNode,
+       *   map: ({ todos }) => ({
+       *     todos: todos({
+       *       map: (allTodoData) => allTodoData
+       *     })
+       *   })
+       * })
+       *
+       * this function will receive any relational properties in the todo node in the return of the map fn for that todo
+       * but they will be functions, instead of the expected objects
        */
 
       if (typeof relationalQuery === 'function') {
@@ -3202,11 +3202,11 @@
     queryRecord: queryRecord
   };
 }
-/**
- * Converts a queryDefinitions into a gql doc that can be sent to the gqlClient
- * Returns a queryRecord for easily deduping requests based on the data that is being requested
- * Can later also be used to build a diff to request only the necessary data
- * taking into account the previous query record to avoid requesting data already in memory
+/**
+ * Converts a queryDefinitions into a gql doc that can be sent to the gqlClient
+ * Returns a queryRecord for easily deduping requests based on the data that is being requested
+ * Can later also be used to build a diff to request only the necessary data
+ * taking into account the previous query record to avoid requesting data already in memory
  */
 
 function convertQueryDefinitionToQueryInfo(opts) {
@@ -3233,13 +3233,13 @@
 var _excluded$1 = ["to"],
     _excluded2$1 = ["from"];
 var JSON_TAG$2 = '__JSON__';
-/**
- * Takes the json representation of a node's data and prepares it to be sent to SM
- *
- * @param nodeData an object with arbitrary data
- * @param ISMDataRecord a record of SMData types to identify objects vs records
- * @param generatingMockData a boolean to determine if escape text should be utilized
- * @returns stringified params ready for mutation
+/**
+ * Takes the json representation of a node's data and prepares it to be sent to SM
+ *
+ * @param nodeData an object with arbitrary data
+ * @param ISMDataRecord a record of SMData types to identify objects vs records
+ * @param generatingMockData a boolean to determine if escape text should be utilized
+ * @returns stringified params ready for mutation
  */
 
 function revisedConvertNodeDataToSMPersistedData(opts) {
@@ -3273,30 +3273,30 @@
 function escapeText$1(text) {
   return text.replace(/\\/g, '\\\\').replace(/"/g, '\\"').replace(/\n/g, '\\n');
 }
-/**
- * Takes an object node value and flattens it to be sent to SM
- *
- * @param obj an object with arbitrary data
- * @param ISMDataRecordForKey a record of SMData type for specific key to identify objects vs records
- * @param generatingMockData a boolean to determine if escape text should be utilized
- * @param parentKey if the value is a nested object, the key of the parent is passed in order to prepend it to the child key
- * @param omitObjectIdentifier skip including __object__ for identifying parent objects,
- *  used to construct filters since there we don't care what the parent property is set to
- * @returns a flat object where the keys are of "key__dot__value" syntax
- *
- * For example:
- * ```typescript
- * const obj = {settings: {schedule: {day: 'Monday'} } }
- *  const result = prepareValueForBE(obj)
- * ```
- * The result will be:
- *  ```typescript
- *  {
- * settings: '__object__',
- * settings__dot__schedule: '__object__',
- * settings__dot__schedule__dot__day: 'Monday',
- * }
- * ```
+/**
+ * Takes an object node value and flattens it to be sent to SM
+ *
+ * @param obj an object with arbitrary data
+ * @param ISMDataRecordForKey a record of SMData type for specific key to identify objects vs records
+ * @param generatingMockData a boolean to determine if escape text should be utilized
+ * @param parentKey if the value is a nested object, the key of the parent is passed in order to prepend it to the child key
+ * @param omitObjectIdentifier skip including __object__ for identifying parent objects,
+ *  used to construct filters since there we don't care what the parent property is set to
+ * @returns a flat object where the keys are of "key__dot__value" syntax
+ *
+ * For example:
+ * ```typescript
+ * const obj = {settings: {schedule: {day: 'Monday'} } }
+ *  const result = prepareValueForBE(obj)
+ * ```
+ * The result will be:
+ *  ```typescript
+ *  {
+ * settings: '__object__',
+ * settings__dot__schedule: '__object__',
+ * settings__dot__schedule__dot__day: 'Monday',
+ * }
+ * ```
  */
 
 
@@ -3332,13 +3332,6 @@
     return acc;
   }, {});
 }
-<<<<<<< HEAD
-/**
- * Declared as a factory function so that "subscribe" can generate its own querier which shares the same query manager
- * Which ensures that the socket messages are applied to the correct base set of results
- */
-=======
->>>>>>> 89116331
 
 function revisedConvertPropertyToBE(opts) {
   var key = opts.key,
@@ -3662,9 +3655,9 @@
     return acc;
   }, {});
 }
-/**
- * Declared as a factory function so that "subscribe" can generate its own querier which shares the same query manager
- * Which ensures that the socket messages are applied to the correct base set of results
+/**
+ * Declared as a factory function so that "subscribe" can generate its own querier which shares the same query manager
+ * Which ensures that the socket messages are applied to the correct base set of results
  */
 
 
@@ -4119,16 +4112,16 @@
 }
 
 function createSMQueryManager(smJSInstance) {
-  /**
-   * SMQueryManager is in charge of
-   *
-   *    1) receiving data from an SM query and notifying the appropriate DO repositories
-   *    2) building proxies for those DOs
-   *    3) keeping a cache of those generated proxies so that we can update proxies on subscription messages, rather than generating new ones
-   *    4) handling incoming SM subscription messages and
-   *       4.1) notifying DO repositories with the data in those sub messages
-   *       4.2) build proxies for new DOs received + update relational data (recursively) for proxies that had been previously built
-   *    5) building the resulting data that is returned by useSMQuery from its cache of proxies
+  /**
+   * SMQueryManager is in charge of
+   *
+   *    1) receiving data from an SM query and notifying the appropriate DO repositories
+   *    2) building proxies for those DOs
+   *    3) keeping a cache of those generated proxies so that we can update proxies on subscription messages, rather than generating new ones
+   *    4) handling incoming SM subscription messages and
+   *       4.1) notifying DO repositories with the data in those sub messages
+   *       4.2) build proxies for new DOs received + update relational data (recursively) for proxies that had been previously built
+   *    5) building the resulting data that is returned by useSMQuery from its cache of proxies
    */
   return /*#__PURE__*/function () {
     function SMQueryManager(queryRecord) {
@@ -4159,17 +4152,17 @@
       });
       this.updateProxiesAndStateFromSubscriptionMessage(opts);
     }
-    /**
-     * Returns the current results based on received query results and subscription messages
+    /**
+     * Returns the current results based on received query results and subscription messages
      */
     ;
 
     _proto.getResults = function getResults() {
       return this.getResultsFromState(this.state);
     }
-    /**
-     * Is used to build the overall results for the query, and also to build the relational results used by each proxy
-     * which is why "state" is a param here
+    /**
+     * Is used to build the overall results for the query, and also to build the relational results used by each proxy
+     * which is why "state" is a param here
      */
     ;
 
@@ -4196,9 +4189,9 @@
       }, {});
       return acc;
     }
-    /**
-     * Takes a queryRecord and the data that resulted from that query
-     * notifies the appropriate repositories so that DOs can be constructed or updated
+    /**
+     * Takes a queryRecord and the data that resulted from that query
+     * notifies the appropriate repositories so that DOs can be constructed or updated
      */
     ;
 
@@ -4248,9 +4241,9 @@
         }
       });
     }
-    /**
-     * Gets the initial state for this manager from the initial query results
-     *   does not execute on subscription messages
+    /**
+     * Gets the initial state for this manager from the initial query results
+     *   does not execute on subscription messages
      */
     ;
 
@@ -4770,587 +4763,6 @@
   return "{\n    " + mutationArgs.join('\n') + "\n  }";
 }
 
-var _templateObject$5, _templateObject2;
-function updateNodes(operation) {
-  return _extends({
-    type: 'updateNodes',
-    smOperationName: 'UpdateNodes'
-  }, operation);
-}
-function updateNode(operation) {
-  return _extends({
-    type: 'updateNode',
-    smOperationName: 'UpdateNodes'
-  }, operation);
-}
-
-function getPropertiesToNull(object) {
-  return Object.entries(object).reduce(function (acc, _ref) {
-    var key = _ref[0],
-        value = _ref[1];
-    if (value == null) acc.push(key);else if (!Array.isArray(value) && typeof value === 'object') {
-      acc.push.apply(acc, getPropertiesToNull(value).map(function (property) {
-        return "" + key + OBJECT_PROPERTY_SEPARATOR + property;
-      }));
-    }
-    return acc;
-  }, []);
-}
-
-function getMutationsFromTransactionUpdateOperations(operations) {
-  if (!operations.length) return [];
-  var allUpdateNodeOperations = operations.flatMap(function (operation) {
-    if (operation.type === 'updateNode') {
-      return operation.data;
-    } else if (operation.type === 'updateNodes') {
-      return operation.nodes.map(function (_ref2) {
-        var data = _ref2.data;
-        return data;
-      });
-    } else {
-      throw Error("Operation not recognized: \"" + operation + "\"");
-    }
-  });
-  var name = getMutationNameFromOperations(operations, 'UpdateNodes');
-  var dropPropertiesMutations = allUpdateNodeOperations.reduce(function (acc, updateNodeOperation) {
-    var propertiesToNull = getPropertiesToNull(updateNodeOperation);
-
-    if (propertiesToNull.length) {
-      acc.push(core.gql(_templateObject$5 || (_templateObject$5 = _taggedTemplateLiteralLoose(["\n        mutation {\n          DropProperties(\n            nodeIds: [\"", "\"]\n            propertyNames: [", "]\n            transactional: true\n          )\n          { \n            id\n          }\n      }\n      "])), updateNodeOperation.id, propertiesToNull.map(function (prop) {
-        return "\"" + prop + OBJECT_PROPERTY_SEPARATOR + "*\"";
-      }).join(',')));
-    }
-
-    return acc;
-  }, []); // For now, returns a single mutation
-  // later, we may choose to alter this behavior, if we find performance gains in splitting the mutations
-
-  return [core.gql(_templateObject2 || (_templateObject2 = _taggedTemplateLiteralLoose(["\n        mutation ", " {\n          UpdateNodes(\n            nodes: [\n              ", "\n            ]\n            transactional: true\n          ) {\n            id\n          }\n        }\n      "])), name, allUpdateNodeOperations.map(convertUpdateNodeOperationToUpdateNodesMutationArguments).join('\n'))].concat(dropPropertiesMutations);
-}
-
-function convertUpdateNodeOperationToUpdateNodesMutationArguments(operation) {
-  var dataToPersistInSM = convertNodeDataToSMPersistedData(operation);
-  return "{\n      " + dataToPersistInSM + "\n    }";
-}
-
-var _templateObject$6;
-function dropNode(operation) {
-  return _extends({
-    type: 'dropNode',
-    smOperationName: 'DropNode'
-  }, operation);
-}
-function getMutationsFromTransactionDropOperations(operations) {
-  if (!operations.length) return [];
-  var allDropNodeOperations = operations.map(function (operation) {
-    if (operation.type === 'dropNode') {
-      return operation;
-    } else {
-      throw Error("Operation not recognized: \"" + operation + "\"");
-    }
-  });
-  return allDropNodeOperations.map(function (operation) {
-    var name = getMutationNameFromOperations([operation], 'DropNode');
-    return core.gql(_templateObject$6 || (_templateObject$6 = _taggedTemplateLiteralLoose(["\n      mutation ", " {\n        DropNode(nodeId: \"", "\", transactional: true)\n      }    \n    "])), name, operation.id);
-  });
-}
-
-function createTransaction(smJSInstance, globalOperationHandlers) {
-  /**
-   * A transaction allows developers to build groups of mutations that execute with transactional integrity
-   *   this means if one mutation fails, others are cancelled and any graph state changes are rolled back.
-   *
-   * The callback function can return a promise if the transaction requires some data fetching to build its list of operations.
-   */
-  return function transaction(callback, opts) {
-    var operationsByType = {
-      createNode: [],
-      createNodes: [],
-      updateNode: [],
-      updateNodes: [],
-      dropNode: [],
-      createEdge: [],
-      createEdges: [],
-      dropEdge: [],
-      dropEdges: [],
-      replaceEdge: [],
-      replaceEdges: [],
-      updateEdge: [],
-      updateEdges: []
-    };
-    /**
-     * Keeps track of the number of operations performed in this transaction (for operations that we need to provide callback data for).
-     * This is used to store each operation's order in the transaction so that we can map it to the response we get back from SM.
-     * SM responds with each operation in the order they were sent up.
-     */
-
-    var createOperationsCount = 0;
-    var updateOperationsCount = 0;
-
-    function pushOperation(operation) {
-      if (!operationsByType[operation.type]) {
-        throw Error("No operationsByType array initialized for \"" + operation.type + "\"");
-      }
-      /**
-       * createNodes/updateNodes creates multiple nodes in a single operation,
-       * therefore we need to track the position of these nodes instead of just the position of the operation itself
-       */
-
-
-      if (operation.type === 'createNodes') {
-        createOperationsCount += 1;
-        operationsByType[operation.type].push(_extends({}, operation, {
-          position: createOperationsCount,
-          nodes: operation.nodes.map(function (node, idx) {
-            return _extends({}, node, {
-              position: idx === 0 ? createOperationsCount : createOperationsCount += 1
-            });
-          })
-        }));
-      } else if (operation.type === 'createNode') {
-        createOperationsCount += 1;
-        operationsByType[operation.type].push(_extends({}, operation, {
-          position: createOperationsCount
-        }));
-      } else if (operation.type === 'updateNodes') {
-        updateOperationsCount += 1;
-        operationsByType[operation.type].push(_extends({}, operation, {
-          position: updateOperationsCount,
-          nodes: operation.nodes.map(function (node, idx) {
-            return _extends({}, node, {
-              position: idx === 0 ? updateOperationsCount : updateOperationsCount += 1
-            });
-          })
-        }));
-      } else if (operation.type === 'updateNode') {
-        updateOperationsCount += 1;
-        operationsByType[operation.type].push(_extends({}, operation, {
-          position: updateOperationsCount
-        }));
-      } else {
-        operationsByType[operation.type].push(operation);
-      }
-    }
-
-    var context = {
-      createNode: function createNode$1(opts) {
-        var operation = createNode(opts);
-
-        pushOperation(operation);
-        return operation;
-      },
-      createNodes: function createNodes$1(opts) {
-        var operation = createNodes(opts);
-
-        pushOperation(operation);
-        return operation;
-      },
-      updateNode: function updateNode$1(opts) {
-        var operation = updateNode(opts);
-
-        var _globalOperationHandl = globalOperationHandlers.onUpdateRequested({
-          id: opts.data.id,
-          payload: opts.data
-        }),
-            onUpdateSuccessful = _globalOperationHandl.onUpdateSuccessful,
-            onUpdateFailed = _globalOperationHandl.onUpdateFailed;
-
-        pushOperation(_extends({}, operation, {
-          onSuccess: function onSuccess(data) {
-            operation.onSuccess && operation.onSuccess(data);
-            onUpdateSuccessful();
-          },
-          onFail: function onFail() {
-            operation.onFail && operation.onFail();
-            onUpdateFailed();
-          }
-        }));
-        return operation;
-      },
-      updateNodes: function updateNodes$1(opts) {
-        var operation = updateNodes(opts);
-
-        var globalHandlers = opts.nodes.map(function (node) {
-          return globalOperationHandlers.onUpdateRequested({
-            id: node.data.id,
-            payload: node.data
-          });
-        });
-        pushOperation(_extends({}, operation, {
-          nodes: operation.nodes.map(function (node, nodeIdx) {
-            return _extends({}, node, {
-              onSuccess: function onSuccess(data) {
-                node.onSuccess && node.onSuccess(data);
-                globalHandlers[nodeIdx].onUpdateSuccessful();
-              },
-              onFail: function onFail() {
-                node.onFail && node.onFail();
-                globalHandlers[nodeIdx].onUpdateFailed();
-              }
-            });
-          })
-        }));
-        return operation;
-      },
-      dropNode: function dropNode$1(opts) {
-        var operation = dropNode(opts);
-<<<<<<< HEAD
-
-        pushOperation(operation);
-        return operation;
-      },
-      createEdge: function createEdge$1(opts) {
-        var operation = createEdge(opts);
-
-        pushOperation(operation);
-        return operation;
-      },
-      createEdges: function createEdges$1(opts) {
-        var operation = createEdges(opts);
-
-        pushOperation(operation);
-        return operation;
-      },
-      dropEdge: function dropEdge$1(opts) {
-        var operation = dropEdge(opts);
-
-        pushOperation(operation);
-        return operation;
-      },
-      dropEdges: function dropEdges$1(opts) {
-        var operation = dropEdges(opts);
-
-        pushOperation(operation);
-        return operation;
-      },
-      updateEdge: function updateEdge$1(opts) {
-        var operation = updateEdge(opts);
-
-        pushOperation(operation);
-        return operation;
-      },
-      updateEdges: function updateEdges$1(opts) {
-        var operation = updateEdges(opts);
-
-        pushOperation(operation);
-        return operation;
-      },
-      replaceEdge: function replaceEdge$1(opts) {
-        var operation = replaceEdge(opts);
-
-        pushOperation(operation);
-        return operation;
-      },
-      replaceEdges: function replaceEdges$1(opts) {
-        var operation = replaceEdges(opts);
-
-        pushOperation(operation);
-        return operation;
-      }
-    };
-
-    function sortMutationsByTransactionPosition(operations) {
-      return lodash.sortBy(operations, function (operation) {
-        return operation.position;
-      });
-    }
-
-    function getAllMutations(operations) {
-      return [].concat(getMutationsFromTransactionCreateOperations(sortMutationsByTransactionPosition([].concat(operations.createNode, operations.createNodes))), getMutationsFromTransactionUpdateOperations(sortMutationsByTransactionPosition([].concat(operations.updateNode, operations.updateNodes))), getMutationsFromTransactionDropOperations([].concat(operations.dropNode)), getMutationsFromEdgeCreateOperations([].concat(operations.createEdge, operations.createEdges)), getMutationsFromEdgeDropOperations([].concat(operations.dropEdge, operations.dropEdges)), getMutationsFromEdgeReplaceOperations([].concat(operations.replaceEdge, operations.replaceEdges)), getMutationsFromEdgeUpdateOperations([].concat(operations.updateEdge, operations.updateEdges)));
-    }
-
-    var tokenName = (opts == null ? void 0 : opts.tokenName) || DEFAULT_TOKEN_NAME;
-    var token = smJSInstance.getToken({
-      tokenName: tokenName
-    });
-    /**
-     * Group operations by their SM operation name, sorted by position if applicable
-     */
-
-    function groupBySMOperationName(operations) {
-      var result = Object.entries(operations).reduce(function (acc, _ref) {
-        var operations = _ref[1];
-        operations.forEach(function (operation) {
-          if (acc.hasOwnProperty(operation.smOperationName)) {
-            acc[operation.smOperationName] = [].concat(acc[operation.smOperationName], [operation]);
-          } else {
-            acc[operation.smOperationName] = [operation];
-          }
-        });
-        return acc;
-      }, {});
-      Object.entries(result).forEach(function (_ref2) {
-        var smOperationName = _ref2[0],
-            operations = _ref2[1];
-        result[smOperationName] = lodash.sortBy(operations, function (operation) {
-          return operation.position;
-        });
-      });
-      return result;
-    }
-
-    if (Array.isArray(callback)) {
-      return transactionGroup(callback);
-    }
-
-    var result = callback(context);
-
-    function handleErrorCallbacks(opts) {
-      var operationsByType = opts.operationsByType;
-      var operationsBySMOperationName = groupBySMOperationName(operationsByType);
-      Object.entries(operationsBySMOperationName).forEach(function (_ref3) {
-        var smOperationName = _ref3[0],
-            operations = _ref3[1];
-        operations.forEach(function (operation) {
-          // we only need to gather the data for node create/update operations
-          if (smOperationName === 'CreateNodes' || smOperationName === 'UpdateNodes') {
-            // for createNodes, execute callback on each individual node rather than top-level operation
-            if (operation.hasOwnProperty('nodes')) {
-              operation.nodes.forEach(function (node) {
-                if (node.hasOwnProperty('onFail')) {
-                  node.onFail();
-                }
-              });
-            } else if (operation.hasOwnProperty('onFail')) {
-              operation.onFail();
-            }
-          }
-        });
-      });
-    }
-
-    function handleSuccessCallbacks(opts) {
-      var executionResult = opts.executionResult,
-          operationsByType = opts.operationsByType;
-      var operationsBySMOperationName = groupBySMOperationName(operationsByType);
-      /**
-       * Loop through the operations, map the operation to each result sent back from SM,
-       * then pass the result into the callback if it exists
-       */
-
-      var executeCallbacksWithData = function executeCallbacksWithData(executionResult) {
-        executionResult.forEach(function (result) {
-          // if executionResult is 2d array
-          if (Array.isArray(result)) {
-            executeCallbacksWithData(result);
-          } else {
-            var resultData = result.data;
-            Object.entries(operationsBySMOperationName).forEach(function (_ref4) {
-              var smOperationName = _ref4[0],
-                  operations = _ref4[1];
-
-              if (resultData.hasOwnProperty(smOperationName)) {
-                operations.forEach(function (operation) {
-                  // we only need to gather the data for node create/update operations
-                  if (smOperationName === 'CreateNodes' || smOperationName === 'UpdateNodes') {
-                    var groupedResult = resultData[smOperationName]; // for createNodes, execute callback on each individual node rather than top-level operation
-
-                    if (operation.hasOwnProperty('nodes')) {
-                      operation.nodes.forEach(function (node) {
-                        if (node.hasOwnProperty('onSuccess')) {
-                          var operationResult = groupedResult[node.position - 1];
-                          node.onSuccess(operationResult);
-                        }
-                      });
-                    } else if (operation.hasOwnProperty('onSuccess')) {
-                      var operationResult = groupedResult[operation.position - 1];
-                      operation.onSuccess(operationResult);
-                    }
-                  }
-                });
-              }
-            });
-          }
-        });
-      };
-
-      executeCallbacksWithData(executionResult);
-      /**
-       * For all other operations, just invoke the callback with no args.
-       * Transactions will guarantee that all operations have succeeded, so this is safe to do
-       */
-
-      Object.entries(operationsBySMOperationName).forEach(function (_ref5) {
-        var smOperationName = _ref5[0],
-            operations = _ref5[1];
-
-        if (smOperationName !== 'CreateNodes' && smOperationName !== 'UpdateNodes') {
-          operations.forEach(function (operation) {
-            if (operation.hasOwnProperty('onSuccess')) {
-              operation.onSuccess();
-            } else if (operation.hasOwnProperty('edges')) {
-              operation.edges.forEach(function (edgeOperation) {
-                if (edgeOperation.hasOwnProperty('onSuccess')) {
-                  edgeOperation.onSuccess();
-                }
-              });
-            }
-          });
-        }
-      });
-    }
-
-    function execute() {
-      return _execute.apply(this, arguments);
-    }
-
-    function _execute() {
-      _execute = _asyncToGenerator( /*#__PURE__*/runtime_1.mark(function _callee2() {
-        var mutations, executionResult;
-        return runtime_1.wrap(function _callee2$(_context2) {
-          while (1) {
-            switch (_context2.prev = _context2.next) {
-              case 0:
-                _context2.prev = 0;
-
-                if (!(typeof callback === 'function')) {
-                  _context2.next = 5;
-                  break;
-                }
-
-                if (!(result instanceof Promise)) {
-                  _context2.next = 5;
-                  break;
-                }
-
-                _context2.next = 5;
-                return result;
-
-              case 5:
-                mutations = getAllMutations(operationsByType);
-                _context2.next = 8;
-                return smJSInstance.gqlClient.mutate({
-                  mutations: mutations,
-                  token: token
-                });
-
-              case 8:
-                executionResult = _context2.sent;
-
-                if (executionResult) {
-                  handleSuccessCallbacks({
-                    executionResult: executionResult,
-                    operationsByType: operationsByType
-                  });
-                }
-
-                return _context2.abrupt("return", executionResult);
-
-              case 13:
-                _context2.prev = 13;
-                _context2.t0 = _context2["catch"](0);
-                handleErrorCallbacks({
-                  operationsByType: operationsByType
-                });
-                throw _context2.t0;
-
-              case 17:
-              case "end":
-                return _context2.stop();
-            }
-          }
-        }, _callee2, null, [[0, 13]]);
-      }));
-      return _execute.apply(this, arguments);
-    }
-
-    return {
-      operations: operationsByType,
-      execute: execute,
-      callbackResult: result,
-      token: token
-    };
-
-    function transactionGroup(transactions) {
-      var asyncCallbacks = transactions.filter(function (tx) {
-        return tx.callbackResult instanceof Promise;
-      }).map(function (_ref6) {
-        var callbackResult = _ref6.callbackResult;
-        return callbackResult;
-      });
-
-      function execute() {
-        return _execute2.apply(this, arguments);
-      }
-
-      function _execute2() {
-        _execute2 = _asyncToGenerator( /*#__PURE__*/runtime_1.mark(function _callee() {
-          var allTokensMatch, allMutations, executionResults;
-          return runtime_1.wrap(function _callee$(_context) {
-            while (1) {
-              switch (_context.prev = _context.next) {
-                case 0:
-                  _context.prev = 0;
-                  allTokensMatch = transactions.every(function (_ref7) {
-                    var token = _ref7.token;
-                    return token === transactions[0].token;
-                  });
-
-                  if (allTokensMatch) {
-                    _context.next = 4;
-                    break;
-                  }
-
-                  throw new Error('transactionGroup - All grouped transactions must use the same authentication token.');
-
-                case 4:
-                  if (!asyncCallbacks.length) {
-                    _context.next = 7;
-                    break;
-                  }
-
-                  _context.next = 7;
-                  return Promise.all(asyncCallbacks);
-
-                case 7:
-                  allMutations = transactions.map(function (_ref8) {
-                    var operations = _ref8.operations;
-                    return smJSInstance.gqlClient.mutate({
-                      mutations: getAllMutations(operations),
-                      token: token
-                    });
-                  });
-                  _context.next = 10;
-                  return Promise.all(allMutations);
-
-                case 10:
-                  executionResults = _context.sent;
-
-                  if (executionResults) {
-                    executionResults.forEach(function (result, idx) {
-                      handleSuccessCallbacks({
-                        executionResult: result,
-                        operationsByType: transactions[idx].operations
-                      });
-                    });
-                  }
-
-                  return _context.abrupt("return", executionResults.flat());
-
-                case 15:
-                  _context.prev = 15;
-                  _context.t0 = _context["catch"](0);
-                  throw _context.t0;
-
-                case 18:
-                case "end":
-                  return _context.stop();
-              }
-            }
-          }, _callee, null, [[0, 15]]);
-        }));
-        return _execute2.apply(this, arguments);
-      }
-
-      return {
-        operations: operationsByType,
-        execute: execute,
-        token: token
-      };
-    }
-  };
-}
-
 var SMContext = /*#__PURE__*/React.createContext(undefined);
 var LoggingContext = /*#__PURE__*/React.createContext({
   unsafe__silenceDuplicateSubIdErrors: false
@@ -5494,507 +4906,6 @@
   React.useEffect(function () {
     var _qdStateManager;
 
-=======
-
-        pushOperation(operation);
-        return operation;
-      },
-      createEdge: function createEdge$1(opts) {
-        var operation = createEdge(opts);
-
-        pushOperation(operation);
-        return operation;
-      },
-      createEdges: function createEdges$1(opts) {
-        var operation = createEdges(opts);
-
-        pushOperation(operation);
-        return operation;
-      },
-      dropEdge: function dropEdge$1(opts) {
-        var operation = dropEdge(opts);
-
-        pushOperation(operation);
-        return operation;
-      },
-      dropEdges: function dropEdges$1(opts) {
-        var operation = dropEdges(opts);
-
-        pushOperation(operation);
-        return operation;
-      },
-      updateEdge: function updateEdge$1(opts) {
-        var operation = updateEdge(opts);
-
-        pushOperation(operation);
-        return operation;
-      },
-      updateEdges: function updateEdges$1(opts) {
-        var operation = updateEdges(opts);
-
-        pushOperation(operation);
-        return operation;
-      },
-      replaceEdge: function replaceEdge$1(opts) {
-        var operation = replaceEdge(opts);
-
-        pushOperation(operation);
-        return operation;
-      },
-      replaceEdges: function replaceEdges$1(opts) {
-        var operation = replaceEdges(opts);
-
-        pushOperation(operation);
-        return operation;
-      }
-    };
-
-    function sortMutationsByTransactionPosition(operations) {
-      return lodash.sortBy(operations, function (operation) {
-        return operation.position;
-      });
-    }
-
-    function getAllMutations(operations) {
-      return [].concat(getMutationsFromTransactionCreateOperations(sortMutationsByTransactionPosition([].concat(operations.createNode, operations.createNodes))), getMutationsFromTransactionUpdateOperations(sortMutationsByTransactionPosition([].concat(operations.updateNode, operations.updateNodes))), getMutationsFromTransactionDropOperations([].concat(operations.dropNode)), getMutationsFromEdgeCreateOperations([].concat(operations.createEdge, operations.createEdges)), getMutationsFromEdgeDropOperations([].concat(operations.dropEdge, operations.dropEdges)), getMutationsFromEdgeReplaceOperations([].concat(operations.replaceEdge, operations.replaceEdges)), getMutationsFromEdgeUpdateOperations([].concat(operations.updateEdge, operations.updateEdges)));
-    }
-
-    var tokenName = (opts == null ? void 0 : opts.tokenName) || DEFAULT_TOKEN_NAME;
-    var token = smJSInstance.getToken({
-      tokenName: tokenName
-    });
-    /**
-     * Group operations by their SM operation name, sorted by position if applicable
-     */
-
-    function groupBySMOperationName(operations) {
-      var result = Object.entries(operations).reduce(function (acc, _ref) {
-        var operations = _ref[1];
-        operations.forEach(function (operation) {
-          if (acc.hasOwnProperty(operation.smOperationName)) {
-            acc[operation.smOperationName] = [].concat(acc[operation.smOperationName], [operation]);
-          } else {
-            acc[operation.smOperationName] = [operation];
-          }
-        });
-        return acc;
-      }, {});
-      Object.entries(result).forEach(function (_ref2) {
-        var smOperationName = _ref2[0],
-            operations = _ref2[1];
-        result[smOperationName] = lodash.sortBy(operations, function (operation) {
-          return operation.position;
-        });
-      });
-      return result;
-    }
-
-    if (Array.isArray(callback)) {
-      return transactionGroup(callback);
-    }
-
-    var result = callback(context);
-
-    function handleErrorCallbacks(opts) {
-      var operationsByType = opts.operationsByType;
-      var operationsBySMOperationName = groupBySMOperationName(operationsByType);
-      Object.entries(operationsBySMOperationName).forEach(function (_ref3) {
-        var smOperationName = _ref3[0],
-            operations = _ref3[1];
-        operations.forEach(function (operation) {
-          // we only need to gather the data for node create/update operations
-          if (smOperationName === 'CreateNodes' || smOperationName === 'UpdateNodes') {
-            // for createNodes, execute callback on each individual node rather than top-level operation
-            if (operation.hasOwnProperty('nodes')) {
-              operation.nodes.forEach(function (node) {
-                if (node.hasOwnProperty('onFail')) {
-                  node.onFail();
-                }
-              });
-            } else if (operation.hasOwnProperty('onFail')) {
-              operation.onFail();
-            }
-          }
-        });
-      });
-    }
-
-    function handleSuccessCallbacks(opts) {
-      var executionResult = opts.executionResult,
-          operationsByType = opts.operationsByType;
-      var operationsBySMOperationName = groupBySMOperationName(operationsByType);
-      /**
-       * Loop through the operations, map the operation to each result sent back from SM,
-       * then pass the result into the callback if it exists
-       */
-
-      var executeCallbacksWithData = function executeCallbacksWithData(executionResult) {
-        executionResult.forEach(function (result) {
-          // if executionResult is 2d array
-          if (Array.isArray(result)) {
-            executeCallbacksWithData(result);
-          } else {
-            var resultData = result.data;
-            Object.entries(operationsBySMOperationName).forEach(function (_ref4) {
-              var smOperationName = _ref4[0],
-                  operations = _ref4[1];
-
-              if (resultData.hasOwnProperty(smOperationName)) {
-                operations.forEach(function (operation) {
-                  // we only need to gather the data for node create/update operations
-                  if (smOperationName === 'CreateNodes' || smOperationName === 'UpdateNodes') {
-                    var groupedResult = resultData[smOperationName]; // for createNodes, execute callback on each individual node rather than top-level operation
-
-                    if (operation.hasOwnProperty('nodes')) {
-                      operation.nodes.forEach(function (node) {
-                        if (node.hasOwnProperty('onSuccess')) {
-                          var operationResult = groupedResult[node.position - 1];
-                          node.onSuccess(operationResult);
-                        }
-                      });
-                    } else if (operation.hasOwnProperty('onSuccess')) {
-                      var operationResult = groupedResult[operation.position - 1];
-                      operation.onSuccess(operationResult);
-                    }
-                  }
-                });
-              }
-            });
-          }
-        });
-      };
-
-      executeCallbacksWithData(executionResult);
-      /**
-       * For all other operations, just invoke the callback with no args.
-       * Transactions will guarantee that all operations have succeeded, so this is safe to do
-       */
-
-      Object.entries(operationsBySMOperationName).forEach(function (_ref5) {
-        var smOperationName = _ref5[0],
-            operations = _ref5[1];
-
-        if (smOperationName !== 'CreateNodes' && smOperationName !== 'UpdateNodes') {
-          operations.forEach(function (operation) {
-            if (operation.hasOwnProperty('onSuccess')) {
-              operation.onSuccess();
-            } else if (operation.hasOwnProperty('edges')) {
-              operation.edges.forEach(function (edgeOperation) {
-                if (edgeOperation.hasOwnProperty('onSuccess')) {
-                  edgeOperation.onSuccess();
-                }
-              });
-            }
-          });
-        }
-      });
-    }
-
-    function execute() {
-      return _execute.apply(this, arguments);
-    }
-
-    function _execute() {
-      _execute = _asyncToGenerator( /*#__PURE__*/runtime_1.mark(function _callee2() {
-        var mutations, executionResult;
-        return runtime_1.wrap(function _callee2$(_context2) {
-          while (1) {
-            switch (_context2.prev = _context2.next) {
-              case 0:
-                _context2.prev = 0;
-
-                if (!(typeof callback === 'function')) {
-                  _context2.next = 5;
-                  break;
-                }
-
-                if (!(result instanceof Promise)) {
-                  _context2.next = 5;
-                  break;
-                }
-
-                _context2.next = 5;
-                return result;
-
-              case 5:
-                mutations = getAllMutations(operationsByType);
-                _context2.next = 8;
-                return smJSInstance.gqlClient.mutate({
-                  mutations: mutations,
-                  token: token
-                });
-
-              case 8:
-                executionResult = _context2.sent;
-
-                if (executionResult) {
-                  handleSuccessCallbacks({
-                    executionResult: executionResult,
-                    operationsByType: operationsByType
-                  });
-                }
-
-                return _context2.abrupt("return", executionResult);
-
-              case 13:
-                _context2.prev = 13;
-                _context2.t0 = _context2["catch"](0);
-                handleErrorCallbacks({
-                  operationsByType: operationsByType
-                });
-                throw _context2.t0;
-
-              case 17:
-              case "end":
-                return _context2.stop();
-            }
-          }
-        }, _callee2, null, [[0, 13]]);
-      }));
-      return _execute.apply(this, arguments);
-    }
-
-    return {
-      operations: operationsByType,
-      execute: execute,
-      callbackResult: result,
-      token: token
-    };
-
-    function transactionGroup(transactions) {
-      var asyncCallbacks = transactions.filter(function (tx) {
-        return tx.callbackResult instanceof Promise;
-      }).map(function (_ref6) {
-        var callbackResult = _ref6.callbackResult;
-        return callbackResult;
-      });
-
-      function execute() {
-        return _execute2.apply(this, arguments);
-      }
-
-      function _execute2() {
-        _execute2 = _asyncToGenerator( /*#__PURE__*/runtime_1.mark(function _callee() {
-          var allTokensMatch, allMutations, executionResults;
-          return runtime_1.wrap(function _callee$(_context) {
-            while (1) {
-              switch (_context.prev = _context.next) {
-                case 0:
-                  _context.prev = 0;
-                  allTokensMatch = transactions.every(function (_ref7) {
-                    var token = _ref7.token;
-                    return token === transactions[0].token;
-                  });
-
-                  if (allTokensMatch) {
-                    _context.next = 4;
-                    break;
-                  }
-
-                  throw new Error('transactionGroup - All grouped transactions must use the same authentication token.');
-
-                case 4:
-                  if (!asyncCallbacks.length) {
-                    _context.next = 7;
-                    break;
-                  }
-
-                  _context.next = 7;
-                  return Promise.all(asyncCallbacks);
-
-                case 7:
-                  allMutations = transactions.map(function (_ref8) {
-                    var operations = _ref8.operations;
-                    return smJSInstance.gqlClient.mutate({
-                      mutations: getAllMutations(operations),
-                      token: token
-                    });
-                  });
-                  _context.next = 10;
-                  return Promise.all(allMutations);
-
-                case 10:
-                  executionResults = _context.sent;
-
-                  if (executionResults) {
-                    executionResults.forEach(function (result, idx) {
-                      handleSuccessCallbacks({
-                        executionResult: result,
-                        operationsByType: transactions[idx].operations
-                      });
-                    });
-                  }
-
-                  return _context.abrupt("return", executionResults.flat());
-
-                case 15:
-                  _context.prev = 15;
-                  _context.t0 = _context["catch"](0);
-                  throw _context.t0;
-
-                case 18:
-                case "end":
-                  return _context.stop();
-              }
-            }
-          }, _callee, null, [[0, 15]]);
-        }));
-        return _execute2.apply(this, arguments);
-      }
-
-      return {
-        operations: operationsByType,
-        execute: execute,
-        token: token
-      };
-    }
-  };
-}
-
-var SMContext = /*#__PURE__*/React.createContext(undefined);
-var LoggingContext = /*#__PURE__*/React.createContext({
-  unsafe__silenceDuplicateSubIdErrors: false
-}); // Allows use cases such as rendering the previous route as a suspense fallback to the next route
-// where the same subscription id may be used momentarily before the fallback route unmounts
-
-var UnsafeNoDuplicateSubIdErrorProvider = function UnsafeNoDuplicateSubIdErrorProvider(props) {
-  return React.createElement(LoggingContext.Provider, {
-    value: {
-      unsafe__silenceDuplicateSubIdErrors: true
-    }
-  }, props.children);
-};
-var SMProvider = function SMProvider(props) {
-  var existingContext = React.useContext(SMContext);
-
-  if (existingContext) {
-    throw Error('Another instance of an SMProvider was already detected higher up the render tree.\nHaving multiple instances of SMProviders is not supported and may lead to unexpected results.');
-  }
-
-  var ongoingSubscriptionRecord = React.useRef({});
-  var cleanupTimeoutRecord = React.useRef({});
-  var mountedHooksBySubId = React.useRef({});
-  var updateSubscriptionInfo = React.useCallback(function (subscriptionId, subInfo) {
-    ongoingSubscriptionRecord.current[subscriptionId] = _extends({}, ongoingSubscriptionRecord.current[subscriptionId], subInfo);
-  }, []);
-  var scheduleCleanup = React.useCallback(function (subscriptionId) {
-    function cleanup() {
-      var existingContextSubscription = ongoingSubscriptionRecord.current[subscriptionId];
-
-      if (existingContextSubscription) {
-        existingContextSubscription.unsub && existingContextSubscription.unsub();
-        delete ongoingSubscriptionRecord.current[subscriptionId];
-      }
-    }
-
-    if (props.subscriptionTTLMs != null) {
-      cleanupTimeoutRecord.current[subscriptionId] = setTimeout(cleanup, props.subscriptionTTLMs);
-    } else {
-      cleanup();
-    }
-  }, [props.subscriptionTTLMs]);
-  var cancelCleanup = React.useCallback(function (subscriptionId) {
-    clearTimeout(cleanupTimeoutRecord.current[subscriptionId]);
-    delete cleanupTimeoutRecord.current[subscriptionId];
-  }, []); // These three functions exists to fix issues related to non unique sub ids, which happens when multiple instances of the same component
-  // using a useSMSubscription hook are mounted at the same time
-  // since useSMSubscription uses the first line of the error stack to construct a unique sub id
-  // fixes https://tractiontools.atlassian.net/browse/MM-404
-
-  var onHookMount = React.useCallback(function (subscriptionId, _ref) {
-    var silenceDuplicateSubIdErrors = _ref.silenceDuplicateSubIdErrors;
-
-    if (mountedHooksBySubId.current[subscriptionId] && !silenceDuplicateSubIdErrors) {
-      throw Error(["A useSubscription hook was already mounted using the following subscription id:", subscriptionId, "To fix this error, please specify a unique subscriptionId in the second argument of useSubscription", "useSubscription(queryDefinitions, { subscriptionId })"].join('\n'));
-    }
-
-    mountedHooksBySubId.current[subscriptionId] = true;
-  }, []);
-  var onHookUnmount = React.useCallback(function (subscriptionId) {
-    delete mountedHooksBySubId.current[subscriptionId];
-  }, []);
-  return React.createElement(SMContext.Provider, {
-    value: {
-      smJSInstance: props.smJS,
-      ongoingSubscriptionRecord: ongoingSubscriptionRecord.current,
-      updateSubscriptionInfo: updateSubscriptionInfo,
-      scheduleCleanup: scheduleCleanup,
-      cancelCleanup: cancelCleanup,
-      onHookMount: onHookMount,
-      onHookUnmount: onHookUnmount
-    }
-  }, props.children);
-};
-
-function useSubscription(queryDefinitions, opts) {
-  var smContext = React.useContext(SMContext);
-
-  if (!smContext) {
-    throw Error('You must wrap your app with an SMProvider before using useSubscription.');
-  }
-
-  var obj = {
-    stack: ''
-  };
-  Error.captureStackTrace(obj, useSubscription);
-
-  if (obj.stack === '') {
-    // Should be supported in all browsers, but better safe than sorry
-    throw Error('Error.captureStackTrace not supported');
-  }
-
-  var subscriptionId = (opts == null ? void 0 : opts.subscriptionId) || obj.stack.split('\n')[1];
-  var preExistingState = getPreexistingState({
-    subscriptionId: subscriptionId,
-    smContext: smContext,
-    queryDefinitions: queryDefinitions
-  });
-
-  var _React$useState = React.useState(preExistingState.results),
-      results = _React$useState[0],
-      setResults = _React$useState[1];
-
-  var _React$useState2 = React.useState(preExistingState.error),
-      error = _React$useState2[0],
-      setError = _React$useState2[1];
-
-  var _React$useState3 = React.useState(preExistingState.querying),
-      querying = _React$useState3[0],
-      setQuerying = _React$useState3[1];
-
-  var loggingContext = React.useContext(LoggingContext);
-  var qdStateManager = null;
-  var qdError = null;
-
-  try {
-    // buildQueryDefinitionStateManager throws a promise if a query is suspending rendering
-    // we catch that promise here and re-throw it further down, so that we can manage cleanup
-    // if this function throws and it is not caught, then the number of hooks produced by this hook changes, causing a react error
-    qdStateManager = buildQueryDefinitionStateManager({
-      smContext: smContext,
-      subscriptionId: subscriptionId,
-      queryDefinitions: queryDefinitions,
-      data: {
-        results: results,
-        error: error,
-        querying: querying
-      },
-      handlers: {
-        onResults: setResults,
-        onError: setError,
-        setQuerying: setQuerying
-      },
-      silenceDuplicateSubIdErrors: loggingContext.unsafe__silenceDuplicateSubIdErrors
-    });
-  } catch (e) {
-    qdError = e;
-    qdStateManager = null;
-  }
-
-  React.useEffect(function () {
-    var _qdStateManager;
-
->>>>>>> 89116331
     (_qdStateManager = qdStateManager) == null ? void 0 : _qdStateManager.onHookMount();
     return function () {
       var _qdStateManager2;
@@ -6023,11 +4934,11 @@
     querying: querying
   };
 }
-/**
- * useSubscription accepts query definitions that optionally disable suspense rendering
- * to facilitate that, this method splits all query definitions into 2 groups
- * @param queryDefinitions
- * @returns {suspendEnabled: UseSubscriptionQueryDefinitions, suspendDisabled: UseSubscriptionQueryDefinitions}
+/**
+ * useSubscription accepts query definitions that optionally disable suspense rendering
+ * to facilitate that, this method splits all query definitions into 2 groups
+ * @param queryDefinitions
+ * @returns {suspendEnabled: UseSubscriptionQueryDefinitions, suspendDisabled: UseSubscriptionQueryDefinitions}
  */
 
 
@@ -6049,7 +4960,6 @@
   suspendEnabled: 'suspendEnabled',
   suspendDisabled: 'suspendDisabled'
 };
-<<<<<<< HEAD
 
 function buildQueryDefinitionStateManager(opts) {
   // When a subscription is initialized, the state of the subscription is split
@@ -6136,94 +5046,6 @@
     if (preExistingQueryInfo) {
       var nonNullishQueryDefinitions = removeNullishQueryDefinitions(subOpts.queryDefinitions);
 
-=======
-
-function buildQueryDefinitionStateManager(opts) {
-  // When a subscription is initialized, the state of the subscription is split
-  // suspended subscriptions and non suspended subscriptions are initialized separately,
-  // so that rendering can continue as soon as possible.
-  // To maintain shared state (like results, which are an aggregate of the results from both suspended and non suspended queries)
-  // separately from subscription specific state (like the previously generated gql fragments to compare previous and next state and discover if we need to reinitialize subscriptions)
-  // we have a parentSubscriptionId we use for storing shared state, and a subscriptionId for storing subscription specific state
-  var parentSubscriptionId = opts.subscriptionId;
-  var preExistingContextForThisParentSubscription = opts.smContext.ongoingSubscriptionRecord[parentSubscriptionId];
-
-  if (!preExistingContextForThisParentSubscription) {
-    opts.smContext.ongoingSubscriptionRecord[parentSubscriptionId] = {};
-  }
-
-  function onHookMount() {
-    opts.smContext.onHookMount(parentSubscriptionId, {
-      silenceDuplicateSubIdErrors: opts.silenceDuplicateSubIdErrors
-    });
-    opts.smContext.cancelCleanup(parentSubscriptionId);
-    allSubscriptionIds.forEach(function (subId) {
-      return opts.smContext.cancelCleanup(subId);
-    });
-  }
-
-  function onHookUnmount() {
-    opts.smContext.onHookUnmount(parentSubscriptionId);
-    opts.smContext.scheduleCleanup(parentSubscriptionId);
-    allSubscriptionIds.forEach(function (subId) {
-      return opts.smContext.scheduleCleanup(subId);
-    });
-  } // We can not directly call "onResults" from this function's arguments within the subscriptions 'onData'
-  // because if this component unmounts due to fallback rendering then mounts again, we would be calling onResults on the
-  // state of the component rendered before the fallback occured.
-  // To avoid that, we keep a reference to the most up to date results setter in the subscription context
-  // and call that in "onData" instead.
-
-
-  opts.smContext.updateSubscriptionInfo(parentSubscriptionId, {
-    onResults: opts.handlers.onResults,
-    onError: opts.handlers.onError,
-    setQuerying: opts.handlers.setQuerying
-  });
-
-  var _splitQueryDefinition = splitQueryDefinitions(opts.queryDefinitions),
-      suspendDisabled = _splitQueryDefinition.suspendDisabled,
-      suspendEnabled = _splitQueryDefinition.suspendEnabled;
-
-  var allSubscriptionIds = Object.values(subscriptionIds).map(function (subscriptionId) {
-    return parentSubscriptionId + subscriptionId;
-  });
-
-  function getAllSubscriptionStates() {
-    return allSubscriptionIds.map(function (subscriptionId) {
-      return opts.smContext.ongoingSubscriptionRecord[subscriptionId];
-    });
-  } // From the received queried definitions
-  // and a static parentSubscriptionId+subscriptionSuffix identifier
-  // initializes subscriptions and updates the useSubscription state on the hook
-  // Also maintains a copy of that state at the context level, such that the component rendering the hook
-  // can unmount and remount without losing its state. This is key for suspense to work, since components unmount when a promise is thrown
-  //
-  // returns a promise if there's an unresolved request and "suspend" is set to true
-
-
-  function handleNewQueryDefitions(subOpts) {
-    var _opts$smContext$ongoi;
-
-    var queryDefinitions = subOpts.queryDefinitions,
-        parentSubscriptionId = subOpts.parentSubscriptionId,
-        subscriptionSuffix = subOpts.subscriptionSuffix,
-        suspend = subOpts.suspend;
-    var subscriptionId = parentSubscriptionId + subscriptionSuffix;
-    var preExistingContextForThisSubscription = opts.smContext.ongoingSubscriptionRecord[subscriptionId];
-
-    if (!preExistingContextForThisSubscription) {
-      opts.smContext.ongoingSubscriptionRecord[subscriptionId] = {};
-    }
-
-    var newQueryInfo;
-    var newQueryDefinitionsAreAllNull;
-    var preExistingQueryInfo = preExistingContextForThisSubscription == null ? void 0 : preExistingContextForThisSubscription.queryInfo;
-
-    if (preExistingQueryInfo) {
-      var nonNullishQueryDefinitions = removeNullishQueryDefinitions(subOpts.queryDefinitions);
-
->>>>>>> 89116331
       if (Object.keys(nonNullishQueryDefinitions).length) {
         newQueryInfo = convertQueryDefinitionToQueryInfo({
           queryDefinitions: nonNullishQueryDefinitions,
@@ -6350,7 +5172,6 @@
     } catch (e) {
       opts.handlers.onError(e);
       throw e;
-<<<<<<< HEAD
     }
   }
 
@@ -6403,24 +5224,8 @@
         batchKey: context.batchKey,
         headers: context.headers,
         credentials: context.credentials
-=======
-    }
-  }
-
-  if (Object.keys(suspendEnabled).length) {
-    try {
-      suspendPromise = handleNewQueryDefitions({
-        queryDefinitions: suspendEnabled,
-        parentSubscriptionId: parentSubscriptionId,
-        subscriptionSuffix: subscriptionIds.suspendEnabled,
-        suspend: true
->>>>>>> 89116331
       });
-    } catch (e) {
-      opts.handlers.onError(e);
-      throw e;
-    }
-<<<<<<< HEAD
+    }
   }), nonBatchedLink);
   var mutationBatchLink = core.split(function (operation) {
     return operation.getContext().batchedMutation;
@@ -6574,215 +5379,6 @@
                 return _context2.abrupt("return", _context2.sent);
 
               case 4:
-=======
-  }
-
-  if (suspendPromise) throw suspendPromise;
-  return {
-    data: opts.data.results,
-    error: opts.data.error,
-    querying: opts.data.querying,
-    onHookUnmount: onHookUnmount,
-    onHookMount: onHookMount
-  };
-}
-
-require('isomorphic-fetch');
-function getGQLCLient(gqlClientOpts) {
-  var wsLink = new ws.WebSocketLink({
-    uri: gqlClientOpts.wsUrl,
-    options: {
-      reconnect: true
-    }
-  });
-  var nonBatchedLink = new http.HttpLink({
-    uri: gqlClientOpts.httpUrl
-  });
-  var queryBatchLink = core.split(function (operation) {
-    return operation.getContext().batchKey;
-  }, new batchHttp.BatchHttpLink({
-    uri: gqlClientOpts.httpUrl,
-    batchMax: 50,
-    batchInterval: 50,
-    batchKey: function batchKey(operation) {
-      var context = operation.getContext(); // This ensures that requests with different batch keys, headers and credentials
-      // are batched separately
-
-      return JSON.stringify({
-        batchKey: context.batchKey,
-        headers: context.headers,
-        credentials: context.credentials
-      });
-    }
-  }), nonBatchedLink);
-  var mutationBatchLink = core.split(function (operation) {
-    return operation.getContext().batchedMutation;
-  }, new batchHttp.BatchHttpLink({
-    uri: gqlClientOpts.httpUrl,
-    // no batch max for explicitly batched mutations
-    // to ensure transactional integrity
-    batchMax: Number.MAX_SAFE_INTEGER,
-    batchInterval: 0
-  }), queryBatchLink);
-  var requestLink = core.split( // split based on operation type
-  function (_ref) {
-    var query = _ref.query;
-    var definition = utilities.getMainDefinition(query);
-    return definition.kind === 'OperationDefinition' && definition.operation === 'subscription';
-  }, wsLink, mutationBatchLink);
-
-  function getContextWithToken(opts) {
-    return {
-      headers: {
-        Authorization: "Bearer " + opts.token
-      }
-    };
-  }
-
-  function authenticateSubscriptionDocument(opts) {
-    var _opts$gql$loc;
-
-    var documentBody = (_opts$gql$loc = opts.gql.loc) == null ? void 0 : _opts$gql$loc.source.body;
-
-    if (!documentBody) {
-      throw new Error('No documentBody found');
-    }
-
-    var operationsThatRequireToken = ['GetChildren', 'GetReferences', 'GetNodes', 'GetNodesNew', 'GetNodesById'];
-
-    if (operationsThatRequireToken.some(function (operation) {
-      return documentBody == null ? void 0 : documentBody.includes(operation + "(");
-    })) {
-      var documentBodyWithAuthTokensInjected = documentBody;
-      operationsThatRequireToken.forEach(function (operation) {
-        documentBodyWithAuthTokensInjected = documentBodyWithAuthTokensInjected.replace(new RegExp(operation + "\\((.*)\\)", 'g'), operation + "($1, authToken: \"" + opts.token + "\")");
-      });
-      return core.gql(documentBodyWithAuthTokensInjected);
-    }
-
-    return opts.gql;
-  }
-
-  var authLink = new core.ApolloLink(function (operation, forward) {
-    return new core.Observable(function (observer) {
-      var handle;
-      Promise.resolve(operation).then(function () {
-        handle = forward(operation).subscribe({
-          next: observer.next.bind(observer),
-          error: observer.error.bind(observer),
-          complete: observer.complete.bind(observer)
-        });
-      })["catch"](observer.error.bind(observer));
-      return function () {
-        if (handle) handle.unsubscribe();
-      };
-    });
-  });
-  var baseClient = new core.ApolloClient({
-    link: core.ApolloLink.from([authLink, requestLink]),
-    cache: new core.InMemoryCache(),
-    defaultOptions: {
-      watchQuery: {
-        fetchPolicy: 'no-cache',
-        errorPolicy: 'ignore'
-      },
-      query: {
-        fetchPolicy: 'no-cache',
-        errorPolicy: 'all'
-      }
-    }
-  });
-  var gqlClient = {
-    query: function () {
-      var _query = _asyncToGenerator( /*#__PURE__*/runtime_1.mark(function _callee(opts) {
-        var _yield$baseClient$que, data;
-
-        return runtime_1.wrap(function _callee$(_context) {
-          while (1) {
-            switch (_context.prev = _context.next) {
-              case 0:
-                _context.next = 2;
-                return baseClient.query({
-                  query: opts.gql,
-                  context: _extends({
-                    // allow turning off batching by specifying a null or undefined batchKey
-                    // but by default, batch all requests into the same request batch
-                    batchKey: 'batchKey' in opts ? opts.batchKey : 'default'
-                  }, getContextWithToken({
-                    token: opts.token
-                  }))
-                });
-
-              case 2:
-                _yield$baseClient$que = _context.sent;
-                data = _yield$baseClient$que.data;
-                return _context.abrupt("return", data);
-
-              case 6:
->>>>>>> 89116331
-              case "end":
-                return _context.stop();
-            }
-          }
-<<<<<<< HEAD
-        }, _callee2);
-      }));
-
-      function mutate(_x2) {
-        return _mutate.apply(this, arguments);
-      }
-
-      return mutate;
-    }()
-  };
-  return gqlClient;
-}
-
-=======
-        }, _callee);
-      }));
-
-      function query(_x) {
-        return _query.apply(this, arguments);
-      }
-
-      return query;
-    }(),
-    subscribe: function subscribe(opts) {
-      var subscription = baseClient.subscribe({
-        query: authenticateSubscriptionDocument(opts)
-      }).subscribe({
-        next: function next(message) {
-          if (!message.data) opts.onError(new Error("Unexpected message structure.\n" + message));else opts.onMessage(message.data);
-        },
-        error: opts.onError
-      });
-      return function () {
-        return subscription.unsubscribe();
-      };
-    },
-    mutate: function () {
-      var _mutate = _asyncToGenerator( /*#__PURE__*/runtime_1.mark(function _callee2(opts) {
-        return runtime_1.wrap(function _callee2$(_context2) {
-          while (1) {
-            switch (_context2.prev = _context2.next) {
-              case 0:
-                _context2.next = 3;
-                return Promise.all(opts.mutations.map(function (mutation) {
-                  return baseClient.mutate({
-                    mutation: mutation,
-                    context: _extends({
-                      batchedMutation: true
-                    }, getContextWithToken({
-                      token: opts.token
-                    }))
-                  });
-                }));
-
-              case 3:
-                return _context2.abrupt("return", _context2.sent);
-
-              case 4:
               case "end":
                 return _context2.stop();
             }
@@ -6800,13 +5396,592 @@
   return gqlClient;
 }
 
->>>>>>> 89116331
 function getDefaultConfig() {
   return {
     gqlClient: getGQLCLient({
       httpUrl: 'https://saasmaster.dev02.tt-devs.com/playground/..',
       wsUrl: 'wss://saasmaster.dev02.tt-devs.com/'
     })
+  };
+}
+
+var _templateObject$5, _templateObject2;
+function updateNodes(operation) {
+  return _extends({
+    type: 'updateNodes',
+    smOperationName: 'UpdateNodes'
+  }, operation);
+}
+function updateNode(operation) {
+  return _extends({
+    type: 'updateNode',
+    smOperationName: 'UpdateNodes'
+  }, operation);
+}
+
+function getPropertiesToNull(object) {
+  return Object.entries(object).reduce(function (acc, _ref) {
+    var key = _ref[0],
+        value = _ref[1];
+    if (value == null) acc.push(key);else if (!Array.isArray(value) && typeof value === 'object') {
+      acc.push.apply(acc, getPropertiesToNull(value).map(function (property) {
+        return "" + key + OBJECT_PROPERTY_SEPARATOR + property;
+      }));
+    }
+    return acc;
+  }, []);
+}
+
+function getMutationsFromTransactionUpdateOperations(operations) {
+  if (!operations.length) return [];
+  var allUpdateNodeOperations = operations.flatMap(function (operation) {
+    if (operation.type === 'updateNode') {
+      return operation.data;
+    } else if (operation.type === 'updateNodes') {
+      return operation.nodes.map(function (_ref2) {
+        var data = _ref2.data;
+        return data;
+      });
+    } else {
+      throw Error("Operation not recognized: \"" + operation + "\"");
+    }
+  });
+  var name = getMutationNameFromOperations(operations, 'UpdateNodes');
+  var dropPropertiesMutations = allUpdateNodeOperations.reduce(function (acc, updateNodeOperation) {
+    var propertiesToNull = getPropertiesToNull(updateNodeOperation);
+
+    if (propertiesToNull.length) {
+      acc.push(core.gql(_templateObject$5 || (_templateObject$5 = _taggedTemplateLiteralLoose(["\n        mutation {\n          DropProperties(\n            nodeIds: [\"", "\"]\n            propertyNames: [", "]\n            transactional: true\n          )\n          { \n            id\n          }\n      }\n      "])), updateNodeOperation.id, propertiesToNull.map(function (prop) {
+        return "\"" + prop + OBJECT_PROPERTY_SEPARATOR + "*\"";
+      }).join(',')));
+    }
+
+    return acc;
+  }, []); // For now, returns a single mutation
+  // later, we may choose to alter this behavior, if we find performance gains in splitting the mutations
+
+  return [core.gql(_templateObject2 || (_templateObject2 = _taggedTemplateLiteralLoose(["\n        mutation ", " {\n          UpdateNodes(\n            nodes: [\n              ", "\n            ]\n            transactional: true\n          ) {\n            id\n          }\n        }\n      "])), name, allUpdateNodeOperations.map(convertUpdateNodeOperationToUpdateNodesMutationArguments).join('\n'))].concat(dropPropertiesMutations);
+}
+
+function convertUpdateNodeOperationToUpdateNodesMutationArguments(operation) {
+  var dataToPersistInSM = convertNodeDataToSMPersistedData(operation);
+  return "{\n      " + dataToPersistInSM + "\n    }";
+}
+
+var _templateObject$6;
+function dropNode(operation) {
+  return _extends({
+    type: 'dropNode',
+    smOperationName: 'DropNode'
+  }, operation);
+}
+function getMutationsFromTransactionDropOperations(operations) {
+  if (!operations.length) return [];
+  var allDropNodeOperations = operations.map(function (operation) {
+    if (operation.type === 'dropNode') {
+      return operation;
+    } else {
+      throw Error("Operation not recognized: \"" + operation + "\"");
+    }
+  });
+  return allDropNodeOperations.map(function (operation) {
+    var name = getMutationNameFromOperations([operation], 'DropNode');
+    return core.gql(_templateObject$6 || (_templateObject$6 = _taggedTemplateLiteralLoose(["\n      mutation ", " {\n        DropNode(nodeId: \"", "\", transactional: true)\n      }    \n    "])), name, operation.id);
+  });
+}
+
+function createTransaction(smJSInstance, globalOperationHandlers) {
+  /**
+   * A transaction allows developers to build groups of mutations that execute with transactional integrity
+   *   this means if one mutation fails, others are cancelled and any graph state changes are rolled back.
+   *
+   * The callback function can return a promise if the transaction requires some data fetching to build its list of operations.
+   */
+  return function transaction(callback, opts) {
+    var operationsByType = {
+      createNode: [],
+      createNodes: [],
+      updateNode: [],
+      updateNodes: [],
+      dropNode: [],
+      createEdge: [],
+      createEdges: [],
+      dropEdge: [],
+      dropEdges: [],
+      replaceEdge: [],
+      replaceEdges: [],
+      updateEdge: [],
+      updateEdges: []
+    };
+    /**
+     * Keeps track of the number of operations performed in this transaction (for operations that we need to provide callback data for).
+     * This is used to store each operation's order in the transaction so that we can map it to the response we get back from SM.
+     * SM responds with each operation in the order they were sent up.
+     */
+
+    var createOperationsCount = 0;
+    var updateOperationsCount = 0;
+
+    function pushOperation(operation) {
+      if (!operationsByType[operation.type]) {
+        throw Error("No operationsByType array initialized for \"" + operation.type + "\"");
+      }
+      /**
+       * createNodes/updateNodes creates multiple nodes in a single operation,
+       * therefore we need to track the position of these nodes instead of just the position of the operation itself
+       */
+
+
+      if (operation.type === 'createNodes') {
+        createOperationsCount += 1;
+        operationsByType[operation.type].push(_extends({}, operation, {
+          position: createOperationsCount,
+          nodes: operation.nodes.map(function (node, idx) {
+            return _extends({}, node, {
+              position: idx === 0 ? createOperationsCount : createOperationsCount += 1
+            });
+          })
+        }));
+      } else if (operation.type === 'createNode') {
+        createOperationsCount += 1;
+        operationsByType[operation.type].push(_extends({}, operation, {
+          position: createOperationsCount
+        }));
+      } else if (operation.type === 'updateNodes') {
+        updateOperationsCount += 1;
+        operationsByType[operation.type].push(_extends({}, operation, {
+          position: updateOperationsCount,
+          nodes: operation.nodes.map(function (node, idx) {
+            return _extends({}, node, {
+              position: idx === 0 ? updateOperationsCount : updateOperationsCount += 1
+            });
+          })
+        }));
+      } else if (operation.type === 'updateNode') {
+        updateOperationsCount += 1;
+        operationsByType[operation.type].push(_extends({}, operation, {
+          position: updateOperationsCount
+        }));
+      } else {
+        operationsByType[operation.type].push(operation);
+      }
+    }
+
+    var context = {
+      createNode: function createNode$1(opts) {
+        var operation = createNode(opts);
+
+        pushOperation(operation);
+        return operation;
+      },
+      createNodes: function createNodes$1(opts) {
+        var operation = createNodes(opts);
+
+        pushOperation(operation);
+        return operation;
+      },
+      updateNode: function updateNode$1(opts) {
+        var operation = updateNode(opts);
+
+        var _globalOperationHandl = globalOperationHandlers.onUpdateRequested({
+          id: opts.data.id,
+          payload: opts.data
+        }),
+            onUpdateSuccessful = _globalOperationHandl.onUpdateSuccessful,
+            onUpdateFailed = _globalOperationHandl.onUpdateFailed;
+
+        pushOperation(_extends({}, operation, {
+          onSuccess: function onSuccess(data) {
+            operation.onSuccess && operation.onSuccess(data);
+            onUpdateSuccessful();
+          },
+          onFail: function onFail() {
+            operation.onFail && operation.onFail();
+            onUpdateFailed();
+          }
+        }));
+        return operation;
+      },
+      updateNodes: function updateNodes$1(opts) {
+        var operation = updateNodes(opts);
+
+        var globalHandlers = opts.nodes.map(function (node) {
+          return globalOperationHandlers.onUpdateRequested({
+            id: node.data.id,
+            payload: node.data
+          });
+        });
+        pushOperation(_extends({}, operation, {
+          nodes: operation.nodes.map(function (node, nodeIdx) {
+            return _extends({}, node, {
+              onSuccess: function onSuccess(data) {
+                node.onSuccess && node.onSuccess(data);
+                globalHandlers[nodeIdx].onUpdateSuccessful();
+              },
+              onFail: function onFail() {
+                node.onFail && node.onFail();
+                globalHandlers[nodeIdx].onUpdateFailed();
+              }
+            });
+          })
+        }));
+        return operation;
+      },
+      dropNode: function dropNode$1(opts) {
+        var operation = dropNode(opts);
+
+        pushOperation(operation);
+        return operation;
+      },
+      createEdge: function createEdge$1(opts) {
+        var operation = createEdge(opts);
+
+        pushOperation(operation);
+        return operation;
+      },
+      createEdges: function createEdges$1(opts) {
+        var operation = createEdges(opts);
+
+        pushOperation(operation);
+        return operation;
+      },
+      dropEdge: function dropEdge$1(opts) {
+        var operation = dropEdge(opts);
+
+        pushOperation(operation);
+        return operation;
+      },
+      dropEdges: function dropEdges$1(opts) {
+        var operation = dropEdges(opts);
+
+        pushOperation(operation);
+        return operation;
+      },
+      updateEdge: function updateEdge$1(opts) {
+        var operation = updateEdge(opts);
+
+        pushOperation(operation);
+        return operation;
+      },
+      updateEdges: function updateEdges$1(opts) {
+        var operation = updateEdges(opts);
+
+        pushOperation(operation);
+        return operation;
+      },
+      replaceEdge: function replaceEdge$1(opts) {
+        var operation = replaceEdge(opts);
+
+        pushOperation(operation);
+        return operation;
+      },
+      replaceEdges: function replaceEdges$1(opts) {
+        var operation = replaceEdges(opts);
+
+        pushOperation(operation);
+        return operation;
+      }
+    };
+
+    function sortMutationsByTransactionPosition(operations) {
+      return lodash.sortBy(operations, function (operation) {
+        return operation.position;
+      });
+    }
+
+    function getAllMutations(operations) {
+      return [].concat(getMutationsFromTransactionCreateOperations(sortMutationsByTransactionPosition([].concat(operations.createNode, operations.createNodes))), getMutationsFromTransactionUpdateOperations(sortMutationsByTransactionPosition([].concat(operations.updateNode, operations.updateNodes))), getMutationsFromTransactionDropOperations([].concat(operations.dropNode)), getMutationsFromEdgeCreateOperations([].concat(operations.createEdge, operations.createEdges)), getMutationsFromEdgeDropOperations([].concat(operations.dropEdge, operations.dropEdges)), getMutationsFromEdgeReplaceOperations([].concat(operations.replaceEdge, operations.replaceEdges)), getMutationsFromEdgeUpdateOperations([].concat(operations.updateEdge, operations.updateEdges)));
+    }
+
+    var tokenName = (opts == null ? void 0 : opts.tokenName) || DEFAULT_TOKEN_NAME;
+    var token = smJSInstance.getToken({
+      tokenName: tokenName
+    });
+    /**
+     * Group operations by their SM operation name, sorted by position if applicable
+     */
+
+    function groupBySMOperationName(operations) {
+      var result = Object.entries(operations).reduce(function (acc, _ref) {
+        var operations = _ref[1];
+        operations.forEach(function (operation) {
+          if (acc.hasOwnProperty(operation.smOperationName)) {
+            acc[operation.smOperationName] = [].concat(acc[operation.smOperationName], [operation]);
+          } else {
+            acc[operation.smOperationName] = [operation];
+          }
+        });
+        return acc;
+      }, {});
+      Object.entries(result).forEach(function (_ref2) {
+        var smOperationName = _ref2[0],
+            operations = _ref2[1];
+        result[smOperationName] = lodash.sortBy(operations, function (operation) {
+          return operation.position;
+        });
+      });
+      return result;
+    }
+
+    if (Array.isArray(callback)) {
+      return transactionGroup(callback);
+    }
+
+    var result = callback(context);
+
+    function handleErrorCallbacks(opts) {
+      var operationsByType = opts.operationsByType;
+      var operationsBySMOperationName = groupBySMOperationName(operationsByType);
+      Object.entries(operationsBySMOperationName).forEach(function (_ref3) {
+        var smOperationName = _ref3[0],
+            operations = _ref3[1];
+        operations.forEach(function (operation) {
+          // we only need to gather the data for node create/update operations
+          if (smOperationName === 'CreateNodes' || smOperationName === 'UpdateNodes') {
+            // for createNodes, execute callback on each individual node rather than top-level operation
+            if (operation.hasOwnProperty('nodes')) {
+              operation.nodes.forEach(function (node) {
+                if (node.hasOwnProperty('onFail')) {
+                  node.onFail();
+                }
+              });
+            } else if (operation.hasOwnProperty('onFail')) {
+              operation.onFail();
+            }
+          }
+        });
+      });
+    }
+
+    function handleSuccessCallbacks(opts) {
+      var executionResult = opts.executionResult,
+          operationsByType = opts.operationsByType;
+      var operationsBySMOperationName = groupBySMOperationName(operationsByType);
+      /**
+       * Loop through the operations, map the operation to each result sent back from SM,
+       * then pass the result into the callback if it exists
+       */
+
+      var executeCallbacksWithData = function executeCallbacksWithData(executionResult) {
+        executionResult.forEach(function (result) {
+          // if executionResult is 2d array
+          if (Array.isArray(result)) {
+            executeCallbacksWithData(result);
+          } else {
+            var resultData = result.data;
+            Object.entries(operationsBySMOperationName).forEach(function (_ref4) {
+              var smOperationName = _ref4[0],
+                  operations = _ref4[1];
+
+              if (resultData.hasOwnProperty(smOperationName)) {
+                operations.forEach(function (operation) {
+                  // we only need to gather the data for node create/update operations
+                  if (smOperationName === 'CreateNodes' || smOperationName === 'UpdateNodes') {
+                    var groupedResult = resultData[smOperationName]; // for createNodes, execute callback on each individual node rather than top-level operation
+
+                    if (operation.hasOwnProperty('nodes')) {
+                      operation.nodes.forEach(function (node) {
+                        if (node.hasOwnProperty('onSuccess')) {
+                          var operationResult = groupedResult[node.position - 1];
+                          node.onSuccess(operationResult);
+                        }
+                      });
+                    } else if (operation.hasOwnProperty('onSuccess')) {
+                      var operationResult = groupedResult[operation.position - 1];
+                      operation.onSuccess(operationResult);
+                    }
+                  }
+                });
+              }
+            });
+          }
+        });
+      };
+
+      executeCallbacksWithData(executionResult);
+      /**
+       * For all other operations, just invoke the callback with no args.
+       * Transactions will guarantee that all operations have succeeded, so this is safe to do
+       */
+
+      Object.entries(operationsBySMOperationName).forEach(function (_ref5) {
+        var smOperationName = _ref5[0],
+            operations = _ref5[1];
+
+        if (smOperationName !== 'CreateNodes' && smOperationName !== 'UpdateNodes') {
+          operations.forEach(function (operation) {
+            if (operation.hasOwnProperty('onSuccess')) {
+              operation.onSuccess();
+            } else if (operation.hasOwnProperty('edges')) {
+              operation.edges.forEach(function (edgeOperation) {
+                if (edgeOperation.hasOwnProperty('onSuccess')) {
+                  edgeOperation.onSuccess();
+                }
+              });
+            }
+          });
+        }
+      });
+    }
+
+    function execute() {
+      return _execute.apply(this, arguments);
+    }
+
+    function _execute() {
+      _execute = _asyncToGenerator( /*#__PURE__*/runtime_1.mark(function _callee2() {
+        var mutations, executionResult;
+        return runtime_1.wrap(function _callee2$(_context2) {
+          while (1) {
+            switch (_context2.prev = _context2.next) {
+              case 0:
+                _context2.prev = 0;
+
+                if (!(typeof callback === 'function')) {
+                  _context2.next = 5;
+                  break;
+                }
+
+                if (!(result instanceof Promise)) {
+                  _context2.next = 5;
+                  break;
+                }
+
+                _context2.next = 5;
+                return result;
+
+              case 5:
+                mutations = getAllMutations(operationsByType);
+                _context2.next = 8;
+                return smJSInstance.gqlClient.mutate({
+                  mutations: mutations,
+                  token: token
+                });
+
+              case 8:
+                executionResult = _context2.sent;
+
+                if (executionResult) {
+                  handleSuccessCallbacks({
+                    executionResult: executionResult,
+                    operationsByType: operationsByType
+                  });
+                }
+
+                return _context2.abrupt("return", executionResult);
+
+              case 13:
+                _context2.prev = 13;
+                _context2.t0 = _context2["catch"](0);
+                handleErrorCallbacks({
+                  operationsByType: operationsByType
+                });
+                throw _context2.t0;
+
+              case 17:
+              case "end":
+                return _context2.stop();
+            }
+          }
+        }, _callee2, null, [[0, 13]]);
+      }));
+      return _execute.apply(this, arguments);
+    }
+
+    return {
+      operations: operationsByType,
+      execute: execute,
+      callbackResult: result,
+      token: token
+    };
+
+    function transactionGroup(transactions) {
+      var asyncCallbacks = transactions.filter(function (tx) {
+        return tx.callbackResult instanceof Promise;
+      }).map(function (_ref6) {
+        var callbackResult = _ref6.callbackResult;
+        return callbackResult;
+      });
+
+      function execute() {
+        return _execute2.apply(this, arguments);
+      }
+
+      function _execute2() {
+        _execute2 = _asyncToGenerator( /*#__PURE__*/runtime_1.mark(function _callee() {
+          var allTokensMatch, allMutations, executionResults;
+          return runtime_1.wrap(function _callee$(_context) {
+            while (1) {
+              switch (_context.prev = _context.next) {
+                case 0:
+                  _context.prev = 0;
+                  allTokensMatch = transactions.every(function (_ref7) {
+                    var token = _ref7.token;
+                    return token === transactions[0].token;
+                  });
+
+                  if (allTokensMatch) {
+                    _context.next = 4;
+                    break;
+                  }
+
+                  throw new Error('transactionGroup - All grouped transactions must use the same authentication token.');
+
+                case 4:
+                  if (!asyncCallbacks.length) {
+                    _context.next = 7;
+                    break;
+                  }
+
+                  _context.next = 7;
+                  return Promise.all(asyncCallbacks);
+
+                case 7:
+                  allMutations = transactions.map(function (_ref8) {
+                    var operations = _ref8.operations;
+                    return smJSInstance.gqlClient.mutate({
+                      mutations: getAllMutations(operations),
+                      token: token
+                    });
+                  });
+                  _context.next = 10;
+                  return Promise.all(allMutations);
+
+                case 10:
+                  executionResults = _context.sent;
+
+                  if (executionResults) {
+                    executionResults.forEach(function (result, idx) {
+                      handleSuccessCallbacks({
+                        executionResult: result,
+                        operationsByType: transactions[idx].operations
+                      });
+                    });
+                  }
+
+                  return _context.abrupt("return", executionResults.flat());
+
+                case 15:
+                  _context.prev = 15;
+                  _context.t0 = _context["catch"](0);
+                  throw _context.t0;
+
+                case 18:
+                case "end":
+                  return _context.stop();
+              }
+            }
+          }, _callee, null, [[0, 15]]);
+        }));
+        return _execute2.apply(this, arguments);
+      }
+
+      return {
+        operations: operationsByType,
+        execute: execute,
+        token: token
+      };
+    }
   };
 }
 
