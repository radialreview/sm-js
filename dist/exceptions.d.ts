<<<<<<< HEAD
import { FilterOperator } from './types';
export declare class SMNotUpToDateException extends Error {
    propName: string;
    constructor(opts: {
        propName: string;
        nodeType: string;
        queryId: string;
    });
}
export declare class SMNotUpToDateInComputedException extends Error {
    constructor(opts: {
        computedPropName: string;
        propName: string;
        nodeType: string;
        queryId: string;
    });
}
export declare class SMFilterPropertyNotDefinedInQueryException extends Error {
    constructor(opts: {
        filterPropName: string;
    });
}
export declare class SMImpliedNodePropertyException extends Error {
    constructor(opts: {
        propName: string;
    });
}
export declare class SMNotCachedException extends Error {
    constructor(opts: {
        nodeType: string;
        id: string;
    });
}
export declare class SMDataTypeException extends Error {
    constructor(opts: {
        dataType: string;
        value: any;
    });
}
export declare class SMDataTypeExplicitDefaultException extends Error {
    constructor(opts: {
        dataType: string;
    });
}
export declare class SMDataParsingException extends Error {
    constructor(opts: {
        receivedData: any;
        message: string;
    });
}
export declare class SMUnexpectedSubscriptionMessageException extends Error {
    exception: {
        subscriptionMessage: Record<string, any>;
        description: string;
    };
    constructor(exception: {
        subscriptionMessage: Record<string, any>;
        description: string;
    });
}
export declare class SMUnexpectedQueryResultException extends Error {
    exception: {
        queryRecord: Record<string, any>;
        resultData: Record<string, any>;
    };
    constructor(exception: {
        queryRecord: Record<string, any>;
        resultData: Record<string, any>;
    });
}
export declare class SMFilterOperatorNotImplementedException extends Error {
    constructor(exeption: {
        operator: FilterOperator;
    });
}
export declare function throwLocallyLogInProd(error: Error): void;
export declare class UnreachableCaseError extends Error {
    constructor(val: never);
}
=======
export declare class NotUpToDateException extends Error {
    propName: string;
    constructor(opts: {
        propName: string;
        nodeType: string;
        queryId: string;
    });
}
export declare class NotUpToDateInComputedException extends Error {
    constructor(opts: {
        computedPropName: string;
        propName: string;
        nodeType: string;
        queryId: string;
    });
}
export declare class ImpliedNodePropertyException extends Error {
    constructor(opts: {
        propName: string;
    });
}
export declare class NotCachedException extends Error {
    constructor(opts: {
        nodeType: string;
        id: string;
    });
}
export declare class DataTypeException extends Error {
    constructor(opts: {
        dataType: string;
        value: any;
    });
}
export declare class DataTypeExplicitDefaultException extends Error {
    constructor(opts: {
        dataType: string;
    });
}
export declare class DataParsingException extends Error {
    constructor(opts: {
        receivedData: any;
        message: string;
    });
}
export declare class UnexpectedSubscriptionMessageException extends Error {
    exception: {
        subscriptionMessage: Record<string, any>;
        description: string;
    };
    constructor(exception: {
        subscriptionMessage: Record<string, any>;
        description: string;
    });
}
export declare class UnexpectedQueryResultException extends Error {
    exception: {
        queryRecord: Record<string, any>;
        resultData: Record<string, any>;
    };
    constructor(exception: {
        queryRecord: Record<string, any>;
        resultData: Record<string, any>;
    });
}
export declare function throwLocallyLogInProd(error: Error): void;
export declare class UnreachableCaseError extends Error {
    constructor(val: never);
}
>>>>>>> 253be720
<|MERGE_RESOLUTION|>--- conflicted
+++ resolved
@@ -1,150 +1,79 @@
-<<<<<<< HEAD
-import { FilterOperator } from './types';
-export declare class SMNotUpToDateException extends Error {
-    propName: string;
-    constructor(opts: {
-        propName: string;
-        nodeType: string;
-        queryId: string;
-    });
-}
-export declare class SMNotUpToDateInComputedException extends Error {
-    constructor(opts: {
-        computedPropName: string;
-        propName: string;
-        nodeType: string;
-        queryId: string;
-    });
-}
-export declare class SMFilterPropertyNotDefinedInQueryException extends Error {
-    constructor(opts: {
-        filterPropName: string;
-    });
-}
-export declare class SMImpliedNodePropertyException extends Error {
-    constructor(opts: {
-        propName: string;
-    });
-}
-export declare class SMNotCachedException extends Error {
-    constructor(opts: {
-        nodeType: string;
-        id: string;
-    });
-}
-export declare class SMDataTypeException extends Error {
-    constructor(opts: {
-        dataType: string;
-        value: any;
-    });
-}
-export declare class SMDataTypeExplicitDefaultException extends Error {
-    constructor(opts: {
-        dataType: string;
-    });
-}
-export declare class SMDataParsingException extends Error {
-    constructor(opts: {
-        receivedData: any;
-        message: string;
-    });
-}
-export declare class SMUnexpectedSubscriptionMessageException extends Error {
-    exception: {
-        subscriptionMessage: Record<string, any>;
-        description: string;
-    };
-    constructor(exception: {
-        subscriptionMessage: Record<string, any>;
-        description: string;
-    });
-}
-export declare class SMUnexpectedQueryResultException extends Error {
-    exception: {
-        queryRecord: Record<string, any>;
-        resultData: Record<string, any>;
-    };
-    constructor(exception: {
-        queryRecord: Record<string, any>;
-        resultData: Record<string, any>;
-    });
-}
-export declare class SMFilterOperatorNotImplementedException extends Error {
-    constructor(exeption: {
-        operator: FilterOperator;
-    });
-}
-export declare function throwLocallyLogInProd(error: Error): void;
-export declare class UnreachableCaseError extends Error {
-    constructor(val: never);
-}
-=======
-export declare class NotUpToDateException extends Error {
-    propName: string;
-    constructor(opts: {
-        propName: string;
-        nodeType: string;
-        queryId: string;
-    });
-}
-export declare class NotUpToDateInComputedException extends Error {
-    constructor(opts: {
-        computedPropName: string;
-        propName: string;
-        nodeType: string;
-        queryId: string;
-    });
-}
-export declare class ImpliedNodePropertyException extends Error {
-    constructor(opts: {
-        propName: string;
-    });
-}
-export declare class NotCachedException extends Error {
-    constructor(opts: {
-        nodeType: string;
-        id: string;
-    });
-}
-export declare class DataTypeException extends Error {
-    constructor(opts: {
-        dataType: string;
-        value: any;
-    });
-}
-export declare class DataTypeExplicitDefaultException extends Error {
-    constructor(opts: {
-        dataType: string;
-    });
-}
-export declare class DataParsingException extends Error {
-    constructor(opts: {
-        receivedData: any;
-        message: string;
-    });
-}
-export declare class UnexpectedSubscriptionMessageException extends Error {
-    exception: {
-        subscriptionMessage: Record<string, any>;
-        description: string;
-    };
-    constructor(exception: {
-        subscriptionMessage: Record<string, any>;
-        description: string;
-    });
-}
-export declare class UnexpectedQueryResultException extends Error {
-    exception: {
-        queryRecord: Record<string, any>;
-        resultData: Record<string, any>;
-    };
-    constructor(exception: {
-        queryRecord: Record<string, any>;
-        resultData: Record<string, any>;
-    });
-}
-export declare function throwLocallyLogInProd(error: Error): void;
-export declare class UnreachableCaseError extends Error {
-    constructor(val: never);
-}
->>>>>>> 253be720
+import { FilterOperator } from './types';
+export declare class NotUpToDateException extends Error {
+    propName: string;
+    constructor(opts: {
+        propName: string;
+        nodeType: string;
+        queryId: string;
+    });
+}
+export declare class NotUpToDateInComputedException extends Error {
+    constructor(opts: {
+        computedPropName: string;
+        propName: string;
+        nodeType: string;
+        queryId: string;
+    });
+}
+export declare class FilterPropertyNotDefinedInQueryException extends Error {
+    constructor(opts: {
+        filterPropName: string;
+    });
+}
+export declare class ImpliedNodePropertyException extends Error {
+    constructor(opts: {
+        propName: string;
+    });
+}
+export declare class NotCachedException extends Error {
+    constructor(opts: {
+        nodeType: string;
+        id: string;
+    });
+}
+export declare class DataTypeException extends Error {
+    constructor(opts: {
+        dataType: string;
+        value: any;
+    });
+}
+export declare class DataTypeExplicitDefaultException extends Error {
+    constructor(opts: {
+        dataType: string;
+    });
+}
+export declare class DataParsingException extends Error {
+    constructor(opts: {
+        receivedData: any;
+        message: string;
+    });
+}
+export declare class UnexpectedSubscriptionMessageException extends Error {
+    exception: {
+        subscriptionMessage: Record<string, any>;
+        description: string;
+    };
+    constructor(exception: {
+        subscriptionMessage: Record<string, any>;
+        description: string;
+    });
+}
+export declare class UnexpectedQueryResultException extends Error {
+    exception: {
+        queryRecord: Record<string, any>;
+        resultData: Record<string, any>;
+    };
+    constructor(exception: {
+        queryRecord: Record<string, any>;
+        resultData: Record<string, any>;
+    });
+}
+export declare class FilterOperatorNotImplementedException extends Error {
+    constructor(exeption: {
+        operator: FilterOperator;
+    });
+}
+export declare function throwLocallyLogInProd(error: Error): void;
+export declare class UnreachableCaseError extends Error {
+    constructor(val: never);
+}