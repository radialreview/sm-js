<<<<<<< HEAD
import { QueryRecordEntry, INode, ValidSortForNode, QueryRecord, RelationalQueryRecord, RelationalQueryRecordEntry } from '../types';
export declare function applyClientSideFilterToData({ queryRecordEntry, data, alias, }: {
    queryRecordEntry: QueryRecordEntry | RelationalQueryRecordEntry;
    data: any;
    alias: string;
}): void;
export declare function getIdsThatPassFilter({ queryRecordEntry, data, }: {
    queryRecordEntry: QueryRecordEntry | RelationalQueryRecordEntry;
    data: Array<any>;
}): Array<string>;
export declare function getSortedIds({ queryRecordEntry, data, }: {
    queryRecordEntry: QueryRecordEntry | RelationalQueryRecordEntry;
    data: Array<{
        id: string | number;
    }>;
}): (string | number)[];
export declare function applyClientSideSortToData({ queryRecordEntry, data, alias, sort: queryRecordEntrySort, }: {
    queryRecordEntry: QueryRecordEntry | RelationalQueryRecordEntry;
    sort: ValidSortForNode<INode>;
    data: any;
    alias: string;
}): void;
export declare function applyClientSideSortAndFilterToData(queryRecord: QueryRecord | RelationalQueryRecord, data: any): void;
=======
import { QueryRecordEntry, QueryRecord, RelationalQueryRecord, RelationalQueryRecordEntry } from '../types';
export declare function applyClientSideFilterToData({ queryRecordEntry, data, alias, }: {
    queryRecordEntry: QueryRecordEntry | RelationalQueryRecordEntry;
    data: any;
    alias: string;
}): void;
export declare function getIdsThatPassFilter({ queryRecordEntry, data, }: {
    queryRecordEntry: QueryRecordEntry | RelationalQueryRecordEntry;
    data: Array<any>;
}): Array<string>;
export declare function getSortedIds({ queryRecordEntry, data, }: {
    queryRecordEntry: QueryRecordEntry | RelationalQueryRecordEntry;
    data: Array<{
        id: string;
    }>;
}): string[];
export declare function applyClientSideSortToData({ queryRecordEntry, data, alias, }: {
    queryRecordEntry: QueryRecordEntry | RelationalQueryRecordEntry;
    data: any;
    alias: string;
}): void;
export declare function applyClientSideSortAndFilterToData(queryRecord: QueryRecord | RelationalQueryRecord, data: any): void;
>>>>>>> e9a8ae98
<|MERGE_RESOLUTION|>--- conflicted
+++ resolved
@@ -1,48 +1,22 @@
-<<<<<<< HEAD
-import { QueryRecordEntry, INode, ValidSortForNode, QueryRecord, RelationalQueryRecord, RelationalQueryRecordEntry } from '../types';
-export declare function applyClientSideFilterToData({ queryRecordEntry, data, alias, }: {
-    queryRecordEntry: QueryRecordEntry | RelationalQueryRecordEntry;
-    data: any;
-    alias: string;
-}): void;
-export declare function getIdsThatPassFilter({ queryRecordEntry, data, }: {
-    queryRecordEntry: QueryRecordEntry | RelationalQueryRecordEntry;
-    data: Array<any>;
-}): Array<string>;
-export declare function getSortedIds({ queryRecordEntry, data, }: {
-    queryRecordEntry: QueryRecordEntry | RelationalQueryRecordEntry;
-    data: Array<{
-        id: string | number;
-    }>;
-}): (string | number)[];
-export declare function applyClientSideSortToData({ queryRecordEntry, data, alias, sort: queryRecordEntrySort, }: {
-    queryRecordEntry: QueryRecordEntry | RelationalQueryRecordEntry;
-    sort: ValidSortForNode<INode>;
-    data: any;
-    alias: string;
-}): void;
-export declare function applyClientSideSortAndFilterToData(queryRecord: QueryRecord | RelationalQueryRecord, data: any): void;
-=======
-import { QueryRecordEntry, QueryRecord, RelationalQueryRecord, RelationalQueryRecordEntry } from '../types';
-export declare function applyClientSideFilterToData({ queryRecordEntry, data, alias, }: {
-    queryRecordEntry: QueryRecordEntry | RelationalQueryRecordEntry;
-    data: any;
-    alias: string;
-}): void;
-export declare function getIdsThatPassFilter({ queryRecordEntry, data, }: {
-    queryRecordEntry: QueryRecordEntry | RelationalQueryRecordEntry;
-    data: Array<any>;
-}): Array<string>;
-export declare function getSortedIds({ queryRecordEntry, data, }: {
-    queryRecordEntry: QueryRecordEntry | RelationalQueryRecordEntry;
-    data: Array<{
-        id: string;
-    }>;
-}): string[];
-export declare function applyClientSideSortToData({ queryRecordEntry, data, alias, }: {
-    queryRecordEntry: QueryRecordEntry | RelationalQueryRecordEntry;
-    data: any;
-    alias: string;
-}): void;
-export declare function applyClientSideSortAndFilterToData(queryRecord: QueryRecord | RelationalQueryRecord, data: any): void;
->>>>>>> e9a8ae98
+import { QueryRecordEntry, QueryRecord, RelationalQueryRecord, RelationalQueryRecordEntry } from '../types';
+export declare function applyClientSideFilterToData({ queryRecordEntry, data, alias, }: {
+    queryRecordEntry: QueryRecordEntry | RelationalQueryRecordEntry;
+    data: any;
+    alias: string;
+}): void;
+export declare function getIdsThatPassFilter({ queryRecordEntry, data, }: {
+    queryRecordEntry: QueryRecordEntry | RelationalQueryRecordEntry;
+    data: Array<any>;
+}): Array<string>;
+export declare function getSortedIds({ queryRecordEntry, data, }: {
+    queryRecordEntry: QueryRecordEntry | RelationalQueryRecordEntry;
+    data: Array<{
+        id: string;
+    }>;
+}): string[];
+export declare function applyClientSideSortToData({ queryRecordEntry, data, alias, }: {
+    queryRecordEntry: QueryRecordEntry | RelationalQueryRecordEntry;
+    data: any;
+    alias: string;
+}): void;
+export declare function applyClientSideSortAndFilterToData(queryRecord: QueryRecord | RelationalQueryRecord, data: any): void;