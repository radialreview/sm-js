<<<<<<< HEAD
import { PageInfoFromResults, ClientSidePageInfo } from '../nodesCollection';
import { IDOProxy, Maybe, IMMGQL, QueryRecord, RelationalQueryRecordEntry, QueryRecordEntry, RelationalQueryRecord, IQueryPagination, QueryDefinitions, UseSubscriptionQueryDefinitions, QueryState, SubscriptionMessage } from '../types';
declare type QueryManagerState = Record<string, // the alias for this set of results
QueryManagerStateEntry>;
declare type QueryManagerStateEntry = {
    idsOrIdInCurrentResult: string | number | Array<string | number> | null;
    proxyCache: QueryManagerProxyCache;
    pageInfoFromResults: Maybe<PageInfoFromResults>;
    totalCount: Maybe<number>;
    clientSidePageInfo: Maybe<ClientSidePageInfo>;
};
declare type QueryManagerProxyCache = Record<string, // id of the node
QueryManagerProxyCacheEntry>;
declare type QueryManagerProxyCacheEntry = {
    proxy: IDOProxy;
    relationalState: Maybe<QueryManagerState>;
};
declare type QueryManagerOpts = {
    queryId: string;
    subscribe: boolean;
    useServerSidePaginationFilteringSorting: boolean;
    resultsObject: Record<string, any>;
    onResultsUpdated(): void;
    onQueryError(error: any): void;
    onSubscriptionError(error: any): void;
    batchKey: Maybe<string>;
    onQueryStateChange?: (queryStateChangeOpts: {
        queryIdx: number;
        queryState: QueryState;
        error?: any;
    }) => void;
};
export declare function createQueryManager(mmGQLInstance: IMMGQL): {
    new (queryDefinitions: QueryDefinitions<unknown, unknown, unknown> | UseSubscriptionQueryDefinitions<unknown, unknown, unknown, unknown>, opts: QueryManagerOpts): {
        state: QueryManagerState;
        queryDefinitions: QueryDefinitions<unknown, unknown, unknown> | UseSubscriptionQueryDefinitions<unknown, unknown, unknown, unknown>;
        opts: QueryManagerOpts;
        queryRecord: Maybe<QueryRecord>;
        queryIdx: number;
        subscriptionMessageHandlers: Record<string, (message: SubscriptionMessage) => void>;
        unsubRecord: Record<string, () => void>;
        onSubscriptionMessage: (message: SubscriptionMessage) => void;
        logSubscriptionError: (error: string) => void;
        getSubscriptionMessageHandlers(opts: {
            queryRecord: QueryRecord;
        }): Record<string, (message: SubscriptionMessage) => void>;
        getSubscriptionEventToCachePathRecords(opts: {
            aliasPath: Array<string>;
            queryRecordEntry: QueryRecordEntry | RelationalQueryRecordEntry;
            parentQueryRecordEntry: QueryRecordEntry | RelationalQueryRecordEntry | null;
        }): {
            nodeUpdatePaths: Record<string, {
                aliasPath: Array<string>;
                queryRecordEntry: QueryRecordEntry | RelationalQueryRecordEntry;
                parentQueryRecordEntry: QueryRecordEntry | RelationalQueryRecordEntry | null;
            }[]>;
            nodeCreatePaths: Record<string, {
                aliasPath: Array<string>;
                queryRecordEntry: QueryRecordEntry | RelationalQueryRecordEntry;
                parentQueryRecordEntry: QueryRecordEntry | RelationalQueryRecordEntry | null;
            }[]>;
            nodeDeletePaths: Record<string, {
                aliasPath: Array<string>;
                queryRecordEntry: QueryRecordEntry | RelationalQueryRecordEntry;
                parentQueryRecordEntry: QueryRecordEntry | RelationalQueryRecordEntry | null;
            }[]>;
            nodeInsertPaths: Record<string, {
                aliasPath: Array<string>;
                queryRecordEntry: QueryRecordEntry | RelationalQueryRecordEntry;
                parentQueryRecordEntry: QueryRecordEntry | RelationalQueryRecordEntry | null;
            }[]>;
            nodeRemovePaths: Record<string, {
                aliasPath: Array<string>;
                queryRecordEntry: QueryRecordEntry | RelationalQueryRecordEntry;
                parentQueryRecordEntry: QueryRecordEntry | RelationalQueryRecordEntry | null;
            }[]>;
            nodeUpdateAssociationPaths: Record<string, {
                aliasPath: Array<string>;
                queryRecordEntry: QueryRecordEntry | RelationalQueryRecordEntry;
                parentQueryRecordEntry: QueryRecordEntry | RelationalQueryRecordEntry | null;
            }[]>;
        };
        getStateCacheEntriesForAliasPath(opts: {
            aliasPath: Array<string>;
            previousStateEntries?: Array<{
                leafStateEntry: QueryManagerStateEntry;
                parentProxy: IDOProxy | null;
            }>;
            idFilter?: string | number;
        }): Array<{
            leafStateEntry: QueryManagerStateEntry;
            parentProxy: IDOProxy | null;
        }>;
        unsub(): void;
        /**
         * Is used to build the root level results for the query, and also to build the relational results
         * used by each proxy, which is why "state" is a param here
         *
         * alias path is required such that when "loadMore" is executed on a node collection
         * this query manager can perform a new query with the minimal query record necessary
         * and extend the result set with the new results
         */
        getResultsFromState(opts: {
            state: QueryManagerState;
            aliasPath?: Array<string>;
        }): Record<string, any>;
        /**
         * Takes a queryRecord and the data that resulted from that query
         * notifies the appropriate repositories so that DOs can be constructed or updated
         */
        notifyRepositories(opts: {
            data: Record<string, any>;
            queryRecord: {
                [key: string]: QueryRecordEntry | RelationalQueryRecordEntry | null;
            };
            collectionsIncludePagingInfo: boolean;
        }): void;
        /**
         * Gets the initial state for this manager from the initial query results
         *   does not execute on subscription messages
         */
        getNewStateFromQueryResult(opts: {
            queryResult: Record<string, any>;
            queryRecord: QueryRecord;
        }): QueryManagerState;
        buildCacheEntry(opts: {
            nodeData: Record<string, any> | Array<Record<string, any>>;
            queryAlias: string;
            queryRecord: QueryRecord | RelationalQueryRecord;
            pageInfoFromResults: Maybe<PageInfoFromResults>;
            totalCount: Maybe<number>;
            clientSidePageInfo: Maybe<ClientSidePageInfo>;
            aliasPath: Array<string>;
            collectionsIncludePagingInfo: boolean;
        }): Maybe<QueryManagerStateEntry>;
        removeUnionSuffix(alias: string): string;
        getApplicableRelationalQueries(opts: {
            relationalQueries: RelationalQueryRecord;
            nodeData: Record<string, any>;
        }): RelationalQueryRecord;
        getPageInfoFromResponse(opts: {
            dataForThisAlias: any;
        }): Maybe<PageInfoFromResults>;
        getTotalCountFromResponse(opts: {
            dataForThisAlias: any;
        }): Maybe<number>;
        getPageInfoFromResponseForAlias(opts: {
            aliasPath: Array<string>;
            response: Record<string, any>;
        }): Maybe<PageInfoFromResults>;
        getInitialClientSidePageInfo(opts: {
            queryRecordEntry: QueryRecordEntry | RelationalQueryRecordEntry | null;
        }): Maybe<ClientSidePageInfo>;
        onLoadMoreResults(opts: {
            previousEndCursor: string;
            aliasPath: Array<string>;
        }): Promise<void>;
        onGoToNextPage(opts: {
            previousEndCursor: string;
            aliasPath: Array<string>;
        }): Promise<void>;
        onGoToPreviousPage(opts: {
            previousStartCursor: string;
            aliasPath: Array<string>;
        }): Promise<void>;
        getTokenNameForAliasPath(aliasPath: Array<string>): string;
        /**
         * Builds a new query record which contains the smallest query possible
         * to get the data for a given aliasPath, with some new pagination params
         *
         * An alias path may look something like ['users'] if we're loading more results on a QueryRecordEntry (root level)
         * or something like ['users', 'todos'] if we're loading more results on a RelationalQueryRecordEntry
         */
        getMinimalQueryRecordWithUpdatedPaginationParams(opts: {
            aliasPath: Array<string>;
            preExistingQueryRecord: QueryRecord | RelationalQueryRecord;
            newPaginationParams: Partial<IQueryPagination<any>>;
        }): QueryRecord | RelationalQueryRecord;
        getMinimalQueryRecordForMoreResults(opts: {
            aliasPath: Array<string>;
            previousEndCursor: string;
            preExistingQueryRecord: QueryRecord | RelationalQueryRecord;
        }): QueryRecord | RelationalQueryRecord;
        getMinimalQueryRecordForPreviousPage(opts: {
            aliasPath: Array<string>;
            previousStartCursor: string;
            preExistingQueryRecord: QueryRecord | RelationalQueryRecord;
        }): QueryRecord | RelationalQueryRecord;
        handlePagingEventData(opts: {
            aliasPath: Array<string>;
            newData: Record<string, any>;
            queryRecord: QueryRecord;
            event: 'LOAD_MORE' | 'GO_TO_NEXT' | 'GO_TO_PREVIOUS';
        }): void;
        onQueryDefinitionsUpdated: (newQueryDefinitionRecord: QueryDefinitions<unknown, unknown, unknown>) => Promise<void>;
        onQueryDefinitionUpdatedResult(opts: {
            queryResult: Record<string, any>;
            minimalQueryRecord: QueryRecord;
            aliasPathsToUpdate?: Array<Array<string>>;
        }): void;
        extendStateObject(opts: {
            aliasPath: Array<string>;
            originalAliasPath: Array<string>;
            state: QueryManagerState;
            newState: QueryManagerState;
            mergeStrategy: 'CONCAT' | 'REPLACE';
            parentProxy?: IDOProxy;
        }): void;
        addIdToLastEntryInAliasPath(opts: {
            aliasPath: Array<string>;
            id: string;
        }): string[];
        /**
         * Removes the id from the alias if it exists
         * @example input: 'user[12msad-249js-25285]'
         * @example output: 'user'
         */
        removeIdFromAlias(alias: string): string;
        /**
         * Returns the id from the alias if it exists
         * @example input: 'user[12msad-249js-25285]'
         * @example output: '12msad-249js-25285'
         */
        getIdFromAlias(alias: string): string | undefined;
    };
};
export declare function removeNullishQueryDefinitions<TNode, TMapFn, TQueryDefinitionTarget, TQueryDefinitions extends QueryDefinitions<TNode, TMapFn, TQueryDefinitionTarget>>(queryDefinitions: TQueryDefinitions): TQueryDefinitions;
/**
 * Given a previousQueryRecord and a nextQueryRecord,
 * returns the minimal query record required to perform the next query
 *
 * For now, does not account for a change in the properties being queried
 * It only looks at the filter, sort and pagination parameters being used
 *
 * If any of those were updated, the query for that data will be performed
 *
 * Recursion: does it have to handle query changes in related data?
 * The answer is yes, ideally. However, what if the user had loaded more results on the parent list,
 * previous to updating the filter/sorting/pagination on the child list?
 *
 * In this case, we would have to load the relational results for which the query was updated
 * for each item of the parent list that had been loaded so far, which could be a lot of data.
 * Not just that, it would be impossible to request that in a single query, which means this
 * function would have to inherit the additional complexity of returning multiple queries
 * and then the function calling this function would have to handle that as well.
 *
 * Because of that, any update to the filter/sorting/pagination of a child list query will result in
 * a full query starting at the root of the query record
 */
export declare function getMinimalQueryRecordAndAliasPathsToUpdateForNextQuery(opts: {
    previousQueryRecord: QueryRecord;
    nextQueryRecord: QueryRecord;
}): {
    minimalQueryRecord: QueryRecord;
    aliasPathsToUpdate: Array<Array<string>>;
};
export {};
=======
import { PageInfoFromResults, ClientSidePageInfo } from '../nodesCollection';
import { IDOProxy, Maybe, IMMGQL, QueryRecord, RelationalQueryRecordEntry, QueryRecordEntry, RelationalQueryRecord, IQueryPagination, QueryDefinitions, UseSubscriptionQueryDefinitions, QueryState, SubscriptionMessage } from '../types';
declare type QueryManagerState = Record<string, // the alias for this set of results
QueryManagerStateEntry>;
declare type QueryManagerStateEntry = {
    idsOrIdInCurrentResult: string | Array<string> | null;
    proxyCache: QueryManagerProxyCache;
    pageInfoFromResults: Maybe<PageInfoFromResults>;
    totalCount: Maybe<number>;
    clientSidePageInfo: Maybe<ClientSidePageInfo>;
};
declare type QueryManagerProxyCache = Record<string, // id of the node
QueryManagerProxyCacheEntry>;
declare type QueryManagerProxyCacheEntry = {
    proxy: IDOProxy;
    relationalState: Maybe<QueryManagerState>;
};
declare type QueryManagerOpts = {
    queryId: string;
    subscribe: boolean;
    useServerSidePaginationFilteringSorting: boolean;
    resultsObject: Record<string, any>;
    onResultsUpdated(): void;
    onQueryError(error: any): void;
    onSubscriptionError(error: any): void;
    batchKey: Maybe<string>;
    onQueryStateChange?: (queryStateChangeOpts: {
        queryIdx: number;
        queryState: QueryState;
        error?: any;
    }) => void;
};
export declare function createQueryManager(mmGQLInstance: IMMGQL): {
    new (queryDefinitions: QueryDefinitions<unknown, unknown, unknown> | UseSubscriptionQueryDefinitions<unknown, unknown, unknown, unknown>, opts: QueryManagerOpts): {
        state: QueryManagerState;
        queryDefinitions: QueryDefinitions<unknown, unknown, unknown> | UseSubscriptionQueryDefinitions<unknown, unknown, unknown, unknown>;
        opts: QueryManagerOpts;
        queryRecord: Maybe<QueryRecord>;
        queryIdx: number;
        subscriptionMessageHandlers: Record<string, (message: SubscriptionMessage) => void>;
        unsubRecord: Record<string, () => void>;
        onSubscriptionMessage: (message: SubscriptionMessage) => void;
        logSubscriptionError: (error: string) => void;
        getSubscriptionMessageHandlers(opts: {
            queryRecord: QueryRecord;
        }): Record<string, (message: SubscriptionMessage) => void>;
        applyClientSideFilterAndSortToState: (opts: {
            stateEntryWhichMayRequireUpdate: QueryManagerStateEntry;
            queryRecordEntry: QueryRecordEntry | RelationalQueryRecordEntry;
        }) => void;
        getSubscriptionEventToCachePathRecords(opts: {
            aliasPath: Array<string>;
            queryRecordEntry: QueryRecordEntry | RelationalQueryRecordEntry;
            parentQueryRecordEntry: QueryRecordEntry | RelationalQueryRecordEntry | null;
        }): {
            nodeUpdatePaths: Record<string, {
                aliasPath: Array<string>;
                queryRecordEntry: QueryRecordEntry | RelationalQueryRecordEntry;
                parentQueryRecordEntry: QueryRecordEntry | RelationalQueryRecordEntry | null;
            }[]>;
            nodeCreatePaths: Record<string, {
                aliasPath: Array<string>;
                queryRecordEntry: QueryRecordEntry | RelationalQueryRecordEntry;
                parentQueryRecordEntry: QueryRecordEntry | RelationalQueryRecordEntry | null;
            }[]>;
            nodeDeletePaths: Record<string, {
                aliasPath: Array<string>;
                queryRecordEntry: QueryRecordEntry | RelationalQueryRecordEntry;
                parentQueryRecordEntry: QueryRecordEntry | RelationalQueryRecordEntry | null;
            }[]>;
            nodeInsertPaths: Record<string, {
                aliasPath: Array<string>;
                queryRecordEntry: QueryRecordEntry | RelationalQueryRecordEntry;
                parentQueryRecordEntry: QueryRecordEntry | RelationalQueryRecordEntry | null;
            }[]>;
            nodeRemovePaths: Record<string, {
                aliasPath: Array<string>;
                queryRecordEntry: QueryRecordEntry | RelationalQueryRecordEntry;
                parentQueryRecordEntry: QueryRecordEntry | RelationalQueryRecordEntry | null;
            }[]>;
            nodeUpdateAssociationPaths: Record<string, {
                aliasPath: Array<string>;
                queryRecordEntry: QueryRecordEntry | RelationalQueryRecordEntry;
                parentQueryRecordEntry: QueryRecordEntry | RelationalQueryRecordEntry | null;
            }[]>;
        };
        /**
         * Returns all state entries for a given alias path,
         * taking the parentFilters into consideration when they are provided
         *
         * For example, may be called with
         * aliasPath: ['users','todos']
         * and a parentFilters: [{id: 'user1-id', property: 'TODOS'}]
         * for Updated, Inserted, Removed, Deleted, UpdatedAssociation type events
         *
         * in that case, if that property is found in the queryRecordEntry
         * should return the stateCacheEntry for any alias using the relationship "todos" for the user with the id 'user-id-1'
         *
         *
         * May also be called with a path like ['users']
         * and no parentFilters
         * for Created and Deleted type events.
         *
         * in that case, should return the root level stateCacheEntry for that alias (this.state['users'])
         */
        getStateCacheEntriesForAliasPath(opts: {
            aliasPath: Array<string>;
            pathEndQueryRecordEntry: QueryRecordEntry | RelationalQueryRecordEntry;
            parentFilters?: Array<{
                id: string;
                property: string;
            }>;
            previousStateEntries?: Array<{
                parentStateEntry: QueryManagerStateEntry;
                idOfAffectedParent: string | null;
                relationalStateEntry: Maybe<QueryManagerStateEntry>;
            }>;
        }): Array<{
            parentStateEntry: QueryManagerStateEntry;
            idOfAffectedParent: string | null;
            relationalAlias: string | null;
            relationalStateEntry: QueryManagerStateEntry | null;
        }>;
        unsub(): void;
        /**
         * Is used to build the root level results for the query, and also to build the relational results
         * used by each proxy, which is why "state" is a param here
         *
         * alias path is required such that when "loadMore" is executed on a node collection
         * this query manager can perform a new query with the minimal query record necessary
         * and extend the result set with the new results
         */
        getResultsFromState(opts: {
            state: QueryManagerState;
            aliasPath?: Array<string>;
        }): Record<string, any>;
        /**
         * Takes a queryRecord and the data that resulted from that query
         * notifies the appropriate repositories so that DOs can be constructed or updated
         */
        notifyRepositories(opts: {
            data: Record<string, any>;
            queryRecord: {
                [key: string]: QueryRecordEntry | RelationalQueryRecordEntry | null;
            };
            collectionsIncludePagingInfo: boolean;
        }): void;
        /**
         * Gets the initial state for this manager from the initial query results
         *   does not execute on subscription messages
         */
        getNewStateFromQueryResult(opts: {
            queryResult: Record<string, any>;
            queryRecord: QueryRecord;
        }): QueryManagerState;
        buildCacheEntry(opts: {
            nodeData: Record<string, any> | Array<Record<string, any>>;
            queryAlias: string;
            queryRecord: QueryRecord | RelationalQueryRecord;
            pageInfoFromResults: Maybe<PageInfoFromResults>;
            totalCount: Maybe<number>;
            clientSidePageInfo: Maybe<ClientSidePageInfo>;
            aliasPath: Array<string>;
            collectionsIncludePagingInfo: boolean;
        }): Maybe<QueryManagerStateEntry>;
        removeUnionSuffix(alias: string): string;
        getApplicableRelationalQueries(opts: {
            relationalQueries: RelationalQueryRecord;
            nodeData: Record<string, any>;
        }): RelationalQueryRecord;
        getPageInfoFromResponse(opts: {
            dataForThisAlias: any;
        }): Maybe<PageInfoFromResults>;
        getTotalCountFromResponse(opts: {
            dataForThisAlias: any;
        }): Maybe<number>;
        getPageInfoFromResponseForAlias(opts: {
            aliasPath: Array<string>;
            response: Record<string, any>;
        }): Maybe<PageInfoFromResults>;
        getInitialClientSidePageInfo(opts: {
            queryRecordEntry: QueryRecordEntry | RelationalQueryRecordEntry | null;
        }): Maybe<ClientSidePageInfo>;
        onLoadMoreResults(opts: {
            previousEndCursor: string;
            aliasPath: Array<string>;
        }): Promise<void>;
        onGoToNextPage(opts: {
            previousEndCursor: string;
            aliasPath: Array<string>;
        }): Promise<void>;
        onGoToPreviousPage(opts: {
            previousStartCursor: string;
            aliasPath: Array<string>;
        }): Promise<void>;
        getTokenNameForAliasPath(aliasPath: Array<string>): string;
        /**
         * Builds a new query record which contains the smallest query possible
         * to get the data for a given aliasPath, with some new pagination params
         *
         * An alias path may look something like ['users'] if we're loading more results on a QueryRecordEntry (root level)
         * or something like ['users', 'todos'] if we're loading more results on a RelationalQueryRecordEntry
         */
        getMinimalQueryRecordWithUpdatedPaginationParams(opts: {
            aliasPath: Array<string>;
            preExistingQueryRecord: QueryRecord | RelationalQueryRecord;
            newPaginationParams: Partial<IQueryPagination<any>>;
        }): QueryRecord | RelationalQueryRecord;
        getMinimalQueryRecordForMoreResults(opts: {
            aliasPath: Array<string>;
            previousEndCursor: string;
            preExistingQueryRecord: QueryRecord | RelationalQueryRecord;
        }): QueryRecord | RelationalQueryRecord;
        getMinimalQueryRecordForPreviousPage(opts: {
            aliasPath: Array<string>;
            previousStartCursor: string;
            preExistingQueryRecord: QueryRecord | RelationalQueryRecord;
        }): QueryRecord | RelationalQueryRecord;
        handlePagingEventData(opts: {
            aliasPath: Array<string>;
            newData: Record<string, any>;
            queryRecord: QueryRecord;
            event: 'LOAD_MORE' | 'GO_TO_NEXT' | 'GO_TO_PREVIOUS';
        }): void;
        onQueryDefinitionsUpdated: (newQueryDefinitionRecord: QueryDefinitions<unknown, unknown, unknown>) => Promise<void>;
        onQueryDefinitionUpdatedResult(opts: {
            queryResult: Record<string, any>;
            minimalQueryRecord: QueryRecord;
            aliasPathsToUpdate?: Array<Array<string>>;
        }): void;
        extendStateObject(opts: {
            aliasPath: Array<string>;
            originalAliasPath: Array<string>;
            state: QueryManagerState;
            newState: QueryManagerState;
            mergeStrategy: 'CONCAT' | 'REPLACE';
            parentProxy?: IDOProxy;
        }): void;
        addIdToLastEntryInAliasPath(opts: {
            aliasPath: Array<string>;
            id: string;
        }): string[];
        /**
         * Removes the id from the alias if it exists
         * @example input: 'user[12msad-249js-25285]'
         * @example output: 'user'
         */
        removeIdFromAlias(alias: string): string;
        /**
         * Returns the id from the alias if it exists
         * @example input: 'user[12msad-249js-25285]'
         * @example output: '12msad-249js-25285'
         */
        getIdFromAlias(alias: string): string | undefined;
    };
};
export declare function removeNullishQueryDefinitions<TNode, TMapFn, TQueryDefinitionTarget, TQueryDefinitions extends QueryDefinitions<TNode, TMapFn, TQueryDefinitionTarget>>(queryDefinitions: TQueryDefinitions): TQueryDefinitions;
/**
 * Given a previousQueryRecord and a nextQueryRecord,
 * returns the minimal query record required to perform the next query
 *
 * For now, does not account for a change in the properties being queried
 * It only looks at the filter, sort and pagination parameters being used
 *
 * If any of those were updated, the query for that data will be performed
 *
 * Recursion: does it have to handle query changes in related data?
 * The answer is yes, ideally. However, what if the user had loaded more results on the parent list,
 * previous to updating the filter/sorting/pagination on the child list?
 *
 * In this case, we would have to load the relational results for which the query was updated
 * for each item of the parent list that had been loaded so far, which could be a lot of data.
 * Not just that, it would be impossible to request that in a single query, which means this
 * function would have to inherit the additional complexity of returning multiple queries
 * and then the function calling this function would have to handle that as well.
 *
 * Because of that, any update to the filter/sorting/pagination of a child list query will result in
 * a full query starting at the root of the query record
 */
export declare function getMinimalQueryRecordAndAliasPathsToUpdateForNextQuery(opts: {
    previousQueryRecord: QueryRecord;
    nextQueryRecord: QueryRecord;
}): {
    minimalQueryRecord: QueryRecord;
    aliasPathsToUpdate: Array<Array<string>>;
};
export {};
>>>>>>> e9a8ae98
<|MERGE_RESOLUTION|>--- conflicted
+++ resolved
@@ -1,547 +1,287 @@
-<<<<<<< HEAD
-import { PageInfoFromResults, ClientSidePageInfo } from '../nodesCollection';
-import { IDOProxy, Maybe, IMMGQL, QueryRecord, RelationalQueryRecordEntry, QueryRecordEntry, RelationalQueryRecord, IQueryPagination, QueryDefinitions, UseSubscriptionQueryDefinitions, QueryState, SubscriptionMessage } from '../types';
-declare type QueryManagerState = Record<string, // the alias for this set of results
-QueryManagerStateEntry>;
-declare type QueryManagerStateEntry = {
-    idsOrIdInCurrentResult: string | number | Array<string | number> | null;
-    proxyCache: QueryManagerProxyCache;
-    pageInfoFromResults: Maybe<PageInfoFromResults>;
-    totalCount: Maybe<number>;
-    clientSidePageInfo: Maybe<ClientSidePageInfo>;
-};
-declare type QueryManagerProxyCache = Record<string, // id of the node
-QueryManagerProxyCacheEntry>;
-declare type QueryManagerProxyCacheEntry = {
-    proxy: IDOProxy;
-    relationalState: Maybe<QueryManagerState>;
-};
-declare type QueryManagerOpts = {
-    queryId: string;
-    subscribe: boolean;
-    useServerSidePaginationFilteringSorting: boolean;
-    resultsObject: Record<string, any>;
-    onResultsUpdated(): void;
-    onQueryError(error: any): void;
-    onSubscriptionError(error: any): void;
-    batchKey: Maybe<string>;
-    onQueryStateChange?: (queryStateChangeOpts: {
-        queryIdx: number;
-        queryState: QueryState;
-        error?: any;
-    }) => void;
-};
-export declare function createQueryManager(mmGQLInstance: IMMGQL): {
-    new (queryDefinitions: QueryDefinitions<unknown, unknown, unknown> | UseSubscriptionQueryDefinitions<unknown, unknown, unknown, unknown>, opts: QueryManagerOpts): {
-        state: QueryManagerState;
-        queryDefinitions: QueryDefinitions<unknown, unknown, unknown> | UseSubscriptionQueryDefinitions<unknown, unknown, unknown, unknown>;
-        opts: QueryManagerOpts;
-        queryRecord: Maybe<QueryRecord>;
-        queryIdx: number;
-        subscriptionMessageHandlers: Record<string, (message: SubscriptionMessage) => void>;
-        unsubRecord: Record<string, () => void>;
-        onSubscriptionMessage: (message: SubscriptionMessage) => void;
-        logSubscriptionError: (error: string) => void;
-        getSubscriptionMessageHandlers(opts: {
-            queryRecord: QueryRecord;
-        }): Record<string, (message: SubscriptionMessage) => void>;
-        getSubscriptionEventToCachePathRecords(opts: {
-            aliasPath: Array<string>;
-            queryRecordEntry: QueryRecordEntry | RelationalQueryRecordEntry;
-            parentQueryRecordEntry: QueryRecordEntry | RelationalQueryRecordEntry | null;
-        }): {
-            nodeUpdatePaths: Record<string, {
-                aliasPath: Array<string>;
-                queryRecordEntry: QueryRecordEntry | RelationalQueryRecordEntry;
-                parentQueryRecordEntry: QueryRecordEntry | RelationalQueryRecordEntry | null;
-            }[]>;
-            nodeCreatePaths: Record<string, {
-                aliasPath: Array<string>;
-                queryRecordEntry: QueryRecordEntry | RelationalQueryRecordEntry;
-                parentQueryRecordEntry: QueryRecordEntry | RelationalQueryRecordEntry | null;
-            }[]>;
-            nodeDeletePaths: Record<string, {
-                aliasPath: Array<string>;
-                queryRecordEntry: QueryRecordEntry | RelationalQueryRecordEntry;
-                parentQueryRecordEntry: QueryRecordEntry | RelationalQueryRecordEntry | null;
-            }[]>;
-            nodeInsertPaths: Record<string, {
-                aliasPath: Array<string>;
-                queryRecordEntry: QueryRecordEntry | RelationalQueryRecordEntry;
-                parentQueryRecordEntry: QueryRecordEntry | RelationalQueryRecordEntry | null;
-            }[]>;
-            nodeRemovePaths: Record<string, {
-                aliasPath: Array<string>;
-                queryRecordEntry: QueryRecordEntry | RelationalQueryRecordEntry;
-                parentQueryRecordEntry: QueryRecordEntry | RelationalQueryRecordEntry | null;
-            }[]>;
-            nodeUpdateAssociationPaths: Record<string, {
-                aliasPath: Array<string>;
-                queryRecordEntry: QueryRecordEntry | RelationalQueryRecordEntry;
-                parentQueryRecordEntry: QueryRecordEntry | RelationalQueryRecordEntry | null;
-            }[]>;
-        };
-        getStateCacheEntriesForAliasPath(opts: {
-            aliasPath: Array<string>;
-            previousStateEntries?: Array<{
-                leafStateEntry: QueryManagerStateEntry;
-                parentProxy: IDOProxy | null;
-            }>;
-            idFilter?: string | number;
-        }): Array<{
-            leafStateEntry: QueryManagerStateEntry;
-            parentProxy: IDOProxy | null;
-        }>;
-        unsub(): void;
-        /**
-         * Is used to build the root level results for the query, and also to build the relational results
-         * used by each proxy, which is why "state" is a param here
-         *
-         * alias path is required such that when "loadMore" is executed on a node collection
-         * this query manager can perform a new query with the minimal query record necessary
-         * and extend the result set with the new results
-         */
-        getResultsFromState(opts: {
-            state: QueryManagerState;
-            aliasPath?: Array<string>;
-        }): Record<string, any>;
-        /**
-         * Takes a queryRecord and the data that resulted from that query
-         * notifies the appropriate repositories so that DOs can be constructed or updated
-         */
-        notifyRepositories(opts: {
-            data: Record<string, any>;
-            queryRecord: {
-                [key: string]: QueryRecordEntry | RelationalQueryRecordEntry | null;
-            };
-            collectionsIncludePagingInfo: boolean;
-        }): void;
-        /**
-         * Gets the initial state for this manager from the initial query results
-         *   does not execute on subscription messages
-         */
-        getNewStateFromQueryResult(opts: {
-            queryResult: Record<string, any>;
-            queryRecord: QueryRecord;
-        }): QueryManagerState;
-        buildCacheEntry(opts: {
-            nodeData: Record<string, any> | Array<Record<string, any>>;
-            queryAlias: string;
-            queryRecord: QueryRecord | RelationalQueryRecord;
-            pageInfoFromResults: Maybe<PageInfoFromResults>;
-            totalCount: Maybe<number>;
-            clientSidePageInfo: Maybe<ClientSidePageInfo>;
-            aliasPath: Array<string>;
-            collectionsIncludePagingInfo: boolean;
-        }): Maybe<QueryManagerStateEntry>;
-        removeUnionSuffix(alias: string): string;
-        getApplicableRelationalQueries(opts: {
-            relationalQueries: RelationalQueryRecord;
-            nodeData: Record<string, any>;
-        }): RelationalQueryRecord;
-        getPageInfoFromResponse(opts: {
-            dataForThisAlias: any;
-        }): Maybe<PageInfoFromResults>;
-        getTotalCountFromResponse(opts: {
-            dataForThisAlias: any;
-        }): Maybe<number>;
-        getPageInfoFromResponseForAlias(opts: {
-            aliasPath: Array<string>;
-            response: Record<string, any>;
-        }): Maybe<PageInfoFromResults>;
-        getInitialClientSidePageInfo(opts: {
-            queryRecordEntry: QueryRecordEntry | RelationalQueryRecordEntry | null;
-        }): Maybe<ClientSidePageInfo>;
-        onLoadMoreResults(opts: {
-            previousEndCursor: string;
-            aliasPath: Array<string>;
-        }): Promise<void>;
-        onGoToNextPage(opts: {
-            previousEndCursor: string;
-            aliasPath: Array<string>;
-        }): Promise<void>;
-        onGoToPreviousPage(opts: {
-            previousStartCursor: string;
-            aliasPath: Array<string>;
-        }): Promise<void>;
-        getTokenNameForAliasPath(aliasPath: Array<string>): string;
-        /**
-         * Builds a new query record which contains the smallest query possible
-         * to get the data for a given aliasPath, with some new pagination params
-         *
-         * An alias path may look something like ['users'] if we're loading more results on a QueryRecordEntry (root level)
-         * or something like ['users', 'todos'] if we're loading more results on a RelationalQueryRecordEntry
-         */
-        getMinimalQueryRecordWithUpdatedPaginationParams(opts: {
-            aliasPath: Array<string>;
-            preExistingQueryRecord: QueryRecord | RelationalQueryRecord;
-            newPaginationParams: Partial<IQueryPagination<any>>;
-        }): QueryRecord | RelationalQueryRecord;
-        getMinimalQueryRecordForMoreResults(opts: {
-            aliasPath: Array<string>;
-            previousEndCursor: string;
-            preExistingQueryRecord: QueryRecord | RelationalQueryRecord;
-        }): QueryRecord | RelationalQueryRecord;
-        getMinimalQueryRecordForPreviousPage(opts: {
-            aliasPath: Array<string>;
-            previousStartCursor: string;
-            preExistingQueryRecord: QueryRecord | RelationalQueryRecord;
-        }): QueryRecord | RelationalQueryRecord;
-        handlePagingEventData(opts: {
-            aliasPath: Array<string>;
-            newData: Record<string, any>;
-            queryRecord: QueryRecord;
-            event: 'LOAD_MORE' | 'GO_TO_NEXT' | 'GO_TO_PREVIOUS';
-        }): void;
-        onQueryDefinitionsUpdated: (newQueryDefinitionRecord: QueryDefinitions<unknown, unknown, unknown>) => Promise<void>;
-        onQueryDefinitionUpdatedResult(opts: {
-            queryResult: Record<string, any>;
-            minimalQueryRecord: QueryRecord;
-            aliasPathsToUpdate?: Array<Array<string>>;
-        }): void;
-        extendStateObject(opts: {
-            aliasPath: Array<string>;
-            originalAliasPath: Array<string>;
-            state: QueryManagerState;
-            newState: QueryManagerState;
-            mergeStrategy: 'CONCAT' | 'REPLACE';
-            parentProxy?: IDOProxy;
-        }): void;
-        addIdToLastEntryInAliasPath(opts: {
-            aliasPath: Array<string>;
-            id: string;
-        }): string[];
-        /**
-         * Removes the id from the alias if it exists
-         * @example input: 'user[12msad-249js-25285]'
-         * @example output: 'user'
-         */
-        removeIdFromAlias(alias: string): string;
-        /**
-         * Returns the id from the alias if it exists
-         * @example input: 'user[12msad-249js-25285]'
-         * @example output: '12msad-249js-25285'
-         */
-        getIdFromAlias(alias: string): string | undefined;
-    };
-};
-export declare function removeNullishQueryDefinitions<TNode, TMapFn, TQueryDefinitionTarget, TQueryDefinitions extends QueryDefinitions<TNode, TMapFn, TQueryDefinitionTarget>>(queryDefinitions: TQueryDefinitions): TQueryDefinitions;
-/**
- * Given a previousQueryRecord and a nextQueryRecord,
- * returns the minimal query record required to perform the next query
- *
- * For now, does not account for a change in the properties being queried
- * It only looks at the filter, sort and pagination parameters being used
- *
- * If any of those were updated, the query for that data will be performed
- *
- * Recursion: does it have to handle query changes in related data?
- * The answer is yes, ideally. However, what if the user had loaded more results on the parent list,
- * previous to updating the filter/sorting/pagination on the child list?
- *
- * In this case, we would have to load the relational results for which the query was updated
- * for each item of the parent list that had been loaded so far, which could be a lot of data.
- * Not just that, it would be impossible to request that in a single query, which means this
- * function would have to inherit the additional complexity of returning multiple queries
- * and then the function calling this function would have to handle that as well.
- *
- * Because of that, any update to the filter/sorting/pagination of a child list query will result in
- * a full query starting at the root of the query record
- */
-export declare function getMinimalQueryRecordAndAliasPathsToUpdateForNextQuery(opts: {
-    previousQueryRecord: QueryRecord;
-    nextQueryRecord: QueryRecord;
-}): {
-    minimalQueryRecord: QueryRecord;
-    aliasPathsToUpdate: Array<Array<string>>;
-};
-export {};
-=======
-import { PageInfoFromResults, ClientSidePageInfo } from '../nodesCollection';
-import { IDOProxy, Maybe, IMMGQL, QueryRecord, RelationalQueryRecordEntry, QueryRecordEntry, RelationalQueryRecord, IQueryPagination, QueryDefinitions, UseSubscriptionQueryDefinitions, QueryState, SubscriptionMessage } from '../types';
-declare type QueryManagerState = Record<string, // the alias for this set of results
-QueryManagerStateEntry>;
-declare type QueryManagerStateEntry = {
-    idsOrIdInCurrentResult: string | Array<string> | null;
-    proxyCache: QueryManagerProxyCache;
-    pageInfoFromResults: Maybe<PageInfoFromResults>;
-    totalCount: Maybe<number>;
-    clientSidePageInfo: Maybe<ClientSidePageInfo>;
-};
-declare type QueryManagerProxyCache = Record<string, // id of the node
-QueryManagerProxyCacheEntry>;
-declare type QueryManagerProxyCacheEntry = {
-    proxy: IDOProxy;
-    relationalState: Maybe<QueryManagerState>;
-};
-declare type QueryManagerOpts = {
-    queryId: string;
-    subscribe: boolean;
-    useServerSidePaginationFilteringSorting: boolean;
-    resultsObject: Record<string, any>;
-    onResultsUpdated(): void;
-    onQueryError(error: any): void;
-    onSubscriptionError(error: any): void;
-    batchKey: Maybe<string>;
-    onQueryStateChange?: (queryStateChangeOpts: {
-        queryIdx: number;
-        queryState: QueryState;
-        error?: any;
-    }) => void;
-};
-export declare function createQueryManager(mmGQLInstance: IMMGQL): {
-    new (queryDefinitions: QueryDefinitions<unknown, unknown, unknown> | UseSubscriptionQueryDefinitions<unknown, unknown, unknown, unknown>, opts: QueryManagerOpts): {
-        state: QueryManagerState;
-        queryDefinitions: QueryDefinitions<unknown, unknown, unknown> | UseSubscriptionQueryDefinitions<unknown, unknown, unknown, unknown>;
-        opts: QueryManagerOpts;
-        queryRecord: Maybe<QueryRecord>;
-        queryIdx: number;
-        subscriptionMessageHandlers: Record<string, (message: SubscriptionMessage) => void>;
-        unsubRecord: Record<string, () => void>;
-        onSubscriptionMessage: (message: SubscriptionMessage) => void;
-        logSubscriptionError: (error: string) => void;
-        getSubscriptionMessageHandlers(opts: {
-            queryRecord: QueryRecord;
-        }): Record<string, (message: SubscriptionMessage) => void>;
-        applyClientSideFilterAndSortToState: (opts: {
-            stateEntryWhichMayRequireUpdate: QueryManagerStateEntry;
-            queryRecordEntry: QueryRecordEntry | RelationalQueryRecordEntry;
-        }) => void;
-        getSubscriptionEventToCachePathRecords(opts: {
-            aliasPath: Array<string>;
-            queryRecordEntry: QueryRecordEntry | RelationalQueryRecordEntry;
-            parentQueryRecordEntry: QueryRecordEntry | RelationalQueryRecordEntry | null;
-        }): {
-            nodeUpdatePaths: Record<string, {
-                aliasPath: Array<string>;
-                queryRecordEntry: QueryRecordEntry | RelationalQueryRecordEntry;
-                parentQueryRecordEntry: QueryRecordEntry | RelationalQueryRecordEntry | null;
-            }[]>;
-            nodeCreatePaths: Record<string, {
-                aliasPath: Array<string>;
-                queryRecordEntry: QueryRecordEntry | RelationalQueryRecordEntry;
-                parentQueryRecordEntry: QueryRecordEntry | RelationalQueryRecordEntry | null;
-            }[]>;
-            nodeDeletePaths: Record<string, {
-                aliasPath: Array<string>;
-                queryRecordEntry: QueryRecordEntry | RelationalQueryRecordEntry;
-                parentQueryRecordEntry: QueryRecordEntry | RelationalQueryRecordEntry | null;
-            }[]>;
-            nodeInsertPaths: Record<string, {
-                aliasPath: Array<string>;
-                queryRecordEntry: QueryRecordEntry | RelationalQueryRecordEntry;
-                parentQueryRecordEntry: QueryRecordEntry | RelationalQueryRecordEntry | null;
-            }[]>;
-            nodeRemovePaths: Record<string, {
-                aliasPath: Array<string>;
-                queryRecordEntry: QueryRecordEntry | RelationalQueryRecordEntry;
-                parentQueryRecordEntry: QueryRecordEntry | RelationalQueryRecordEntry | null;
-            }[]>;
-            nodeUpdateAssociationPaths: Record<string, {
-                aliasPath: Array<string>;
-                queryRecordEntry: QueryRecordEntry | RelationalQueryRecordEntry;
-                parentQueryRecordEntry: QueryRecordEntry | RelationalQueryRecordEntry | null;
-            }[]>;
-        };
-        /**
-         * Returns all state entries for a given alias path,
-         * taking the parentFilters into consideration when they are provided
-         *
-         * For example, may be called with
-         * aliasPath: ['users','todos']
-         * and a parentFilters: [{id: 'user1-id', property: 'TODOS'}]
-         * for Updated, Inserted, Removed, Deleted, UpdatedAssociation type events
-         *
-         * in that case, if that property is found in the queryRecordEntry
-         * should return the stateCacheEntry for any alias using the relationship "todos" for the user with the id 'user-id-1'
-         *
-         *
-         * May also be called with a path like ['users']
-         * and no parentFilters
-         * for Created and Deleted type events.
-         *
-         * in that case, should return the root level stateCacheEntry for that alias (this.state['users'])
-         */
-        getStateCacheEntriesForAliasPath(opts: {
-            aliasPath: Array<string>;
-            pathEndQueryRecordEntry: QueryRecordEntry | RelationalQueryRecordEntry;
-            parentFilters?: Array<{
-                id: string;
-                property: string;
-            }>;
-            previousStateEntries?: Array<{
-                parentStateEntry: QueryManagerStateEntry;
-                idOfAffectedParent: string | null;
-                relationalStateEntry: Maybe<QueryManagerStateEntry>;
-            }>;
-        }): Array<{
-            parentStateEntry: QueryManagerStateEntry;
-            idOfAffectedParent: string | null;
-            relationalAlias: string | null;
-            relationalStateEntry: QueryManagerStateEntry | null;
-        }>;
-        unsub(): void;
-        /**
-         * Is used to build the root level results for the query, and also to build the relational results
-         * used by each proxy, which is why "state" is a param here
-         *
-         * alias path is required such that when "loadMore" is executed on a node collection
-         * this query manager can perform a new query with the minimal query record necessary
-         * and extend the result set with the new results
-         */
-        getResultsFromState(opts: {
-            state: QueryManagerState;
-            aliasPath?: Array<string>;
-        }): Record<string, any>;
-        /**
-         * Takes a queryRecord and the data that resulted from that query
-         * notifies the appropriate repositories so that DOs can be constructed or updated
-         */
-        notifyRepositories(opts: {
-            data: Record<string, any>;
-            queryRecord: {
-                [key: string]: QueryRecordEntry | RelationalQueryRecordEntry | null;
-            };
-            collectionsIncludePagingInfo: boolean;
-        }): void;
-        /**
-         * Gets the initial state for this manager from the initial query results
-         *   does not execute on subscription messages
-         */
-        getNewStateFromQueryResult(opts: {
-            queryResult: Record<string, any>;
-            queryRecord: QueryRecord;
-        }): QueryManagerState;
-        buildCacheEntry(opts: {
-            nodeData: Record<string, any> | Array<Record<string, any>>;
-            queryAlias: string;
-            queryRecord: QueryRecord | RelationalQueryRecord;
-            pageInfoFromResults: Maybe<PageInfoFromResults>;
-            totalCount: Maybe<number>;
-            clientSidePageInfo: Maybe<ClientSidePageInfo>;
-            aliasPath: Array<string>;
-            collectionsIncludePagingInfo: boolean;
-        }): Maybe<QueryManagerStateEntry>;
-        removeUnionSuffix(alias: string): string;
-        getApplicableRelationalQueries(opts: {
-            relationalQueries: RelationalQueryRecord;
-            nodeData: Record<string, any>;
-        }): RelationalQueryRecord;
-        getPageInfoFromResponse(opts: {
-            dataForThisAlias: any;
-        }): Maybe<PageInfoFromResults>;
-        getTotalCountFromResponse(opts: {
-            dataForThisAlias: any;
-        }): Maybe<number>;
-        getPageInfoFromResponseForAlias(opts: {
-            aliasPath: Array<string>;
-            response: Record<string, any>;
-        }): Maybe<PageInfoFromResults>;
-        getInitialClientSidePageInfo(opts: {
-            queryRecordEntry: QueryRecordEntry | RelationalQueryRecordEntry | null;
-        }): Maybe<ClientSidePageInfo>;
-        onLoadMoreResults(opts: {
-            previousEndCursor: string;
-            aliasPath: Array<string>;
-        }): Promise<void>;
-        onGoToNextPage(opts: {
-            previousEndCursor: string;
-            aliasPath: Array<string>;
-        }): Promise<void>;
-        onGoToPreviousPage(opts: {
-            previousStartCursor: string;
-            aliasPath: Array<string>;
-        }): Promise<void>;
-        getTokenNameForAliasPath(aliasPath: Array<string>): string;
-        /**
-         * Builds a new query record which contains the smallest query possible
-         * to get the data for a given aliasPath, with some new pagination params
-         *
-         * An alias path may look something like ['users'] if we're loading more results on a QueryRecordEntry (root level)
-         * or something like ['users', 'todos'] if we're loading more results on a RelationalQueryRecordEntry
-         */
-        getMinimalQueryRecordWithUpdatedPaginationParams(opts: {
-            aliasPath: Array<string>;
-            preExistingQueryRecord: QueryRecord | RelationalQueryRecord;
-            newPaginationParams: Partial<IQueryPagination<any>>;
-        }): QueryRecord | RelationalQueryRecord;
-        getMinimalQueryRecordForMoreResults(opts: {
-            aliasPath: Array<string>;
-            previousEndCursor: string;
-            preExistingQueryRecord: QueryRecord | RelationalQueryRecord;
-        }): QueryRecord | RelationalQueryRecord;
-        getMinimalQueryRecordForPreviousPage(opts: {
-            aliasPath: Array<string>;
-            previousStartCursor: string;
-            preExistingQueryRecord: QueryRecord | RelationalQueryRecord;
-        }): QueryRecord | RelationalQueryRecord;
-        handlePagingEventData(opts: {
-            aliasPath: Array<string>;
-            newData: Record<string, any>;
-            queryRecord: QueryRecord;
-            event: 'LOAD_MORE' | 'GO_TO_NEXT' | 'GO_TO_PREVIOUS';
-        }): void;
-        onQueryDefinitionsUpdated: (newQueryDefinitionRecord: QueryDefinitions<unknown, unknown, unknown>) => Promise<void>;
-        onQueryDefinitionUpdatedResult(opts: {
-            queryResult: Record<string, any>;
-            minimalQueryRecord: QueryRecord;
-            aliasPathsToUpdate?: Array<Array<string>>;
-        }): void;
-        extendStateObject(opts: {
-            aliasPath: Array<string>;
-            originalAliasPath: Array<string>;
-            state: QueryManagerState;
-            newState: QueryManagerState;
-            mergeStrategy: 'CONCAT' | 'REPLACE';
-            parentProxy?: IDOProxy;
-        }): void;
-        addIdToLastEntryInAliasPath(opts: {
-            aliasPath: Array<string>;
-            id: string;
-        }): string[];
-        /**
-         * Removes the id from the alias if it exists
-         * @example input: 'user[12msad-249js-25285]'
-         * @example output: 'user'
-         */
-        removeIdFromAlias(alias: string): string;
-        /**
-         * Returns the id from the alias if it exists
-         * @example input: 'user[12msad-249js-25285]'
-         * @example output: '12msad-249js-25285'
-         */
-        getIdFromAlias(alias: string): string | undefined;
-    };
-};
-export declare function removeNullishQueryDefinitions<TNode, TMapFn, TQueryDefinitionTarget, TQueryDefinitions extends QueryDefinitions<TNode, TMapFn, TQueryDefinitionTarget>>(queryDefinitions: TQueryDefinitions): TQueryDefinitions;
-/**
- * Given a previousQueryRecord and a nextQueryRecord,
- * returns the minimal query record required to perform the next query
- *
- * For now, does not account for a change in the properties being queried
- * It only looks at the filter, sort and pagination parameters being used
- *
- * If any of those were updated, the query for that data will be performed
- *
- * Recursion: does it have to handle query changes in related data?
- * The answer is yes, ideally. However, what if the user had loaded more results on the parent list,
- * previous to updating the filter/sorting/pagination on the child list?
- *
- * In this case, we would have to load the relational results for which the query was updated
- * for each item of the parent list that had been loaded so far, which could be a lot of data.
- * Not just that, it would be impossible to request that in a single query, which means this
- * function would have to inherit the additional complexity of returning multiple queries
- * and then the function calling this function would have to handle that as well.
- *
- * Because of that, any update to the filter/sorting/pagination of a child list query will result in
- * a full query starting at the root of the query record
- */
-export declare function getMinimalQueryRecordAndAliasPathsToUpdateForNextQuery(opts: {
-    previousQueryRecord: QueryRecord;
-    nextQueryRecord: QueryRecord;
-}): {
-    minimalQueryRecord: QueryRecord;
-    aliasPathsToUpdate: Array<Array<string>>;
-};
-export {};
->>>>>>> e9a8ae98
+import { PageInfoFromResults, ClientSidePageInfo } from '../nodesCollection';
+import { IDOProxy, Maybe, IMMGQL, QueryRecord, RelationalQueryRecordEntry, QueryRecordEntry, RelationalQueryRecord, IQueryPagination, QueryDefinitions, UseSubscriptionQueryDefinitions, QueryState, SubscriptionMessage } from '../types';
+declare type QueryManagerState = Record<string, // the alias for this set of results
+QueryManagerStateEntry>;
+declare type QueryManagerStateEntry = {
+    idsOrIdInCurrentResult: string | Array<string> | null;
+    proxyCache: QueryManagerProxyCache;
+    pageInfoFromResults: Maybe<PageInfoFromResults>;
+    totalCount: Maybe<number>;
+    clientSidePageInfo: Maybe<ClientSidePageInfo>;
+};
+declare type QueryManagerProxyCache = Record<string, // id of the node
+QueryManagerProxyCacheEntry>;
+declare type QueryManagerProxyCacheEntry = {
+    proxy: IDOProxy;
+    relationalState: Maybe<QueryManagerState>;
+};
+declare type QueryManagerOpts = {
+    queryId: string;
+    subscribe: boolean;
+    useServerSidePaginationFilteringSorting: boolean;
+    resultsObject: Record<string, any>;
+    onResultsUpdated(): void;
+    onQueryError(error: any): void;
+    onSubscriptionError(error: any): void;
+    batchKey: Maybe<string>;
+    onQueryStateChange?: (queryStateChangeOpts: {
+        queryIdx: number;
+        queryState: QueryState;
+        error?: any;
+    }) => void;
+};
+export declare function createQueryManager(mmGQLInstance: IMMGQL): {
+    new (queryDefinitions: QueryDefinitions<unknown, unknown, unknown> | UseSubscriptionQueryDefinitions<unknown, unknown, unknown, unknown>, opts: QueryManagerOpts): {
+        state: QueryManagerState;
+        queryDefinitions: QueryDefinitions<unknown, unknown, unknown> | UseSubscriptionQueryDefinitions<unknown, unknown, unknown, unknown>;
+        opts: QueryManagerOpts;
+        queryRecord: Maybe<QueryRecord>;
+        queryIdx: number;
+        subscriptionMessageHandlers: Record<string, (message: SubscriptionMessage) => void>;
+        unsubRecord: Record<string, () => void>;
+        onSubscriptionMessage: (message: SubscriptionMessage) => void;
+        logSubscriptionError: (error: string) => void;
+        getSubscriptionMessageHandlers(opts: {
+            queryRecord: QueryRecord;
+        }): Record<string, (message: SubscriptionMessage) => void>;
+        applyClientSideFilterAndSortToState: (opts: {
+            stateEntryWhichMayRequireUpdate: QueryManagerStateEntry;
+            queryRecordEntry: QueryRecordEntry | RelationalQueryRecordEntry;
+        }) => void;
+        getSubscriptionEventToCachePathRecords(opts: {
+            aliasPath: Array<string>;
+            queryRecordEntry: QueryRecordEntry | RelationalQueryRecordEntry;
+            parentQueryRecordEntry: QueryRecordEntry | RelationalQueryRecordEntry | null;
+        }): {
+            nodeUpdatePaths: Record<string, {
+                aliasPath: Array<string>;
+                queryRecordEntry: QueryRecordEntry | RelationalQueryRecordEntry;
+                parentQueryRecordEntry: QueryRecordEntry | RelationalQueryRecordEntry | null;
+            }[]>;
+            nodeCreatePaths: Record<string, {
+                aliasPath: Array<string>;
+                queryRecordEntry: QueryRecordEntry | RelationalQueryRecordEntry;
+                parentQueryRecordEntry: QueryRecordEntry | RelationalQueryRecordEntry | null;
+            }[]>;
+            nodeDeletePaths: Record<string, {
+                aliasPath: Array<string>;
+                queryRecordEntry: QueryRecordEntry | RelationalQueryRecordEntry;
+                parentQueryRecordEntry: QueryRecordEntry | RelationalQueryRecordEntry | null;
+            }[]>;
+            nodeInsertPaths: Record<string, {
+                aliasPath: Array<string>;
+                queryRecordEntry: QueryRecordEntry | RelationalQueryRecordEntry;
+                parentQueryRecordEntry: QueryRecordEntry | RelationalQueryRecordEntry | null;
+            }[]>;
+            nodeRemovePaths: Record<string, {
+                aliasPath: Array<string>;
+                queryRecordEntry: QueryRecordEntry | RelationalQueryRecordEntry;
+                parentQueryRecordEntry: QueryRecordEntry | RelationalQueryRecordEntry | null;
+            }[]>;
+            nodeUpdateAssociationPaths: Record<string, {
+                aliasPath: Array<string>;
+                queryRecordEntry: QueryRecordEntry | RelationalQueryRecordEntry;
+                parentQueryRecordEntry: QueryRecordEntry | RelationalQueryRecordEntry | null;
+            }[]>;
+        };
+        /**
+         * Returns all state entries for a given alias path,
+         * taking the parentFilters into consideration when they are provided
+         *
+         * For example, may be called with
+         * aliasPath: ['users','todos']
+         * and a parentFilters: [{id: 'user1-id', property: 'TODOS'}]
+         * for Updated, Inserted, Removed, Deleted, UpdatedAssociation type events
+         *
+         * in that case, if that property is found in the queryRecordEntry
+         * should return the stateCacheEntry for any alias using the relationship "todos" for the user with the id 'user-id-1'
+         *
+         *
+         * May also be called with a path like ['users']
+         * and no parentFilters
+         * for Created and Deleted type events.
+         *
+         * in that case, should return the root level stateCacheEntry for that alias (this.state['users'])
+         */
+        getStateCacheEntriesForAliasPath(opts: {
+            aliasPath: Array<string>;
+            pathEndQueryRecordEntry: QueryRecordEntry | RelationalQueryRecordEntry;
+            parentFilters?: Array<{
+                id: string;
+                property: string;
+            }>;
+            previousStateEntries?: Array<{
+                parentStateEntry: QueryManagerStateEntry;
+                idOfAffectedParent: string | null;
+                relationalStateEntry: Maybe<QueryManagerStateEntry>;
+            }>;
+        }): Array<{
+            parentStateEntry: QueryManagerStateEntry;
+            idOfAffectedParent: string | null;
+            relationalAlias: string | null;
+            relationalStateEntry: QueryManagerStateEntry | null;
+        }>;
+        unsub(): void;
+        /**
+         * Is used to build the root level results for the query, and also to build the relational results
+         * used by each proxy, which is why "state" is a param here
+         *
+         * alias path is required such that when "loadMore" is executed on a node collection
+         * this query manager can perform a new query with the minimal query record necessary
+         * and extend the result set with the new results
+         */
+        getResultsFromState(opts: {
+            state: QueryManagerState;
+            aliasPath?: Array<string>;
+        }): Record<string, any>;
+        /**
+         * Takes a queryRecord and the data that resulted from that query
+         * notifies the appropriate repositories so that DOs can be constructed or updated
+         */
+        notifyRepositories(opts: {
+            data: Record<string, any>;
+            queryRecord: {
+                [key: string]: QueryRecordEntry | RelationalQueryRecordEntry | null;
+            };
+            collectionsIncludePagingInfo: boolean;
+        }): void;
+        /**
+         * Gets the initial state for this manager from the initial query results
+         *   does not execute on subscription messages
+         */
+        getNewStateFromQueryResult(opts: {
+            queryResult: Record<string, any>;
+            queryRecord: QueryRecord;
+        }): QueryManagerState;
+        buildCacheEntry(opts: {
+            nodeData: Record<string, any> | Array<Record<string, any>>;
+            queryAlias: string;
+            queryRecord: QueryRecord | RelationalQueryRecord;
+            pageInfoFromResults: Maybe<PageInfoFromResults>;
+            totalCount: Maybe<number>;
+            clientSidePageInfo: Maybe<ClientSidePageInfo>;
+            aliasPath: Array<string>;
+            collectionsIncludePagingInfo: boolean;
+        }): Maybe<QueryManagerStateEntry>;
+        removeUnionSuffix(alias: string): string;
+        getApplicableRelationalQueries(opts: {
+            relationalQueries: RelationalQueryRecord;
+            nodeData: Record<string, any>;
+        }): RelationalQueryRecord;
+        getPageInfoFromResponse(opts: {
+            dataForThisAlias: any;
+        }): Maybe<PageInfoFromResults>;
+        getTotalCountFromResponse(opts: {
+            dataForThisAlias: any;
+        }): Maybe<number>;
+        getPageInfoFromResponseForAlias(opts: {
+            aliasPath: Array<string>;
+            response: Record<string, any>;
+        }): Maybe<PageInfoFromResults>;
+        getInitialClientSidePageInfo(opts: {
+            queryRecordEntry: QueryRecordEntry | RelationalQueryRecordEntry | null;
+        }): Maybe<ClientSidePageInfo>;
+        onLoadMoreResults(opts: {
+            previousEndCursor: string;
+            aliasPath: Array<string>;
+        }): Promise<void>;
+        onGoToNextPage(opts: {
+            previousEndCursor: string;
+            aliasPath: Array<string>;
+        }): Promise<void>;
+        onGoToPreviousPage(opts: {
+            previousStartCursor: string;
+            aliasPath: Array<string>;
+        }): Promise<void>;
+        getTokenNameForAliasPath(aliasPath: Array<string>): string;
+        /**
+         * Builds a new query record which contains the smallest query possible
+         * to get the data for a given aliasPath, with some new pagination params
+         *
+         * An alias path may look something like ['users'] if we're loading more results on a QueryRecordEntry (root level)
+         * or something like ['users', 'todos'] if we're loading more results on a RelationalQueryRecordEntry
+         */
+        getMinimalQueryRecordWithUpdatedPaginationParams(opts: {
+            aliasPath: Array<string>;
+            preExistingQueryRecord: QueryRecord | RelationalQueryRecord;
+            newPaginationParams: Partial<IQueryPagination<any>>;
+        }): QueryRecord | RelationalQueryRecord;
+        getMinimalQueryRecordForMoreResults(opts: {
+            aliasPath: Array<string>;
+            previousEndCursor: string;
+            preExistingQueryRecord: QueryRecord | RelationalQueryRecord;
+        }): QueryRecord | RelationalQueryRecord;
+        getMinimalQueryRecordForPreviousPage(opts: {
+            aliasPath: Array<string>;
+            previousStartCursor: string;
+            preExistingQueryRecord: QueryRecord | RelationalQueryRecord;
+        }): QueryRecord | RelationalQueryRecord;
+        handlePagingEventData(opts: {
+            aliasPath: Array<string>;
+            newData: Record<string, any>;
+            queryRecord: QueryRecord;
+            event: 'LOAD_MORE' | 'GO_TO_NEXT' | 'GO_TO_PREVIOUS';
+        }): void;
+        onQueryDefinitionsUpdated: (newQueryDefinitionRecord: QueryDefinitions<unknown, unknown, unknown>) => Promise<void>;
+        onQueryDefinitionUpdatedResult(opts: {
+            queryResult: Record<string, any>;
+            minimalQueryRecord: QueryRecord;
+            aliasPathsToUpdate?: Array<Array<string>>;
+        }): void;
+        extendStateObject(opts: {
+            aliasPath: Array<string>;
+            originalAliasPath: Array<string>;
+            state: QueryManagerState;
+            newState: QueryManagerState;
+            mergeStrategy: 'CONCAT' | 'REPLACE';
+            parentProxy?: IDOProxy;
+        }): void;
+        addIdToLastEntryInAliasPath(opts: {
+            aliasPath: Array<string>;
+            id: string;
+        }): string[];
+        /**
+         * Removes the id from the alias if it exists
+         * @example input: 'user[12msad-249js-25285]'
+         * @example output: 'user'
+         */
+        removeIdFromAlias(alias: string): string;
+        /**
+         * Returns the id from the alias if it exists
+         * @example input: 'user[12msad-249js-25285]'
+         * @example output: '12msad-249js-25285'
+         */
+        getIdFromAlias(alias: string): string | undefined;
+    };
+};
+export declare function removeNullishQueryDefinitions<TNode, TMapFn, TQueryDefinitionTarget, TQueryDefinitions extends QueryDefinitions<TNode, TMapFn, TQueryDefinitionTarget>>(queryDefinitions: TQueryDefinitions): TQueryDefinitions;
+/**
+ * Given a previousQueryRecord and a nextQueryRecord,
+ * returns the minimal query record required to perform the next query
+ *
+ * For now, does not account for a change in the properties being queried
+ * It only looks at the filter, sort and pagination parameters being used
+ *
+ * If any of those were updated, the query for that data will be performed
+ *
+ * Recursion: does it have to handle query changes in related data?
+ * The answer is yes, ideally. However, what if the user had loaded more results on the parent list,
+ * previous to updating the filter/sorting/pagination on the child list?
+ *
+ * In this case, we would have to load the relational results for which the query was updated
+ * for each item of the parent list that had been loaded so far, which could be a lot of data.
+ * Not just that, it would be impossible to request that in a single query, which means this
+ * function would have to inherit the additional complexity of returning multiple queries
+ * and then the function calling this function would have to handle that as well.
+ *
+ * Because of that, any update to the filter/sorting/pagination of a child list query will result in
+ * a full query starting at the root of the query record
+ */
+export declare function getMinimalQueryRecordAndAliasPathsToUpdateForNextQuery(opts: {
+    previousQueryRecord: QueryRecord;
+    nextQueryRecord: QueryRecord;
+}): {
+    minimalQueryRecord: QueryRecord;
+    aliasPathsToUpdate: Array<Array<string>>;
+};
+export {};