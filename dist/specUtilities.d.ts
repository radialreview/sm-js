<<<<<<< HEAD
import * as smData from './smDataTypes';
import { SMJS } from '.';
import { IChildrenQueryBuilder, ISMNode, ISMJS, IByReferenceQueryBuilder, ISMData, SMDataDefaultFn, NodeRelationalQueryBuilderRecord, NodeMutationFn, NodeComputedFns, NodeRelationalFns, SMConfig, SMNodeDefaultProps } from './types';
declare const userProperties: {
    firstName: {
        <TStringType extends string = string>(defaultValue: TStringType): smData.SMData<TStringType, TStringType, undefined>;
        _default: smData.SMData<"", "", undefined>;
        optional: smData.SMData<import("./types").Maybe<string>, import("./types").Maybe<string>, undefined>;
    };
    lastName: smData.SMData<"joe", "joe", undefined>;
    score: {
        (defaultValue: number): smData.SMData<number, string, undefined>;
        _default: smData.SMData<number, string, undefined>;
        optional: smData.SMData<import("./types").Maybe<number>, import("./types").Maybe<string>, undefined>;
    };
    archived: smData.SMData<boolean, string | boolean, undefined>;
    optionalProp: smData.SMData<import("./types").Maybe<string>, import("./types").Maybe<string>, undefined>;
    address: smData.SMData<import("./types").GetResultingDataTypeFromProperties<{
        streetName: {
            <TStringType extends string = string>(defaultValue: TStringType): smData.SMData<TStringType, TStringType, undefined>;
            _default: smData.SMData<"", "", undefined>;
            optional: smData.SMData<import("./types").Maybe<string>, import("./types").Maybe<string>, undefined>;
        };
        zipCode: {
            <TStringType extends string = string>(defaultValue: TStringType): smData.SMData<TStringType, TStringType, undefined>;
            _default: smData.SMData<"", "", undefined>;
            optional: smData.SMData<import("./types").Maybe<string>, import("./types").Maybe<string>, undefined>;
        };
        state: {
            <TStringType extends string = string>(defaultValue: TStringType): smData.SMData<TStringType, TStringType, undefined>;
            _default: smData.SMData<"", "", undefined>;
            optional: smData.SMData<import("./types").Maybe<string>, import("./types").Maybe<string>, undefined>;
        };
        apt: smData.SMData<import("./types").GetResultingDataTypeFromProperties<{
            number: {
                (defaultValue: number): smData.SMData<number, string, undefined>;
                _default: smData.SMData<number, string, undefined>;
                optional: smData.SMData<import("./types").Maybe<number>, import("./types").Maybe<string>, undefined>;
            };
            floor: {
                (defaultValue: number): smData.SMData<number, string, undefined>;
                _default: smData.SMData<number, string, undefined>;
                optional: smData.SMData<import("./types").Maybe<number>, import("./types").Maybe<string>, undefined>;
            };
        }, false>, import("./types").GetResultingDataTypeFromProperties<{
            number: {
                (defaultValue: number): smData.SMData<number, string, undefined>;
                _default: smData.SMData<number, string, undefined>;
                optional: smData.SMData<import("./types").Maybe<number>, import("./types").Maybe<string>, undefined>;
            };
            floor: {
                (defaultValue: number): smData.SMData<number, string, undefined>;
                _default: smData.SMData<number, string, undefined>;
                optional: smData.SMData<import("./types").Maybe<number>, import("./types").Maybe<string>, undefined>;
            };
        }, false>, {
            number: {
                (defaultValue: number): smData.SMData<number, string, undefined>;
                _default: smData.SMData<number, string, undefined>;
                optional: smData.SMData<import("./types").Maybe<number>, import("./types").Maybe<string>, undefined>;
            };
            floor: {
                (defaultValue: number): smData.SMData<number, string, undefined>;
                _default: smData.SMData<number, string, undefined>;
                optional: smData.SMData<import("./types").Maybe<number>, import("./types").Maybe<string>, undefined>;
            };
        }>;
    }, false>, import("./types").GetResultingDataTypeFromProperties<{
        streetName: {
            <TStringType extends string = string>(defaultValue: TStringType): smData.SMData<TStringType, TStringType, undefined>;
            _default: smData.SMData<"", "", undefined>;
            optional: smData.SMData<import("./types").Maybe<string>, import("./types").Maybe<string>, undefined>;
        };
        zipCode: {
            <TStringType extends string = string>(defaultValue: TStringType): smData.SMData<TStringType, TStringType, undefined>;
            _default: smData.SMData<"", "", undefined>;
            optional: smData.SMData<import("./types").Maybe<string>, import("./types").Maybe<string>, undefined>;
        };
        state: {
            <TStringType extends string = string>(defaultValue: TStringType): smData.SMData<TStringType, TStringType, undefined>;
            _default: smData.SMData<"", "", undefined>;
            optional: smData.SMData<import("./types").Maybe<string>, import("./types").Maybe<string>, undefined>;
        };
        apt: smData.SMData<import("./types").GetResultingDataTypeFromProperties<{
            number: {
                (defaultValue: number): smData.SMData<number, string, undefined>;
                _default: smData.SMData<number, string, undefined>;
                optional: smData.SMData<import("./types").Maybe<number>, import("./types").Maybe<string>, undefined>;
            };
            floor: {
                (defaultValue: number): smData.SMData<number, string, undefined>;
                _default: smData.SMData<number, string, undefined>;
                optional: smData.SMData<import("./types").Maybe<number>, import("./types").Maybe<string>, undefined>;
            };
        }, false>, import("./types").GetResultingDataTypeFromProperties<{
            number: {
                (defaultValue: number): smData.SMData<number, string, undefined>;
                _default: smData.SMData<number, string, undefined>;
                optional: smData.SMData<import("./types").Maybe<number>, import("./types").Maybe<string>, undefined>;
            };
            floor: {
                (defaultValue: number): smData.SMData<number, string, undefined>;
                _default: smData.SMData<number, string, undefined>;
                optional: smData.SMData<import("./types").Maybe<number>, import("./types").Maybe<string>, undefined>;
            };
        }, false>, {
            number: {
                (defaultValue: number): smData.SMData<number, string, undefined>;
                _default: smData.SMData<number, string, undefined>;
                optional: smData.SMData<import("./types").Maybe<number>, import("./types").Maybe<string>, undefined>;
            };
            floor: {
                (defaultValue: number): smData.SMData<number, string, undefined>;
                _default: smData.SMData<number, string, undefined>;
                optional: smData.SMData<import("./types").Maybe<number>, import("./types").Maybe<string>, undefined>;
            };
        }>;
    }, false>, {
        streetName: {
            <TStringType extends string = string>(defaultValue: TStringType): smData.SMData<TStringType, TStringType, undefined>;
            _default: smData.SMData<"", "", undefined>;
            optional: smData.SMData<import("./types").Maybe<string>, import("./types").Maybe<string>, undefined>;
        };
        zipCode: {
            <TStringType extends string = string>(defaultValue: TStringType): smData.SMData<TStringType, TStringType, undefined>;
            _default: smData.SMData<"", "", undefined>;
            optional: smData.SMData<import("./types").Maybe<string>, import("./types").Maybe<string>, undefined>;
        };
        state: {
            <TStringType extends string = string>(defaultValue: TStringType): smData.SMData<TStringType, TStringType, undefined>;
            _default: smData.SMData<"", "", undefined>;
            optional: smData.SMData<import("./types").Maybe<string>, import("./types").Maybe<string>, undefined>;
        };
        apt: smData.SMData<import("./types").GetResultingDataTypeFromProperties<{
            number: {
                (defaultValue: number): smData.SMData<number, string, undefined>;
                _default: smData.SMData<number, string, undefined>;
                optional: smData.SMData<import("./types").Maybe<number>, import("./types").Maybe<string>, undefined>;
            };
            floor: {
                (defaultValue: number): smData.SMData<number, string, undefined>;
                _default: smData.SMData<number, string, undefined>;
                optional: smData.SMData<import("./types").Maybe<number>, import("./types").Maybe<string>, undefined>;
            };
        }, false>, import("./types").GetResultingDataTypeFromProperties<{
            number: {
                (defaultValue: number): smData.SMData<number, string, undefined>;
                _default: smData.SMData<number, string, undefined>;
                optional: smData.SMData<import("./types").Maybe<number>, import("./types").Maybe<string>, undefined>;
            };
            floor: {
                (defaultValue: number): smData.SMData<number, string, undefined>;
                _default: smData.SMData<number, string, undefined>;
                optional: smData.SMData<import("./types").Maybe<number>, import("./types").Maybe<string>, undefined>;
            };
        }, false>, {
            number: {
                (defaultValue: number): smData.SMData<number, string, undefined>;
                _default: smData.SMData<number, string, undefined>;
                optional: smData.SMData<import("./types").Maybe<number>, import("./types").Maybe<string>, undefined>;
            };
            floor: {
                (defaultValue: number): smData.SMData<number, string, undefined>;
                _default: smData.SMData<number, string, undefined>;
                optional: smData.SMData<import("./types").Maybe<number>, import("./types").Maybe<string>, undefined>;
            };
        }>;
    }>;
};
declare type UserProperties = typeof userProperties;
declare type UserRelationalData = {
    todos: IChildrenQueryBuilder<TodoNode>;
};
export declare type UserNode = ISMNode<'tt-user', UserProperties, {
    displayName: string;
}, UserRelationalData, {}>;
export declare function generateUserNode(smJSInstance: ISMJS, cachedTodoNode?: TodoNode): UserNode;
declare const todoProperties: {
    task: {
        <TStringType extends string = string>(defaultValue: TStringType): smData.SMData<TStringType, TStringType, undefined>;
        _default: smData.SMData<"", "", undefined>;
        optional: smData.SMData<import("./types").Maybe<string>, import("./types").Maybe<string>, undefined>;
    };
    done: smData.SMData<boolean, string | boolean, undefined>;
    assigneeId: {
        <TStringType extends string = string>(defaultValue: TStringType): smData.SMData<TStringType, TStringType, undefined>;
        _default: smData.SMData<"", "", undefined>;
        optional: smData.SMData<import("./types").Maybe<string>, import("./types").Maybe<string>, undefined>;
    };
    meetingId: smData.SMData<import("./types").Maybe<string>, import("./types").Maybe<string>, undefined>;
    settings: smData.SMData<import("./types").Maybe<import("./types").GetResultingDataTypeFromProperties<{
        archiveAfterMeeting: smData.SMData<import("./types").Maybe<boolean>, import("./types").Maybe<string | boolean>, undefined>;
        nestedSettings: smData.SMData<import("./types").Maybe<import("./types").GetResultingDataTypeFromProperties<{
            nestedNestedMaybe: smData.SMData<import("./types").Maybe<string>, import("./types").Maybe<string>, undefined>;
        }, false>>, import("./types").Maybe<import("./types").GetResultingDataTypeFromProperties<{
            nestedNestedMaybe: smData.SMData<import("./types").Maybe<string>, import("./types").Maybe<string>, undefined>;
        }, false>>, {
            nestedNestedMaybe: smData.SMData<import("./types").Maybe<string>, import("./types").Maybe<string>, undefined>;
        }>;
        nestedRecord: smData.SMData<Record<string, boolean>, Record<string, boolean>, smData.SMData<boolean, string | boolean, undefined>>;
    }, false>>, import("./types").Maybe<import("./types").GetResultingDataTypeFromProperties<{
        archiveAfterMeeting: smData.SMData<import("./types").Maybe<boolean>, import("./types").Maybe<string | boolean>, undefined>;
        nestedSettings: smData.SMData<import("./types").Maybe<import("./types").GetResultingDataTypeFromProperties<{
            nestedNestedMaybe: smData.SMData<import("./types").Maybe<string>, import("./types").Maybe<string>, undefined>;
        }, false>>, import("./types").Maybe<import("./types").GetResultingDataTypeFromProperties<{
            nestedNestedMaybe: smData.SMData<import("./types").Maybe<string>, import("./types").Maybe<string>, undefined>;
        }, false>>, {
            nestedNestedMaybe: smData.SMData<import("./types").Maybe<string>, import("./types").Maybe<string>, undefined>;
        }>;
        nestedRecord: smData.SMData<Record<string, boolean>, Record<string, boolean>, smData.SMData<boolean, string | boolean, undefined>>;
    }, false>>, {
        archiveAfterMeeting: smData.SMData<import("./types").Maybe<boolean>, import("./types").Maybe<string | boolean>, undefined>;
        nestedSettings: smData.SMData<import("./types").Maybe<import("./types").GetResultingDataTypeFromProperties<{
            nestedNestedMaybe: smData.SMData<import("./types").Maybe<string>, import("./types").Maybe<string>, undefined>;
        }, false>>, import("./types").Maybe<import("./types").GetResultingDataTypeFromProperties<{
            nestedNestedMaybe: smData.SMData<import("./types").Maybe<string>, import("./types").Maybe<string>, undefined>;
        }, false>>, {
            nestedNestedMaybe: smData.SMData<import("./types").Maybe<string>, import("./types").Maybe<string>, undefined>;
        }>;
        nestedRecord: smData.SMData<Record<string, boolean>, Record<string, boolean>, smData.SMData<boolean, string | boolean, undefined>>;
    }>;
    dataSetIds: {
        (defaultValue: string[]): smData.SMData<string[], string[], {
            <TStringType extends string = string>(defaultValue: TStringType): smData.SMData<TStringType, TStringType, undefined>;
            _default: smData.SMData<"", "", undefined>;
            optional: smData.SMData<import("./types").Maybe<string>, import("./types").Maybe<string>, undefined>;
        }>;
        optional: smData.SMData<import("./types").Maybe<string[]>, import("./types").Maybe<string[]>, {
            <TStringType extends string = string>(defaultValue: TStringType): smData.SMData<TStringType, TStringType, undefined>;
            _default: smData.SMData<"", "", undefined>;
            optional: smData.SMData<import("./types").Maybe<string>, import("./types").Maybe<string>, undefined>;
        }>;
        _default: smData.SMData<string[], string[], {
            <TStringType extends string = string>(defaultValue: TStringType): smData.SMData<TStringType, TStringType, undefined>;
            _default: smData.SMData<"", "", undefined>;
            optional: smData.SMData<import("./types").Maybe<string>, import("./types").Maybe<string>, undefined>;
        }>;
    };
    comments: smData.SMData<import("./types").Maybe<import("./types").Maybe<string>[]>, import("./types").Maybe<import("./types").Maybe<string>[]>, smData.SMData<import("./types").Maybe<string>, import("./types").Maybe<string>, undefined>>;
    record: smData.SMData<Record<string, string>, Record<string, string>, {
        <TStringType extends string = string>(defaultValue: TStringType): smData.SMData<TStringType, TStringType, undefined>;
        _default: smData.SMData<"", "", undefined>;
        optional: smData.SMData<import("./types").Maybe<string>, import("./types").Maybe<string>, undefined>;
    }>;
    numberProp: {
        (defaultValue: number): smData.SMData<number, string, undefined>;
        _default: smData.SMData<number, string, undefined>;
        optional: smData.SMData<import("./types").Maybe<number>, import("./types").Maybe<string>, undefined>;
    };
};
export declare type TodoProperties = typeof todoProperties;
export declare type TodoRelationalData = {
    assignee: IByReferenceQueryBuilder<TodoNode, UserNode>;
    users: IChildrenQueryBuilder<UserNode>;
};
export declare type TodoMutations = {};
export declare type TodoNode = ISMNode<'todo', TodoProperties, {}, TodoRelationalData, TodoMutations>;
export declare function generateTodoNode(smJSInstance: ISMJS, cachedUserNode?: UserNode): TodoNode;
export declare function generateDOInstance<TNodeType extends string, TNodeData extends Record<string, ISMData | SMDataDefaultFn>, TNodeComputedData extends Record<string, any>, TNodeRelationalData extends NodeRelationalQueryBuilderRecord, TNodeMutations extends Record<string, NodeMutationFn>>(opts: {
    properties: TNodeData;
    computed?: NodeComputedFns<TNodeData & SMNodeDefaultProps, TNodeComputedData>;
    relational?: NodeRelationalFns<TNodeRelationalData>;
    mutations?: TNodeMutations;
    initialData: {
        id: string;
        version: string;
    } & Record<string, any>;
}): {
    doInstance: import("./types").NodeDO;
    smJSInstance: SMJS;
};
export declare function createMockQueryDefinitions(smJSInstance: ISMJS, opts?: ({
    useIds?: true;
} | {
    useUnder?: true;
} | {
    useNoUnder?: true;
}) & {
    tokenName?: string;
    doNotSuspend?: boolean;
}): {
    users: import("./types").UseSubscriptionQueryDefinition<UserNode, ({ id, todos, address }: {
        firstName: {
            <TStringType extends string = string>(defaultValue: TStringType): smData.SMData<TStringType, TStringType, undefined>;
            _default: smData.SMData<"", "", undefined>;
            optional: smData.SMData<import("./types").Maybe<string>, import("./types").Maybe<string>, undefined>;
        };
        lastName: smData.SMData<"joe", "joe", undefined>;
        score: {
            (defaultValue: number): smData.SMData<number, string, undefined>;
            _default: smData.SMData<number, string, undefined>;
            optional: smData.SMData<import("./types").Maybe<number>, import("./types").Maybe<string>, undefined>;
        };
        archived: smData.SMData<boolean, string | boolean, undefined>;
        optionalProp: smData.SMData<import("./types").Maybe<string>, import("./types").Maybe<string>, undefined>;
        address: <TMapFn extends import("./types").MapFn<{
            streetName: {
                <TStringType extends string = string>(defaultValue: TStringType): smData.SMData<TStringType, TStringType, undefined>;
                _default: smData.SMData<"", "", undefined>;
                optional: smData.SMData<import("./types").Maybe<string>, import("./types").Maybe<string>, undefined>;
            };
            zipCode: {
                <TStringType extends string = string>(defaultValue: TStringType): smData.SMData<TStringType, TStringType, undefined>;
                _default: smData.SMData<"", "", undefined>;
                optional: smData.SMData<import("./types").Maybe<string>, import("./types").Maybe<string>, undefined>;
            };
            state: {
                <TStringType extends string = string>(defaultValue: TStringType): smData.SMData<TStringType, TStringType, undefined>;
                _default: smData.SMData<"", "", undefined>;
                optional: smData.SMData<import("./types").Maybe<string>, import("./types").Maybe<string>, undefined>;
            };
            apt: smData.SMData<import("./types").GetResultingDataTypeFromProperties<{
                number: {
                    (defaultValue: number): smData.SMData<number, string, undefined>;
                    _default: smData.SMData<number, string, undefined>;
                    optional: smData.SMData<import("./types").Maybe<number>, import("./types").Maybe<string>, undefined>;
                };
                floor: {
                    (defaultValue: number): smData.SMData<number, string, undefined>;
                    _default: smData.SMData<number, string, undefined>;
                    optional: smData.SMData<import("./types").Maybe<number>, import("./types").Maybe<string>, undefined>;
                };
            }, false>, import("./types").GetResultingDataTypeFromProperties<{
                number: {
                    (defaultValue: number): smData.SMData<number, string, undefined>;
                    _default: smData.SMData<number, string, undefined>;
                    optional: smData.SMData<import("./types").Maybe<number>, import("./types").Maybe<string>, undefined>;
                };
                floor: {
                    (defaultValue: number): smData.SMData<number, string, undefined>;
                    _default: smData.SMData<number, string, undefined>;
                    optional: smData.SMData<import("./types").Maybe<number>, import("./types").Maybe<string>, undefined>;
                };
            }, false>, {
                number: {
                    (defaultValue: number): smData.SMData<number, string, undefined>;
                    _default: smData.SMData<number, string, undefined>;
                    optional: smData.SMData<import("./types").Maybe<number>, import("./types").Maybe<string>, undefined>;
                };
                floor: {
                    (defaultValue: number): smData.SMData<number, string, undefined>;
                    _default: smData.SMData<number, string, undefined>;
                    optional: smData.SMData<import("./types").Maybe<number>, import("./types").Maybe<string>, undefined>;
                };
            }>;
        }, {}, {}>>(opts: {
            map: TMapFn;
        }) => TMapFn;
        id: {
            <TStringType extends string = string>(defaultValue: TStringType): smData.SMData<TStringType, TStringType, undefined>;
            _default: smData.SMData<"", "", undefined>;
            optional: smData.SMData<import("./types").Maybe<string>, import("./types").Maybe<string>, undefined>;
        };
        dateCreated: {
            (defaultValue: number): smData.SMData<number, string, undefined>;
            _default: smData.SMData<number, string, undefined>;
            optional: smData.SMData<import("./types").Maybe<number>, import("./types").Maybe<string>, undefined>;
        };
        dateLastModified: {
            (defaultValue: number): smData.SMData<number, string, undefined>;
            _default: smData.SMData<number, string, undefined>;
            optional: smData.SMData<import("./types").Maybe<number>, import("./types").Maybe<string>, undefined>;
        };
        lastUpdatedBy: {
            <TStringType extends string = string>(defaultValue: TStringType): smData.SMData<TStringType, TStringType, undefined>;
            _default: smData.SMData<"", "", undefined>;
            optional: smData.SMData<import("./types").Maybe<string>, import("./types").Maybe<string>, undefined>;
        };
        lastUpdatedClientTimestamp: {
            (defaultValue: number): smData.SMData<number, string, undefined>;
            _default: smData.SMData<number, string, undefined>;
            optional: smData.SMData<import("./types").Maybe<number>, import("./types").Maybe<string>, undefined>;
        };
    } & UserRelationalData) => {
        id: {
            <TStringType extends string = string>(defaultValue: TStringType): smData.SMData<TStringType, TStringType, undefined>;
            _default: smData.SMData<"", "", undefined>;
            optional: smData.SMData<import("./types").Maybe<string>, import("./types").Maybe<string>, undefined>;
        };
        address: ({ state, apt }: {
            streetName: {
                <TStringType extends string = string>(defaultValue: TStringType): smData.SMData<TStringType, TStringType, undefined>;
                _default: smData.SMData<"", "", undefined>;
                optional: smData.SMData<import("./types").Maybe<string>, import("./types").Maybe<string>, undefined>;
            };
            zipCode: {
                <TStringType extends string = string>(defaultValue: TStringType): smData.SMData<TStringType, TStringType, undefined>;
                _default: smData.SMData<"", "", undefined>;
                optional: smData.SMData<import("./types").Maybe<string>, import("./types").Maybe<string>, undefined>;
            };
            state: {
                <TStringType extends string = string>(defaultValue: TStringType): smData.SMData<TStringType, TStringType, undefined>;
                _default: smData.SMData<"", "", undefined>;
                optional: smData.SMData<import("./types").Maybe<string>, import("./types").Maybe<string>, undefined>;
            };
            apt: <TMapFn_1 extends import("./types").MapFn<{
                number: {
                    (defaultValue: number): smData.SMData<number, string, undefined>;
                    _default: smData.SMData<number, string, undefined>;
                    optional: smData.SMData<import("./types").Maybe<number>, import("./types").Maybe<string>, undefined>;
                };
                floor: {
                    (defaultValue: number): smData.SMData<number, string, undefined>;
                    _default: smData.SMData<number, string, undefined>;
                    optional: smData.SMData<import("./types").Maybe<number>, import("./types").Maybe<string>, undefined>;
                };
            }, {}, {}>>(opts: {
                map: TMapFn_1;
            }) => TMapFn_1;
            id: {
                <TStringType extends string = string>(defaultValue: TStringType): smData.SMData<TStringType, TStringType, undefined>;
                _default: smData.SMData<"", "", undefined>;
                optional: smData.SMData<import("./types").Maybe<string>, import("./types").Maybe<string>, undefined>;
            };
            dateCreated: {
                (defaultValue: number): smData.SMData<number, string, undefined>;
                _default: smData.SMData<number, string, undefined>;
                optional: smData.SMData<import("./types").Maybe<number>, import("./types").Maybe<string>, undefined>;
            };
            dateLastModified: {
                (defaultValue: number): smData.SMData<number, string, undefined>;
                _default: smData.SMData<number, string, undefined>;
                optional: smData.SMData<import("./types").Maybe<number>, import("./types").Maybe<string>, undefined>;
            };
            lastUpdatedBy: {
                <TStringType extends string = string>(defaultValue: TStringType): smData.SMData<TStringType, TStringType, undefined>;
                _default: smData.SMData<"", "", undefined>;
                optional: smData.SMData<import("./types").Maybe<string>, import("./types").Maybe<string>, undefined>;
            };
            lastUpdatedClientTimestamp: {
                (defaultValue: number): smData.SMData<number, string, undefined>;
                _default: smData.SMData<number, string, undefined>;
                optional: smData.SMData<import("./types").Maybe<number>, import("./types").Maybe<string>, undefined>;
            };
        }) => {
            state: {
                <TStringType extends string = string>(defaultValue: TStringType): smData.SMData<TStringType, TStringType, undefined>;
                _default: smData.SMData<"", "", undefined>;
                optional: smData.SMData<import("./types").Maybe<string>, import("./types").Maybe<string>, undefined>;
            };
            apt: ({ floor, number }: {
                number: {
                    (defaultValue: number): smData.SMData<number, string, undefined>;
                    _default: smData.SMData<number, string, undefined>;
                    optional: smData.SMData<import("./types").Maybe<number>, import("./types").Maybe<string>, undefined>;
                };
                floor: {
                    (defaultValue: number): smData.SMData<number, string, undefined>;
                    _default: smData.SMData<number, string, undefined>;
                    optional: smData.SMData<import("./types").Maybe<number>, import("./types").Maybe<string>, undefined>;
                };
                id: {
                    <TStringType extends string = string>(defaultValue: TStringType): smData.SMData<TStringType, TStringType, undefined>;
                    _default: smData.SMData<"", "", undefined>;
                    optional: smData.SMData<import("./types").Maybe<string>, import("./types").Maybe<string>, undefined>;
                };
                dateCreated: {
                    (defaultValue: number): smData.SMData<number, string, undefined>;
                    _default: smData.SMData<number, string, undefined>;
                    optional: smData.SMData<import("./types").Maybe<number>, import("./types").Maybe<string>, undefined>;
                };
                dateLastModified: {
                    (defaultValue: number): smData.SMData<number, string, undefined>;
                    _default: smData.SMData<number, string, undefined>;
                    optional: smData.SMData<import("./types").Maybe<number>, import("./types").Maybe<string>, undefined>;
                };
                lastUpdatedBy: {
                    <TStringType extends string = string>(defaultValue: TStringType): smData.SMData<TStringType, TStringType, undefined>;
                    _default: smData.SMData<"", "", undefined>;
                    optional: smData.SMData<import("./types").Maybe<string>, import("./types").Maybe<string>, undefined>;
                };
                lastUpdatedClientTimestamp: {
                    (defaultValue: number): smData.SMData<number, string, undefined>;
                    _default: smData.SMData<number, string, undefined>;
                    optional: smData.SMData<import("./types").Maybe<number>, import("./types").Maybe<string>, undefined>;
                };
            }) => {
                floor: {
                    (defaultValue: number): smData.SMData<number, string, undefined>;
                    _default: smData.SMData<number, string, undefined>;
                    optional: smData.SMData<import("./types").Maybe<number>, import("./types").Maybe<string>, undefined>;
                };
                number: {
                    (defaultValue: number): smData.SMData<number, string, undefined>;
                    _default: smData.SMData<number, string, undefined>;
                    optional: smData.SMData<import("./types").Maybe<number>, import("./types").Maybe<string>, undefined>;
                };
            };
        };
        todos: import("./types").IChildrenQuery<TodoNode, ({ id, assignee }: {
            task: {
                <TStringType extends string = string>(defaultValue: TStringType): smData.SMData<TStringType, TStringType, undefined>;
                _default: smData.SMData<"", "", undefined>;
                optional: smData.SMData<import("./types").Maybe<string>, import("./types").Maybe<string>, undefined>;
            };
            done: smData.SMData<boolean, string | boolean, undefined>;
            assigneeId: {
                <TStringType extends string = string>(defaultValue: TStringType): smData.SMData<TStringType, TStringType, undefined>;
                _default: smData.SMData<"", "", undefined>;
                optional: smData.SMData<import("./types").Maybe<string>, import("./types").Maybe<string>, undefined>;
            };
            meetingId: smData.SMData<import("./types").Maybe<string>, import("./types").Maybe<string>, undefined>;
            settings: <TMapFn_2 extends import("./types").MapFn<{
                archiveAfterMeeting: smData.SMData<import("./types").Maybe<boolean>, import("./types").Maybe<string | boolean>, undefined>;
                nestedSettings: smData.SMData<import("./types").Maybe<import("./types").GetResultingDataTypeFromProperties<{
                    nestedNestedMaybe: smData.SMData<import("./types").Maybe<string>, import("./types").Maybe<string>, undefined>;
                }, false>>, import("./types").Maybe<import("./types").GetResultingDataTypeFromProperties<{
                    nestedNestedMaybe: smData.SMData<import("./types").Maybe<string>, import("./types").Maybe<string>, undefined>;
                }, false>>, {
                    nestedNestedMaybe: smData.SMData<import("./types").Maybe<string>, import("./types").Maybe<string>, undefined>;
                }>;
                nestedRecord: smData.SMData<Record<string, boolean>, Record<string, boolean>, smData.SMData<boolean, string | boolean, undefined>>;
            }, {}, {}>>(opts: {
                map: TMapFn_2;
            }) => TMapFn_2;
            dataSetIds: {
                (defaultValue: string[]): smData.SMData<string[], string[], {
                    <TStringType extends string = string>(defaultValue: TStringType): smData.SMData<TStringType, TStringType, undefined>;
                    _default: smData.SMData<"", "", undefined>;
                    optional: smData.SMData<import("./types").Maybe<string>, import("./types").Maybe<string>, undefined>;
                }>;
                optional: smData.SMData<import("./types").Maybe<string[]>, import("./types").Maybe<string[]>, {
                    <TStringType extends string = string>(defaultValue: TStringType): smData.SMData<TStringType, TStringType, undefined>;
                    _default: smData.SMData<"", "", undefined>;
                    optional: smData.SMData<import("./types").Maybe<string>, import("./types").Maybe<string>, undefined>;
                }>;
                _default: smData.SMData<string[], string[], {
                    <TStringType extends string = string>(defaultValue: TStringType): smData.SMData<TStringType, TStringType, undefined>;
                    _default: smData.SMData<"", "", undefined>;
                    optional: smData.SMData<import("./types").Maybe<string>, import("./types").Maybe<string>, undefined>;
                }>;
            };
            comments: smData.SMData<import("./types").Maybe<import("./types").Maybe<string>[]>, import("./types").Maybe<import("./types").Maybe<string>[]>, smData.SMData<import("./types").Maybe<string>, import("./types").Maybe<string>, undefined>>;
            record: smData.SMData<Record<string, string>, Record<string, string>, {
                <TStringType extends string = string>(defaultValue: TStringType): smData.SMData<TStringType, TStringType, undefined>;
                _default: smData.SMData<"", "", undefined>;
                optional: smData.SMData<import("./types").Maybe<string>, import("./types").Maybe<string>, undefined>;
            }>;
            numberProp: {
                (defaultValue: number): smData.SMData<number, string, undefined>;
                _default: smData.SMData<number, string, undefined>;
                optional: smData.SMData<import("./types").Maybe<number>, import("./types").Maybe<string>, undefined>;
            };
            id: {
                <TStringType extends string = string>(defaultValue: TStringType): smData.SMData<TStringType, TStringType, undefined>;
                _default: smData.SMData<"", "", undefined>;
                optional: smData.SMData<import("./types").Maybe<string>, import("./types").Maybe<string>, undefined>;
            };
            dateCreated: {
                (defaultValue: number): smData.SMData<number, string, undefined>;
                _default: smData.SMData<number, string, undefined>;
                optional: smData.SMData<import("./types").Maybe<number>, import("./types").Maybe<string>, undefined>;
            };
            dateLastModified: {
                (defaultValue: number): smData.SMData<number, string, undefined>;
                _default: smData.SMData<number, string, undefined>;
                optional: smData.SMData<import("./types").Maybe<number>, import("./types").Maybe<string>, undefined>;
            };
            lastUpdatedBy: {
                <TStringType extends string = string>(defaultValue: TStringType): smData.SMData<TStringType, TStringType, undefined>;
                _default: smData.SMData<"", "", undefined>;
                optional: smData.SMData<import("./types").Maybe<string>, import("./types").Maybe<string>, undefined>;
            };
            lastUpdatedClientTimestamp: {
                (defaultValue: number): smData.SMData<number, string, undefined>;
                _default: smData.SMData<number, string, undefined>;
                optional: smData.SMData<import("./types").Maybe<number>, import("./types").Maybe<string>, undefined>;
            };
        } & TodoRelationalData) => {
            id: {
                <TStringType extends string = string>(defaultValue: TStringType): smData.SMData<TStringType, TStringType, undefined>;
                _default: smData.SMData<"", "", undefined>;
                optional: smData.SMData<import("./types").Maybe<string>, import("./types").Maybe<string>, undefined>;
            };
            assignee: import("./types").IByReferenceQuery<TodoNode, UserNode, {
                map: ({ id, firstName }: {
                    firstName: {
                        <TStringType extends string = string>(defaultValue: TStringType): smData.SMData<TStringType, TStringType, undefined>;
                        _default: smData.SMData<"", "", undefined>;
                        optional: smData.SMData<import("./types").Maybe<string>, import("./types").Maybe<string>, undefined>;
                    };
                    lastName: smData.SMData<"joe", "joe", undefined>;
                    score: {
                        (defaultValue: number): smData.SMData<number, string, undefined>;
                        _default: smData.SMData<number, string, undefined>;
                        optional: smData.SMData<import("./types").Maybe<number>, import("./types").Maybe<string>, undefined>;
                    };
                    archived: smData.SMData<boolean, string | boolean, undefined>;
                    optionalProp: smData.SMData<import("./types").Maybe<string>, import("./types").Maybe<string>, undefined>;
                    address: <TMapFn extends import("./types").MapFn<{
                        streetName: {
                            <TStringType extends string = string>(defaultValue: TStringType): smData.SMData<TStringType, TStringType, undefined>;
                            _default: smData.SMData<"", "", undefined>;
                            optional: smData.SMData<import("./types").Maybe<string>, import("./types").Maybe<string>, undefined>;
                        };
                        zipCode: {
                            <TStringType extends string = string>(defaultValue: TStringType): smData.SMData<TStringType, TStringType, undefined>;
                            _default: smData.SMData<"", "", undefined>;
                            optional: smData.SMData<import("./types").Maybe<string>, import("./types").Maybe<string>, undefined>;
                        };
                        state: {
                            <TStringType extends string = string>(defaultValue: TStringType): smData.SMData<TStringType, TStringType, undefined>;
                            _default: smData.SMData<"", "", undefined>;
                            optional: smData.SMData<import("./types").Maybe<string>, import("./types").Maybe<string>, undefined>;
                        };
                        apt: smData.SMData<import("./types").GetResultingDataTypeFromProperties<{
                            number: {
                                (defaultValue: number): smData.SMData<number, string, undefined>;
                                _default: smData.SMData<number, string, undefined>;
                                optional: smData.SMData<import("./types").Maybe<number>, import("./types").Maybe<string>, undefined>;
                            };
                            floor: {
                                (defaultValue: number): smData.SMData<number, string, undefined>;
                                _default: smData.SMData<number, string, undefined>;
                                optional: smData.SMData<import("./types").Maybe<number>, import("./types").Maybe<string>, undefined>;
                            };
                        }, false>, import("./types").GetResultingDataTypeFromProperties<{
                            number: {
                                (defaultValue: number): smData.SMData<number, string, undefined>;
                                _default: smData.SMData<number, string, undefined>;
                                optional: smData.SMData<import("./types").Maybe<number>, import("./types").Maybe<string>, undefined>;
                            };
                            floor: {
                                (defaultValue: number): smData.SMData<number, string, undefined>;
                                _default: smData.SMData<number, string, undefined>;
                                optional: smData.SMData<import("./types").Maybe<number>, import("./types").Maybe<string>, undefined>;
                            };
                        }, false>, {
                            number: {
                                (defaultValue: number): smData.SMData<number, string, undefined>;
                                _default: smData.SMData<number, string, undefined>;
                                optional: smData.SMData<import("./types").Maybe<number>, import("./types").Maybe<string>, undefined>;
                            };
                            floor: {
                                (defaultValue: number): smData.SMData<number, string, undefined>;
                                _default: smData.SMData<number, string, undefined>;
                                optional: smData.SMData<import("./types").Maybe<number>, import("./types").Maybe<string>, undefined>;
                            };
                        }>;
                    }, {}, {}>>(opts: {
                        map: TMapFn;
                    }) => TMapFn;
                    id: {
                        <TStringType extends string = string>(defaultValue: TStringType): smData.SMData<TStringType, TStringType, undefined>;
                        _default: smData.SMData<"", "", undefined>;
                        optional: smData.SMData<import("./types").Maybe<string>, import("./types").Maybe<string>, undefined>;
                    };
                    dateCreated: {
                        (defaultValue: number): smData.SMData<number, string, undefined>;
                        _default: smData.SMData<number, string, undefined>;
                        optional: smData.SMData<import("./types").Maybe<number>, import("./types").Maybe<string>, undefined>;
                    };
                    dateLastModified: {
                        (defaultValue: number): smData.SMData<number, string, undefined>;
                        _default: smData.SMData<number, string, undefined>;
                        optional: smData.SMData<import("./types").Maybe<number>, import("./types").Maybe<string>, undefined>;
                    };
                    lastUpdatedBy: {
                        <TStringType extends string = string>(defaultValue: TStringType): smData.SMData<TStringType, TStringType, undefined>;
                        _default: smData.SMData<"", "", undefined>;
                        optional: smData.SMData<import("./types").Maybe<string>, import("./types").Maybe<string>, undefined>;
                    };
                    lastUpdatedClientTimestamp: {
                        (defaultValue: number): smData.SMData<number, string, undefined>;
                        _default: smData.SMData<number, string, undefined>;
                        optional: smData.SMData<import("./types").Maybe<number>, import("./types").Maybe<string>, undefined>;
                    };
                } & UserRelationalData) => {
                    id: {
                        <TStringType extends string = string>(defaultValue: TStringType): smData.SMData<TStringType, TStringType, undefined>;
                        _default: smData.SMData<"", "", undefined>;
                        optional: smData.SMData<import("./types").Maybe<string>, import("./types").Maybe<string>, undefined>;
                    };
                    firstName: {
                        <TStringType extends string = string>(defaultValue: TStringType): smData.SMData<TStringType, TStringType, undefined>;
                        _default: smData.SMData<"", "", undefined>;
                        optional: smData.SMData<import("./types").Maybe<string>, import("./types").Maybe<string>, undefined>;
                    };
                };
            }>;
        }>;
    }, {
        underIds: string[];
        depth?: number | undefined;
    } | {
        depth: number;
    } | {
        id: string;
        allowNullResult?: boolean | undefined;
    } | {
        ids: string[];
    }, {
        doNotSuspend: boolean | undefined;
    }>;
};
export declare const mockTodoData: {
    version: string;
    id: string;
    type: string;
    task: string;
    numberProp: number;
    users: {
        id: string;
        type: string;
        version: string;
        firstName: string;
    }[];
    assignee: {
        id: string;
        type: string;
        version: string;
        firstName: string;
    }[];
};
export declare const mockUserData: {
    id: string;
    type: string;
    version: string;
    address: string;
    address__dot__state: string;
    address__dot__apt: string;
    address__dot__apt__dot__floor: string;
    address__dot__apt__dot__number: string;
    firstName: string;
    optionalProp: string;
    score: number;
    archived: boolean;
    todos: {
        version: string;
        id: string;
        type: string;
        task: string;
        numberProp: number;
        users: {
            id: string;
            type: string;
            version: string;
            firstName: string;
        }[];
        assignee: {
            id: string;
            type: string;
            version: string;
            firstName: string;
        }[];
    }[];
};
export declare const mockQueryDataReturn: {
    users: {
        id: string;
        type: string;
        version: string;
        address: string;
        address__dot__state: string;
        address__dot__apt: string;
        address__dot__apt__dot__floor: string;
        address__dot__apt__dot__number: string;
        todos: {
            version: string;
            id: string;
            type: string;
            assignee: {
                id: string;
                type: string;
                version: string;
                firstName: string;
            }[];
        }[];
    }[];
};
export declare const mockQueryResultExpectations: {
    users: {
        id: string;
        type: string;
        displayName: string;
        lastUpdatedBy: undefined;
        address: {
            state: string;
            apt: {
                number: number;
                floor: number;
            };
        };
        todos: {
            id: string;
            type: string;
            assignee: {
                id: string;
                type: string;
                displayName: string;
                lastUpdatedBy: undefined;
                firstName: string;
                version: number;
            };
            lastUpdatedBy: undefined;
            version: number;
        }[];
        version: number;
    }[];
};
export declare function getMockQueryRecord(smJSInstance: ISMJS): import("./types").QueryRecord;
export declare function getMockSubscriptionMessage(smJSInstance: ISMJS): {
    users: {
        node: {
            id: string;
            type: string;
            address__dot__state: string;
            version: string;
            todos: {
                version: string;
                id: string;
                type: string;
                assignee: {
                    id: string;
                    type: string;
                    version: string;
                    firstName: string;
                }[];
            }[];
        };
        operation: {
            action: "UpdateNode";
            path: string;
        };
        queryId: string;
        queryRecord: import("./types").QueryRecord;
        subscriptionAlias: string;
    };
};
export declare function getMockConfig(opts?: {
    generateMockData: boolean;
    mockData?: any;
}): SMConfig;
export declare function autoIndentGQL(gqlString: string): string;
export declare function generateTestNode(smJSInstance: ISMJS): TestNode;
declare const testProperties: {
    stringData: {
        <TStringType extends string = string>(defaultValue: TStringType): smData.SMData<TStringType, TStringType, undefined>;
        _default: smData.SMData<"", "", undefined>;
        optional: smData.SMData<import("./types").Maybe<string>, import("./types").Maybe<string>, undefined>;
    };
    optionalString: smData.SMData<import("./types").Maybe<string>, import("./types").Maybe<string>, undefined>;
    defaultString: smData.SMData<"iAmADefaultString", "iAmADefaultString", undefined>;
    numberData: {
        (defaultValue: number): smData.SMData<number, string, undefined>;
        _default: smData.SMData<number, string, undefined>;
        optional: smData.SMData<import("./types").Maybe<number>, import("./types").Maybe<string>, undefined>;
    };
    optionalNumber: smData.SMData<import("./types").Maybe<number>, import("./types").Maybe<string>, undefined>;
    defaultNumber: smData.SMData<number, string, undefined>;
    booleanData: smData.SMData<boolean, string | boolean, undefined>;
    optionalBoolean: smData.SMData<import("./types").Maybe<boolean>, import("./types").Maybe<string | boolean>, undefined>;
    defaultBoolean: smData.SMData<boolean, string | boolean, undefined>;
    objectData: smData.SMData<import("./types").GetResultingDataTypeFromProperties<{
        recordInObject: smData.SMData<Record<string, string>, Record<string, string>, {
            <TStringType extends string = string>(defaultValue: TStringType): smData.SMData<TStringType, TStringType, undefined>;
            _default: smData.SMData<"", "", undefined>;
            optional: smData.SMData<import("./types").Maybe<string>, import("./types").Maybe<string>, undefined>;
        }>;
        stringInObject: smData.SMData<import("./types").Maybe<string>, import("./types").Maybe<string>, undefined>;
    }, false>, import("./types").GetResultingDataTypeFromProperties<{
        recordInObject: smData.SMData<Record<string, string>, Record<string, string>, {
            <TStringType extends string = string>(defaultValue: TStringType): smData.SMData<TStringType, TStringType, undefined>;
            _default: smData.SMData<"", "", undefined>;
            optional: smData.SMData<import("./types").Maybe<string>, import("./types").Maybe<string>, undefined>;
        }>;
        stringInObject: smData.SMData<import("./types").Maybe<string>, import("./types").Maybe<string>, undefined>;
    }, false>, {
        recordInObject: smData.SMData<Record<string, string>, Record<string, string>, {
            <TStringType extends string = string>(defaultValue: TStringType): smData.SMData<TStringType, TStringType, undefined>;
            _default: smData.SMData<"", "", undefined>;
            optional: smData.SMData<import("./types").Maybe<string>, import("./types").Maybe<string>, undefined>;
        }>;
        stringInObject: smData.SMData<import("./types").Maybe<string>, import("./types").Maybe<string>, undefined>;
    }>;
    optionalObject: smData.SMData<import("./types").Maybe<import("./types").GetResultingDataTypeFromProperties<{
        defaultStringInOptionalObject: smData.SMData<"iAmADefaultStringInAnOptionalObject", "iAmADefaultStringInAnOptionalObject", undefined>;
        recordInOptionalObject: smData.SMData<Record<string, number>, Record<string, number>, {
            (defaultValue: number): smData.SMData<number, string, undefined>;
            _default: smData.SMData<number, string, undefined>;
            optional: smData.SMData<import("./types").Maybe<number>, import("./types").Maybe<string>, undefined>;
        }>;
    }, false>>, import("./types").Maybe<import("./types").GetResultingDataTypeFromProperties<{
        defaultStringInOptionalObject: smData.SMData<"iAmADefaultStringInAnOptionalObject", "iAmADefaultStringInAnOptionalObject", undefined>;
        recordInOptionalObject: smData.SMData<Record<string, number>, Record<string, number>, {
            (defaultValue: number): smData.SMData<number, string, undefined>;
            _default: smData.SMData<number, string, undefined>;
            optional: smData.SMData<import("./types").Maybe<number>, import("./types").Maybe<string>, undefined>;
        }>;
    }, false>>, {
        defaultStringInOptionalObject: smData.SMData<"iAmADefaultStringInAnOptionalObject", "iAmADefaultStringInAnOptionalObject", undefined>;
        recordInOptionalObject: smData.SMData<Record<string, number>, Record<string, number>, {
            (defaultValue: number): smData.SMData<number, string, undefined>;
            _default: smData.SMData<number, string, undefined>;
            optional: smData.SMData<import("./types").Maybe<number>, import("./types").Maybe<string>, undefined>;
        }>;
    }>;
    arrayData: {
        (defaultValue: string[]): smData.SMData<string[], string[], {
            <TStringType extends string = string>(defaultValue: TStringType): smData.SMData<TStringType, TStringType, undefined>;
            _default: smData.SMData<"", "", undefined>;
            optional: smData.SMData<import("./types").Maybe<string>, import("./types").Maybe<string>, undefined>;
        }>;
        optional: smData.SMData<import("./types").Maybe<string[]>, import("./types").Maybe<string[]>, {
            <TStringType extends string = string>(defaultValue: TStringType): smData.SMData<TStringType, TStringType, undefined>;
            _default: smData.SMData<"", "", undefined>;
            optional: smData.SMData<import("./types").Maybe<string>, import("./types").Maybe<string>, undefined>;
        }>;
        _default: smData.SMData<string[], string[], {
            <TStringType extends string = string>(defaultValue: TStringType): smData.SMData<TStringType, TStringType, undefined>;
            _default: smData.SMData<"", "", undefined>;
            optional: smData.SMData<import("./types").Maybe<string>, import("./types").Maybe<string>, undefined>;
        }>;
    };
    optionalArray: smData.SMData<import("./types").Maybe<import("./types").Maybe<boolean>[]>, import("./types").Maybe<import("./types").Maybe<boolean>[]>, smData.SMData<import("./types").Maybe<boolean>, import("./types").Maybe<string | boolean>, undefined>>;
    recordData: smData.SMData<Record<string, "iAmADefaultStringInARecord">, Record<string, "iAmADefaultStringInARecord">, smData.SMData<"iAmADefaultStringInARecord", "iAmADefaultStringInARecord", undefined>>;
    optionalRecord: smData.SMData<import("./types").Maybe<Record<string, any>>, import("./types").Maybe<Record<string, any>>, ISMData<any, any, any>>;
};
declare type TestProperties = typeof testProperties;
declare type TestNode = ISMNode<'testNode', TestProperties, {}, {}, {}>;
export declare const mockDataGenerationExpectedResultsForTodoNodeAllProperties: {
    task: any;
    id: any;
    dateCreated: any;
    dateLastModified: any;
    lastUpdatedBy: any;
    lastUpdatedClientTimestamp: any;
    type: any;
    done: any;
    assigneeId: any;
    meetingId: any;
    settings: any;
    dataSetIds: any;
    comments: any;
    record: any;
};
export declare const mockedDataGenerationExpectedResultsForUserNodeAllProperties: {
    id: any;
    dateCreated: any;
    dateLastModified: any;
    lastUpdatedBy: any;
    lastUpdatedClientTimestamp: any;
    firstName: any;
    lastName: any;
    displayName: any;
    address: any;
};
export declare const mockedDataGenerationExpectedResultsForTestNodeAllProperties: {
    test: {
        id: any;
        dateCreated: any;
        dateLastModified: any;
        lastUpdatedBy: any;
        lastUpdatedClientTimestamp: any;
        stringData: any;
        optionalString: any;
        defaultString: any;
        numberData: any;
        optionalNumber: any;
        defaultNumber: any;
        booleanData: any;
        optionalBoolean: any;
        defaultBoolean: any;
        objectData: any;
        optionalObject: any;
        arrayData: any;
        optionalArray: any;
        type: any;
        version: any;
        recordData: any;
        optionalRecord: any;
    };
};
export declare const mockedDataGenerationExpectedResultsWithMapAndRelationalPropertiesDefined: {
    users: any;
};
export {};
=======
import * as data from './dataTypes';
import { MMGQL } from '.';
import { IOneToOneQueryBuilder, IOneToManyQueryBuilder, INode, IMMGQL, IData, DataDefaultFn, NodeRelationalQueryBuilderRecord, NodeComputedFns, NodeRelationalFns, Config, NodeDefaultProps } from './types';
declare const userProperties: {
    firstName: {
        <TStringType extends string = string>(defaultValue: TStringType): data.Data<TStringType, TStringType, undefined>;
        _default: data.Data<"", "", undefined>;
        optional: data.Data<import("./types").Maybe<string>, import("./types").Maybe<string>, undefined>;
    };
    lastName: data.Data<"joe", "joe", undefined>;
    address: data.Data<import("./types").GetResultingDataTypeFromProperties<{
        streetName: {
            <TStringType extends string = string>(defaultValue: TStringType): data.Data<TStringType, TStringType, undefined>;
            _default: data.Data<"", "", undefined>;
            optional: data.Data<import("./types").Maybe<string>, import("./types").Maybe<string>, undefined>;
        };
        zipCode: {
            <TStringType extends string = string>(defaultValue: TStringType): data.Data<TStringType, TStringType, undefined>;
            _default: data.Data<"", "", undefined>;
            optional: data.Data<import("./types").Maybe<string>, import("./types").Maybe<string>, undefined>;
        };
        state: {
            <TStringType extends string = string>(defaultValue: TStringType): data.Data<TStringType, TStringType, undefined>;
            _default: data.Data<"", "", undefined>;
            optional: data.Data<import("./types").Maybe<string>, import("./types").Maybe<string>, undefined>;
        };
        apt: data.Data<import("./types").GetResultingDataTypeFromProperties<{
            number: {
                (defaultValue: number): data.Data<number, string, undefined>;
                _default: data.Data<number, string, undefined>;
                optional: data.Data<import("./types").Maybe<number>, import("./types").Maybe<string>, undefined>;
            };
            floor: {
                (defaultValue: number): data.Data<number, string, undefined>;
                _default: data.Data<number, string, undefined>;
                optional: data.Data<import("./types").Maybe<number>, import("./types").Maybe<string>, undefined>;
            };
        }>, import("./types").GetResultingDataTypeFromProperties<{
            number: {
                (defaultValue: number): data.Data<number, string, undefined>;
                _default: data.Data<number, string, undefined>;
                optional: data.Data<import("./types").Maybe<number>, import("./types").Maybe<string>, undefined>;
            };
            floor: {
                (defaultValue: number): data.Data<number, string, undefined>;
                _default: data.Data<number, string, undefined>;
                optional: data.Data<import("./types").Maybe<number>, import("./types").Maybe<string>, undefined>;
            };
        }>, {
            number: {
                (defaultValue: number): data.Data<number, string, undefined>;
                _default: data.Data<number, string, undefined>;
                optional: data.Data<import("./types").Maybe<number>, import("./types").Maybe<string>, undefined>;
            };
            floor: {
                (defaultValue: number): data.Data<number, string, undefined>;
                _default: data.Data<number, string, undefined>;
                optional: data.Data<import("./types").Maybe<number>, import("./types").Maybe<string>, undefined>;
            };
        }>;
    }>, import("./types").GetResultingDataTypeFromProperties<{
        streetName: {
            <TStringType extends string = string>(defaultValue: TStringType): data.Data<TStringType, TStringType, undefined>;
            _default: data.Data<"", "", undefined>;
            optional: data.Data<import("./types").Maybe<string>, import("./types").Maybe<string>, undefined>;
        };
        zipCode: {
            <TStringType extends string = string>(defaultValue: TStringType): data.Data<TStringType, TStringType, undefined>;
            _default: data.Data<"", "", undefined>;
            optional: data.Data<import("./types").Maybe<string>, import("./types").Maybe<string>, undefined>;
        };
        state: {
            <TStringType extends string = string>(defaultValue: TStringType): data.Data<TStringType, TStringType, undefined>;
            _default: data.Data<"", "", undefined>;
            optional: data.Data<import("./types").Maybe<string>, import("./types").Maybe<string>, undefined>;
        };
        apt: data.Data<import("./types").GetResultingDataTypeFromProperties<{
            number: {
                (defaultValue: number): data.Data<number, string, undefined>;
                _default: data.Data<number, string, undefined>;
                optional: data.Data<import("./types").Maybe<number>, import("./types").Maybe<string>, undefined>;
            };
            floor: {
                (defaultValue: number): data.Data<number, string, undefined>;
                _default: data.Data<number, string, undefined>;
                optional: data.Data<import("./types").Maybe<number>, import("./types").Maybe<string>, undefined>;
            };
        }>, import("./types").GetResultingDataTypeFromProperties<{
            number: {
                (defaultValue: number): data.Data<number, string, undefined>;
                _default: data.Data<number, string, undefined>;
                optional: data.Data<import("./types").Maybe<number>, import("./types").Maybe<string>, undefined>;
            };
            floor: {
                (defaultValue: number): data.Data<number, string, undefined>;
                _default: data.Data<number, string, undefined>;
                optional: data.Data<import("./types").Maybe<number>, import("./types").Maybe<string>, undefined>;
            };
        }>, {
            number: {
                (defaultValue: number): data.Data<number, string, undefined>;
                _default: data.Data<number, string, undefined>;
                optional: data.Data<import("./types").Maybe<number>, import("./types").Maybe<string>, undefined>;
            };
            floor: {
                (defaultValue: number): data.Data<number, string, undefined>;
                _default: data.Data<number, string, undefined>;
                optional: data.Data<import("./types").Maybe<number>, import("./types").Maybe<string>, undefined>;
            };
        }>;
    }>, {
        streetName: {
            <TStringType extends string = string>(defaultValue: TStringType): data.Data<TStringType, TStringType, undefined>;
            _default: data.Data<"", "", undefined>;
            optional: data.Data<import("./types").Maybe<string>, import("./types").Maybe<string>, undefined>;
        };
        zipCode: {
            <TStringType extends string = string>(defaultValue: TStringType): data.Data<TStringType, TStringType, undefined>;
            _default: data.Data<"", "", undefined>;
            optional: data.Data<import("./types").Maybe<string>, import("./types").Maybe<string>, undefined>;
        };
        state: {
            <TStringType extends string = string>(defaultValue: TStringType): data.Data<TStringType, TStringType, undefined>;
            _default: data.Data<"", "", undefined>;
            optional: data.Data<import("./types").Maybe<string>, import("./types").Maybe<string>, undefined>;
        };
        apt: data.Data<import("./types").GetResultingDataTypeFromProperties<{
            number: {
                (defaultValue: number): data.Data<number, string, undefined>;
                _default: data.Data<number, string, undefined>;
                optional: data.Data<import("./types").Maybe<number>, import("./types").Maybe<string>, undefined>;
            };
            floor: {
                (defaultValue: number): data.Data<number, string, undefined>;
                _default: data.Data<number, string, undefined>;
                optional: data.Data<import("./types").Maybe<number>, import("./types").Maybe<string>, undefined>;
            };
        }>, import("./types").GetResultingDataTypeFromProperties<{
            number: {
                (defaultValue: number): data.Data<number, string, undefined>;
                _default: data.Data<number, string, undefined>;
                optional: data.Data<import("./types").Maybe<number>, import("./types").Maybe<string>, undefined>;
            };
            floor: {
                (defaultValue: number): data.Data<number, string, undefined>;
                _default: data.Data<number, string, undefined>;
                optional: data.Data<import("./types").Maybe<number>, import("./types").Maybe<string>, undefined>;
            };
        }>, {
            number: {
                (defaultValue: number): data.Data<number, string, undefined>;
                _default: data.Data<number, string, undefined>;
                optional: data.Data<import("./types").Maybe<number>, import("./types").Maybe<string>, undefined>;
            };
            floor: {
                (defaultValue: number): data.Data<number, string, undefined>;
                _default: data.Data<number, string, undefined>;
                optional: data.Data<import("./types").Maybe<number>, import("./types").Maybe<string>, undefined>;
            };
        }>;
    }>;
};
declare type UserProperties = typeof userProperties;
declare type UserRelationalData = {
    todos: IOneToManyQueryBuilder<TodoNode>;
};
export declare type UserNode = INode<'user', UserProperties, {
    displayName: string;
}, UserRelationalData, {}>;
export declare function generateUserNode(mmGQLInstance: IMMGQL, cachedTodoNode?: TodoNode): UserNode;
declare const todoProperties: {
    task: {
        <TStringType extends string = string>(defaultValue: TStringType): data.Data<TStringType, TStringType, undefined>;
        _default: data.Data<"", "", undefined>;
        optional: data.Data<import("./types").Maybe<string>, import("./types").Maybe<string>, undefined>;
    };
    done: IData<boolean, string | boolean, undefined>;
    assigneeId: {
        <TStringType extends string = string>(defaultValue: TStringType): data.Data<TStringType, TStringType, undefined>;
        _default: data.Data<"", "", undefined>;
        optional: data.Data<import("./types").Maybe<string>, import("./types").Maybe<string>, undefined>;
    };
    meetingId: data.Data<import("./types").Maybe<string>, import("./types").Maybe<string>, undefined>;
    settings: data.Data<import("./types").Maybe<import("./types").GetResultingDataTypeFromProperties<{
        archiveAfterMeeting: data.Data<import("./types").Maybe<boolean>, import("./types").Maybe<string | boolean>, undefined>;
        nestedSettings: data.Data<import("./types").Maybe<import("./types").GetResultingDataTypeFromProperties<{
            nestedNestedMaybe: data.Data<import("./types").Maybe<string>, import("./types").Maybe<string>, undefined>;
        }>>, import("./types").Maybe<import("./types").GetResultingDataTypeFromProperties<{
            nestedNestedMaybe: data.Data<import("./types").Maybe<string>, import("./types").Maybe<string>, undefined>;
        }>>, {
            nestedNestedMaybe: data.Data<import("./types").Maybe<string>, import("./types").Maybe<string>, undefined>;
        }>;
        nestedRecord: data.Data<Record<string, boolean>, Record<string, boolean>, IData<boolean, string | boolean, undefined>>;
    }>>, import("./types").Maybe<import("./types").GetResultingDataTypeFromProperties<{
        archiveAfterMeeting: data.Data<import("./types").Maybe<boolean>, import("./types").Maybe<string | boolean>, undefined>;
        nestedSettings: data.Data<import("./types").Maybe<import("./types").GetResultingDataTypeFromProperties<{
            nestedNestedMaybe: data.Data<import("./types").Maybe<string>, import("./types").Maybe<string>, undefined>;
        }>>, import("./types").Maybe<import("./types").GetResultingDataTypeFromProperties<{
            nestedNestedMaybe: data.Data<import("./types").Maybe<string>, import("./types").Maybe<string>, undefined>;
        }>>, {
            nestedNestedMaybe: data.Data<import("./types").Maybe<string>, import("./types").Maybe<string>, undefined>;
        }>;
        nestedRecord: data.Data<Record<string, boolean>, Record<string, boolean>, IData<boolean, string | boolean, undefined>>;
    }>>, {
        archiveAfterMeeting: data.Data<import("./types").Maybe<boolean>, import("./types").Maybe<string | boolean>, undefined>;
        nestedSettings: data.Data<import("./types").Maybe<import("./types").GetResultingDataTypeFromProperties<{
            nestedNestedMaybe: data.Data<import("./types").Maybe<string>, import("./types").Maybe<string>, undefined>;
        }>>, import("./types").Maybe<import("./types").GetResultingDataTypeFromProperties<{
            nestedNestedMaybe: data.Data<import("./types").Maybe<string>, import("./types").Maybe<string>, undefined>;
        }>>, {
            nestedNestedMaybe: data.Data<import("./types").Maybe<string>, import("./types").Maybe<string>, undefined>;
        }>;
        nestedRecord: data.Data<Record<string, boolean>, Record<string, boolean>, IData<boolean, string | boolean, undefined>>;
    }>;
    dataSetIds: {
        (defaultValue: string[]): data.Data<string[], string[], {
            <TStringType extends string = string>(defaultValue: TStringType): data.Data<TStringType, TStringType, undefined>;
            _default: data.Data<"", "", undefined>;
            optional: data.Data<import("./types").Maybe<string>, import("./types").Maybe<string>, undefined>;
        }>;
        optional: data.Data<import("./types").Maybe<string[]>, import("./types").Maybe<string[]>, {
            <TStringType extends string = string>(defaultValue: TStringType): data.Data<TStringType, TStringType, undefined>;
            _default: data.Data<"", "", undefined>;
            optional: data.Data<import("./types").Maybe<string>, import("./types").Maybe<string>, undefined>;
        }>;
        _default: data.Data<string[], string[], {
            <TStringType extends string = string>(defaultValue: TStringType): data.Data<TStringType, TStringType, undefined>;
            _default: data.Data<"", "", undefined>;
            optional: data.Data<import("./types").Maybe<string>, import("./types").Maybe<string>, undefined>;
        }>;
    };
    comments: data.Data<import("./types").Maybe<import("./types").Maybe<string>[]>, import("./types").Maybe<import("./types").Maybe<string>[]>, data.Data<import("./types").Maybe<string>, import("./types").Maybe<string>, undefined>>;
    record: data.Data<Record<string, string>, Record<string, string>, {
        <TStringType extends string = string>(defaultValue: TStringType): data.Data<TStringType, TStringType, undefined>;
        _default: data.Data<"", "", undefined>;
        optional: data.Data<import("./types").Maybe<string>, import("./types").Maybe<string>, undefined>;
    }>;
};
export declare type TodoProperties = typeof todoProperties;
export declare type TodoRelationalData = {
    assignee: IOneToOneQueryBuilder<UserNode>;
};
export declare type TodoNode = INode<'todo', TodoProperties, {}, TodoRelationalData>;
export declare function generateTodoNode(mmGQLInstance: IMMGQL, cachedUserNode?: UserNode): TodoNode;
export declare function generateDOInstance<TNodeType extends string, TNodeData extends Record<string, IData | DataDefaultFn>, TNodeComputedData extends Record<string, any>, TNodeRelationalData extends NodeRelationalQueryBuilderRecord>(opts: {
    properties: TNodeData;
    computed?: NodeComputedFns<TNodeData & NodeDefaultProps, TNodeComputedData>;
    relational?: NodeRelationalFns<TNodeRelationalData>;
    initialData: {
        id: string;
        version: string;
    } & Record<string, any>;
}): {
    doInstance: import("./types").NodeDO;
    mmGQLInstance: MMGQL;
};
export declare function createMockQueryDefinitions(mmGQLInstance: IMMGQL, opts?: {
    useIds?: true;
} & {
    tokenName?: string;
    doNotSuspend?: boolean;
}): {
    users: import("./types").UseSubscriptionQueryDefinition<UserNode, ({ id, todos, address }: {
        firstName: {
            <TStringType extends string = string>(defaultValue: TStringType): data.Data<TStringType, TStringType, undefined>;
            _default: data.Data<"", "", undefined>;
            optional: data.Data<import("./types").Maybe<string>, import("./types").Maybe<string>, undefined>;
        };
        lastName: data.Data<"joe", "joe", undefined>;
        address: <TMapFn extends import("./types").MapFn<{
            streetName: {
                <TStringType extends string = string>(defaultValue: TStringType): data.Data<TStringType, TStringType, undefined>;
                _default: data.Data<"", "", undefined>;
                optional: data.Data<import("./types").Maybe<string>, import("./types").Maybe<string>, undefined>;
            };
            zipCode: {
                <TStringType extends string = string>(defaultValue: TStringType): data.Data<TStringType, TStringType, undefined>;
                _default: data.Data<"", "", undefined>;
                optional: data.Data<import("./types").Maybe<string>, import("./types").Maybe<string>, undefined>;
            };
            state: {
                <TStringType extends string = string>(defaultValue: TStringType): data.Data<TStringType, TStringType, undefined>;
                _default: data.Data<"", "", undefined>;
                optional: data.Data<import("./types").Maybe<string>, import("./types").Maybe<string>, undefined>;
            };
            apt: data.Data<import("./types").GetResultingDataTypeFromProperties<{
                number: {
                    (defaultValue: number): data.Data<number, string, undefined>;
                    _default: data.Data<number, string, undefined>;
                    optional: data.Data<import("./types").Maybe<number>, import("./types").Maybe<string>, undefined>;
                };
                floor: {
                    (defaultValue: number): data.Data<number, string, undefined>;
                    _default: data.Data<number, string, undefined>;
                    optional: data.Data<import("./types").Maybe<number>, import("./types").Maybe<string>, undefined>;
                };
            }>, import("./types").GetResultingDataTypeFromProperties<{
                number: {
                    (defaultValue: number): data.Data<number, string, undefined>;
                    _default: data.Data<number, string, undefined>;
                    optional: data.Data<import("./types").Maybe<number>, import("./types").Maybe<string>, undefined>;
                };
                floor: {
                    (defaultValue: number): data.Data<number, string, undefined>;
                    _default: data.Data<number, string, undefined>;
                    optional: data.Data<import("./types").Maybe<number>, import("./types").Maybe<string>, undefined>;
                };
            }>, {
                number: {
                    (defaultValue: number): data.Data<number, string, undefined>;
                    _default: data.Data<number, string, undefined>;
                    optional: data.Data<import("./types").Maybe<number>, import("./types").Maybe<string>, undefined>;
                };
                floor: {
                    (defaultValue: number): data.Data<number, string, undefined>;
                    _default: data.Data<number, string, undefined>;
                    optional: data.Data<import("./types").Maybe<number>, import("./types").Maybe<string>, undefined>;
                };
            }>;
        }, {}, {}>>(opts: {
            map: TMapFn;
        }) => TMapFn;
        id: {
            <TStringType extends string = string>(defaultValue: TStringType): data.Data<TStringType, TStringType, undefined>;
            _default: data.Data<"", "", undefined>;
            optional: data.Data<import("./types").Maybe<string>, import("./types").Maybe<string>, undefined>;
        };
        dateCreated: {
            (defaultValue: number): data.Data<number, string, undefined>;
            _default: data.Data<number, string, undefined>;
            optional: data.Data<import("./types").Maybe<number>, import("./types").Maybe<string>, undefined>;
        };
        dateLastModified: {
            (defaultValue: number): data.Data<number, string, undefined>;
            _default: data.Data<number, string, undefined>;
            optional: data.Data<import("./types").Maybe<number>, import("./types").Maybe<string>, undefined>;
        };
        lastUpdatedBy: {
            <TStringType extends string = string>(defaultValue: TStringType): data.Data<TStringType, TStringType, undefined>;
            _default: data.Data<"", "", undefined>;
            optional: data.Data<import("./types").Maybe<string>, import("./types").Maybe<string>, undefined>;
        };
        lastUpdatedClientTimestamp: {
            (defaultValue: number): data.Data<number, string, undefined>;
            _default: data.Data<number, string, undefined>;
            optional: data.Data<import("./types").Maybe<number>, import("./types").Maybe<string>, undefined>;
        };
    } & UserRelationalData) => {
        id: {
            <TStringType extends string = string>(defaultValue: TStringType): data.Data<TStringType, TStringType, undefined>;
            _default: data.Data<"", "", undefined>;
            optional: data.Data<import("./types").Maybe<string>, import("./types").Maybe<string>, undefined>;
        };
        address: ({ state, apt }: {
            streetName: {
                <TStringType extends string = string>(defaultValue: TStringType): data.Data<TStringType, TStringType, undefined>;
                _default: data.Data<"", "", undefined>;
                optional: data.Data<import("./types").Maybe<string>, import("./types").Maybe<string>, undefined>;
            };
            zipCode: {
                <TStringType extends string = string>(defaultValue: TStringType): data.Data<TStringType, TStringType, undefined>;
                _default: data.Data<"", "", undefined>;
                optional: data.Data<import("./types").Maybe<string>, import("./types").Maybe<string>, undefined>;
            };
            state: {
                <TStringType extends string = string>(defaultValue: TStringType): data.Data<TStringType, TStringType, undefined>;
                _default: data.Data<"", "", undefined>;
                optional: data.Data<import("./types").Maybe<string>, import("./types").Maybe<string>, undefined>;
            };
            apt: <TMapFn_1 extends import("./types").MapFn<{
                number: {
                    (defaultValue: number): data.Data<number, string, undefined>;
                    _default: data.Data<number, string, undefined>;
                    optional: data.Data<import("./types").Maybe<number>, import("./types").Maybe<string>, undefined>;
                };
                floor: {
                    (defaultValue: number): data.Data<number, string, undefined>;
                    _default: data.Data<number, string, undefined>;
                    optional: data.Data<import("./types").Maybe<number>, import("./types").Maybe<string>, undefined>;
                };
            }, {}, {}>>(opts: {
                map: TMapFn_1;
            }) => TMapFn_1;
            id: {
                <TStringType extends string = string>(defaultValue: TStringType): data.Data<TStringType, TStringType, undefined>;
                _default: data.Data<"", "", undefined>;
                optional: data.Data<import("./types").Maybe<string>, import("./types").Maybe<string>, undefined>;
            };
            dateCreated: {
                (defaultValue: number): data.Data<number, string, undefined>;
                _default: data.Data<number, string, undefined>;
                optional: data.Data<import("./types").Maybe<number>, import("./types").Maybe<string>, undefined>;
            };
            dateLastModified: {
                (defaultValue: number): data.Data<number, string, undefined>;
                _default: data.Data<number, string, undefined>;
                optional: data.Data<import("./types").Maybe<number>, import("./types").Maybe<string>, undefined>;
            };
            lastUpdatedBy: {
                <TStringType extends string = string>(defaultValue: TStringType): data.Data<TStringType, TStringType, undefined>;
                _default: data.Data<"", "", undefined>;
                optional: data.Data<import("./types").Maybe<string>, import("./types").Maybe<string>, undefined>;
            };
            lastUpdatedClientTimestamp: {
                (defaultValue: number): data.Data<number, string, undefined>;
                _default: data.Data<number, string, undefined>;
                optional: data.Data<import("./types").Maybe<number>, import("./types").Maybe<string>, undefined>;
            };
        }) => {
            state: {
                <TStringType extends string = string>(defaultValue: TStringType): data.Data<TStringType, TStringType, undefined>;
                _default: data.Data<"", "", undefined>;
                optional: data.Data<import("./types").Maybe<string>, import("./types").Maybe<string>, undefined>;
            };
            apt: ({ floor, number }: {
                number: {
                    (defaultValue: number): data.Data<number, string, undefined>;
                    _default: data.Data<number, string, undefined>;
                    optional: data.Data<import("./types").Maybe<number>, import("./types").Maybe<string>, undefined>;
                };
                floor: {
                    (defaultValue: number): data.Data<number, string, undefined>;
                    _default: data.Data<number, string, undefined>;
                    optional: data.Data<import("./types").Maybe<number>, import("./types").Maybe<string>, undefined>;
                };
                id: {
                    <TStringType extends string = string>(defaultValue: TStringType): data.Data<TStringType, TStringType, undefined>;
                    _default: data.Data<"", "", undefined>;
                    optional: data.Data<import("./types").Maybe<string>, import("./types").Maybe<string>, undefined>;
                };
                dateCreated: {
                    (defaultValue: number): data.Data<number, string, undefined>;
                    _default: data.Data<number, string, undefined>;
                    optional: data.Data<import("./types").Maybe<number>, import("./types").Maybe<string>, undefined>;
                };
                dateLastModified: {
                    (defaultValue: number): data.Data<number, string, undefined>;
                    _default: data.Data<number, string, undefined>;
                    optional: data.Data<import("./types").Maybe<number>, import("./types").Maybe<string>, undefined>;
                };
                lastUpdatedBy: {
                    <TStringType extends string = string>(defaultValue: TStringType): data.Data<TStringType, TStringType, undefined>;
                    _default: data.Data<"", "", undefined>;
                    optional: data.Data<import("./types").Maybe<string>, import("./types").Maybe<string>, undefined>;
                };
                lastUpdatedClientTimestamp: {
                    (defaultValue: number): data.Data<number, string, undefined>;
                    _default: data.Data<number, string, undefined>;
                    optional: data.Data<import("./types").Maybe<number>, import("./types").Maybe<string>, undefined>;
                };
            }) => {
                floor: {
                    (defaultValue: number): data.Data<number, string, undefined>;
                    _default: data.Data<number, string, undefined>;
                    optional: data.Data<import("./types").Maybe<number>, import("./types").Maybe<string>, undefined>;
                };
                number: {
                    (defaultValue: number): data.Data<number, string, undefined>;
                    _default: data.Data<number, string, undefined>;
                    optional: data.Data<import("./types").Maybe<number>, import("./types").Maybe<string>, undefined>;
                };
            };
        };
        todos: import("./types").IOneToManyQuery<TodoNode, {
            map: ({ id, assignee }: {
                task: {
                    <TStringType extends string = string>(defaultValue: TStringType): data.Data<TStringType, TStringType, undefined>;
                    _default: data.Data<"", "", undefined>;
                    optional: data.Data<import("./types").Maybe<string>, import("./types").Maybe<string>, undefined>;
                };
                done: IData<boolean, string | boolean, undefined>;
                assigneeId: {
                    <TStringType extends string = string>(defaultValue: TStringType): data.Data<TStringType, TStringType, undefined>;
                    _default: data.Data<"", "", undefined>;
                    optional: data.Data<import("./types").Maybe<string>, import("./types").Maybe<string>, undefined>;
                };
                meetingId: data.Data<import("./types").Maybe<string>, import("./types").Maybe<string>, undefined>;
                settings: <TMapFn_2 extends import("./types").MapFn<{
                    archiveAfterMeeting: data.Data<import("./types").Maybe<boolean>, import("./types").Maybe<string | boolean>, undefined>;
                    nestedSettings: data.Data<import("./types").Maybe<import("./types").GetResultingDataTypeFromProperties<{
                        nestedNestedMaybe: data.Data<import("./types").Maybe<string>, import("./types").Maybe<string>, undefined>;
                    }>>, import("./types").Maybe<import("./types").GetResultingDataTypeFromProperties<{
                        nestedNestedMaybe: data.Data<import("./types").Maybe<string>, import("./types").Maybe<string>, undefined>;
                    }>>, {
                        nestedNestedMaybe: data.Data<import("./types").Maybe<string>, import("./types").Maybe<string>, undefined>;
                    }>;
                    nestedRecord: data.Data<Record<string, boolean>, Record<string, boolean>, IData<boolean, string | boolean, undefined>>;
                }, {}, {}>>(opts: {
                    map: TMapFn_2;
                }) => TMapFn_2;
                dataSetIds: {
                    (defaultValue: string[]): data.Data<string[], string[], {
                        <TStringType extends string = string>(defaultValue: TStringType): data.Data<TStringType, TStringType, undefined>;
                        _default: data.Data<"", "", undefined>;
                        optional: data.Data<import("./types").Maybe<string>, import("./types").Maybe<string>, undefined>;
                    }>;
                    optional: data.Data<import("./types").Maybe<string[]>, import("./types").Maybe<string[]>, {
                        <TStringType extends string = string>(defaultValue: TStringType): data.Data<TStringType, TStringType, undefined>;
                        _default: data.Data<"", "", undefined>;
                        optional: data.Data<import("./types").Maybe<string>, import("./types").Maybe<string>, undefined>;
                    }>;
                    _default: data.Data<string[], string[], {
                        <TStringType extends string = string>(defaultValue: TStringType): data.Data<TStringType, TStringType, undefined>;
                        _default: data.Data<"", "", undefined>;
                        optional: data.Data<import("./types").Maybe<string>, import("./types").Maybe<string>, undefined>;
                    }>;
                };
                comments: data.Data<import("./types").Maybe<import("./types").Maybe<string>[]>, import("./types").Maybe<import("./types").Maybe<string>[]>, data.Data<import("./types").Maybe<string>, import("./types").Maybe<string>, undefined>>;
                record: data.Data<Record<string, string>, Record<string, string>, {
                    <TStringType extends string = string>(defaultValue: TStringType): data.Data<TStringType, TStringType, undefined>;
                    _default: data.Data<"", "", undefined>;
                    optional: data.Data<import("./types").Maybe<string>, import("./types").Maybe<string>, undefined>;
                }>;
                id: {
                    <TStringType extends string = string>(defaultValue: TStringType): data.Data<TStringType, TStringType, undefined>;
                    _default: data.Data<"", "", undefined>;
                    optional: data.Data<import("./types").Maybe<string>, import("./types").Maybe<string>, undefined>;
                };
                dateCreated: {
                    (defaultValue: number): data.Data<number, string, undefined>;
                    _default: data.Data<number, string, undefined>;
                    optional: data.Data<import("./types").Maybe<number>, import("./types").Maybe<string>, undefined>;
                };
                dateLastModified: {
                    (defaultValue: number): data.Data<number, string, undefined>;
                    _default: data.Data<number, string, undefined>;
                    optional: data.Data<import("./types").Maybe<number>, import("./types").Maybe<string>, undefined>;
                };
                lastUpdatedBy: {
                    <TStringType extends string = string>(defaultValue: TStringType): data.Data<TStringType, TStringType, undefined>;
                    _default: data.Data<"", "", undefined>;
                    optional: data.Data<import("./types").Maybe<string>, import("./types").Maybe<string>, undefined>;
                };
                lastUpdatedClientTimestamp: {
                    (defaultValue: number): data.Data<number, string, undefined>;
                    _default: data.Data<number, string, undefined>;
                    optional: data.Data<import("./types").Maybe<number>, import("./types").Maybe<string>, undefined>;
                };
            } & TodoRelationalData) => {
                id: {
                    <TStringType extends string = string>(defaultValue: TStringType): data.Data<TStringType, TStringType, undefined>;
                    _default: data.Data<"", "", undefined>;
                    optional: data.Data<import("./types").Maybe<string>, import("./types").Maybe<string>, undefined>;
                };
                assignee: import("./types").IOneToOneQuery<UserNode, {
                    map: ({ id, firstName }: {
                        firstName: {
                            <TStringType extends string = string>(defaultValue: TStringType): data.Data<TStringType, TStringType, undefined>;
                            _default: data.Data<"", "", undefined>;
                            optional: data.Data<import("./types").Maybe<string>, import("./types").Maybe<string>, undefined>;
                        };
                        lastName: data.Data<"joe", "joe", undefined>;
                        address: <TMapFn extends import("./types").MapFn<{
                            streetName: {
                                <TStringType extends string = string>(defaultValue: TStringType): data.Data<TStringType, TStringType, undefined>;
                                _default: data.Data<"", "", undefined>;
                                optional: data.Data<import("./types").Maybe<string>, import("./types").Maybe<string>, undefined>;
                            };
                            zipCode: {
                                <TStringType extends string = string>(defaultValue: TStringType): data.Data<TStringType, TStringType, undefined>;
                                _default: data.Data<"", "", undefined>;
                                optional: data.Data<import("./types").Maybe<string>, import("./types").Maybe<string>, undefined>;
                            };
                            state: {
                                <TStringType extends string = string>(defaultValue: TStringType): data.Data<TStringType, TStringType, undefined>;
                                _default: data.Data<"", "", undefined>;
                                optional: data.Data<import("./types").Maybe<string>, import("./types").Maybe<string>, undefined>;
                            };
                            apt: data.Data<import("./types").GetResultingDataTypeFromProperties<{
                                number: {
                                    (defaultValue: number): data.Data<number, string, undefined>;
                                    _default: data.Data<number, string, undefined>;
                                    optional: data.Data<import("./types").Maybe<number>, import("./types").Maybe<string>, undefined>;
                                };
                                floor: {
                                    (defaultValue: number): data.Data<number, string, undefined>;
                                    _default: data.Data<number, string, undefined>;
                                    optional: data.Data<import("./types").Maybe<number>, import("./types").Maybe<string>, undefined>;
                                };
                            }>, import("./types").GetResultingDataTypeFromProperties<{
                                number: {
                                    (defaultValue: number): data.Data<number, string, undefined>;
                                    _default: data.Data<number, string, undefined>;
                                    optional: data.Data<import("./types").Maybe<number>, import("./types").Maybe<string>, undefined>;
                                };
                                floor: {
                                    (defaultValue: number): data.Data<number, string, undefined>;
                                    _default: data.Data<number, string, undefined>;
                                    optional: data.Data<import("./types").Maybe<number>, import("./types").Maybe<string>, undefined>;
                                };
                            }>, {
                                number: {
                                    (defaultValue: number): data.Data<number, string, undefined>;
                                    _default: data.Data<number, string, undefined>;
                                    optional: data.Data<import("./types").Maybe<number>, import("./types").Maybe<string>, undefined>;
                                };
                                floor: {
                                    (defaultValue: number): data.Data<number, string, undefined>;
                                    _default: data.Data<number, string, undefined>;
                                    optional: data.Data<import("./types").Maybe<number>, import("./types").Maybe<string>, undefined>;
                                };
                            }>;
                        }, {}, {}>>(opts: {
                            map: TMapFn;
                        }) => TMapFn;
                        id: {
                            <TStringType extends string = string>(defaultValue: TStringType): data.Data<TStringType, TStringType, undefined>;
                            _default: data.Data<"", "", undefined>;
                            optional: data.Data<import("./types").Maybe<string>, import("./types").Maybe<string>, undefined>;
                        };
                        dateCreated: {
                            (defaultValue: number): data.Data<number, string, undefined>;
                            _default: data.Data<number, string, undefined>;
                            optional: data.Data<import("./types").Maybe<number>, import("./types").Maybe<string>, undefined>;
                        };
                        dateLastModified: {
                            (defaultValue: number): data.Data<number, string, undefined>;
                            _default: data.Data<number, string, undefined>;
                            optional: data.Data<import("./types").Maybe<number>, import("./types").Maybe<string>, undefined>;
                        };
                        lastUpdatedBy: {
                            <TStringType extends string = string>(defaultValue: TStringType): data.Data<TStringType, TStringType, undefined>;
                            _default: data.Data<"", "", undefined>;
                            optional: data.Data<import("./types").Maybe<string>, import("./types").Maybe<string>, undefined>;
                        };
                        lastUpdatedClientTimestamp: {
                            (defaultValue: number): data.Data<number, string, undefined>;
                            _default: data.Data<number, string, undefined>;
                            optional: data.Data<import("./types").Maybe<number>, import("./types").Maybe<string>, undefined>;
                        };
                    } & UserRelationalData) => {
                        id: {
                            <TStringType extends string = string>(defaultValue: TStringType): data.Data<TStringType, TStringType, undefined>;
                            _default: data.Data<"", "", undefined>;
                            optional: data.Data<import("./types").Maybe<string>, import("./types").Maybe<string>, undefined>;
                        };
                        firstName: {
                            <TStringType extends string = string>(defaultValue: TStringType): data.Data<TStringType, TStringType, undefined>;
                            _default: data.Data<"", "", undefined>;
                            optional: data.Data<import("./types").Maybe<string>, import("./types").Maybe<string>, undefined>;
                        };
                    };
                }>;
            };
        }>;
    }, {
        id: string;
        allowNullResult?: boolean | undefined;
    } | {
        ids: string[];
    }, {
        doNotSuspend: boolean | undefined;
    }>;
};
export declare const mockQueryDataReturn: {
    users: {
        nodes: {
            id: string;
            type: string;
            version: string;
            address: string;
            address__dot__state: string;
            address__dot__apt: string;
            address__dot__apt__dot__floor: string;
            address__dot__apt__dot__number: string;
            todos: {
                nodes: {
                    version: string;
                    id: string;
                    type: string;
                    assignee: {
                        id: string;
                        type: string;
                        version: string;
                        firstName: string;
                    };
                }[];
            };
        }[];
    };
};
export declare const mockQueryResultExpectations: {
    users: {
        id: string;
        type: string;
        displayName: string;
        lastUpdatedBy: undefined;
        address: {
            state: string;
            apt: {
                number: number;
                floor: number;
            };
        };
        todos: {
            id: string;
            type: string;
            assignee: {
                id: string;
                type: string;
                displayName: string;
                lastUpdatedBy: undefined;
                firstName: string;
                version: number;
            };
            lastUpdatedBy: undefined;
            version: number;
        }[];
        version: number;
    }[];
};
export declare function getMockQueryRecord(mmGQLInstance: IMMGQL): import("./types").QueryRecord;
export declare function getMockSubscriptionMessage(mmGQLInstance: IMMGQL): {
    users: {
        node: {
            id: string;
            type: string;
            address__dot__state: string;
            version: string;
            todos: {
                version: string;
                id: string;
                type: string;
                assignee: {
                    id: string;
                    type: string;
                    version: string;
                    firstName: string;
                }[];
            }[];
        };
        operation: {
            action: "UpdateNode";
            path: string;
        };
        queryId: string;
        queryRecord: import("./types").QueryRecord;
        subscriptionAlias: string;
    };
};
export declare function getMockConfig(opts?: {
    generateMockData: boolean;
}): Config;
export declare function autoIndentGQL(gqlString: string): string;
export {};
>>>>>>> 253be720
<|MERGE_RESOLUTION|>--- conflicted
+++ resolved
@@ -1,1725 +1,972 @@
-<<<<<<< HEAD
-import * as smData from './smDataTypes';
-import { SMJS } from '.';
-import { IChildrenQueryBuilder, ISMNode, ISMJS, IByReferenceQueryBuilder, ISMData, SMDataDefaultFn, NodeRelationalQueryBuilderRecord, NodeMutationFn, NodeComputedFns, NodeRelationalFns, SMConfig, SMNodeDefaultProps } from './types';
-declare const userProperties: {
-    firstName: {
-        <TStringType extends string = string>(defaultValue: TStringType): smData.SMData<TStringType, TStringType, undefined>;
-        _default: smData.SMData<"", "", undefined>;
-        optional: smData.SMData<import("./types").Maybe<string>, import("./types").Maybe<string>, undefined>;
-    };
-    lastName: smData.SMData<"joe", "joe", undefined>;
-    score: {
-        (defaultValue: number): smData.SMData<number, string, undefined>;
-        _default: smData.SMData<number, string, undefined>;
-        optional: smData.SMData<import("./types").Maybe<number>, import("./types").Maybe<string>, undefined>;
-    };
-    archived: smData.SMData<boolean, string | boolean, undefined>;
-    optionalProp: smData.SMData<import("./types").Maybe<string>, import("./types").Maybe<string>, undefined>;
-    address: smData.SMData<import("./types").GetResultingDataTypeFromProperties<{
-        streetName: {
-            <TStringType extends string = string>(defaultValue: TStringType): smData.SMData<TStringType, TStringType, undefined>;
-            _default: smData.SMData<"", "", undefined>;
-            optional: smData.SMData<import("./types").Maybe<string>, import("./types").Maybe<string>, undefined>;
-        };
-        zipCode: {
-            <TStringType extends string = string>(defaultValue: TStringType): smData.SMData<TStringType, TStringType, undefined>;
-            _default: smData.SMData<"", "", undefined>;
-            optional: smData.SMData<import("./types").Maybe<string>, import("./types").Maybe<string>, undefined>;
-        };
-        state: {
-            <TStringType extends string = string>(defaultValue: TStringType): smData.SMData<TStringType, TStringType, undefined>;
-            _default: smData.SMData<"", "", undefined>;
-            optional: smData.SMData<import("./types").Maybe<string>, import("./types").Maybe<string>, undefined>;
-        };
-        apt: smData.SMData<import("./types").GetResultingDataTypeFromProperties<{
-            number: {
-                (defaultValue: number): smData.SMData<number, string, undefined>;
-                _default: smData.SMData<number, string, undefined>;
-                optional: smData.SMData<import("./types").Maybe<number>, import("./types").Maybe<string>, undefined>;
-            };
-            floor: {
-                (defaultValue: number): smData.SMData<number, string, undefined>;
-                _default: smData.SMData<number, string, undefined>;
-                optional: smData.SMData<import("./types").Maybe<number>, import("./types").Maybe<string>, undefined>;
-            };
-        }, false>, import("./types").GetResultingDataTypeFromProperties<{
-            number: {
-                (defaultValue: number): smData.SMData<number, string, undefined>;
-                _default: smData.SMData<number, string, undefined>;
-                optional: smData.SMData<import("./types").Maybe<number>, import("./types").Maybe<string>, undefined>;
-            };
-            floor: {
-                (defaultValue: number): smData.SMData<number, string, undefined>;
-                _default: smData.SMData<number, string, undefined>;
-                optional: smData.SMData<import("./types").Maybe<number>, import("./types").Maybe<string>, undefined>;
-            };
-        }, false>, {
-            number: {
-                (defaultValue: number): smData.SMData<number, string, undefined>;
-                _default: smData.SMData<number, string, undefined>;
-                optional: smData.SMData<import("./types").Maybe<number>, import("./types").Maybe<string>, undefined>;
-            };
-            floor: {
-                (defaultValue: number): smData.SMData<number, string, undefined>;
-                _default: smData.SMData<number, string, undefined>;
-                optional: smData.SMData<import("./types").Maybe<number>, import("./types").Maybe<string>, undefined>;
-            };
-        }>;
-    }, false>, import("./types").GetResultingDataTypeFromProperties<{
-        streetName: {
-            <TStringType extends string = string>(defaultValue: TStringType): smData.SMData<TStringType, TStringType, undefined>;
-            _default: smData.SMData<"", "", undefined>;
-            optional: smData.SMData<import("./types").Maybe<string>, import("./types").Maybe<string>, undefined>;
-        };
-        zipCode: {
-            <TStringType extends string = string>(defaultValue: TStringType): smData.SMData<TStringType, TStringType, undefined>;
-            _default: smData.SMData<"", "", undefined>;
-            optional: smData.SMData<import("./types").Maybe<string>, import("./types").Maybe<string>, undefined>;
-        };
-        state: {
-            <TStringType extends string = string>(defaultValue: TStringType): smData.SMData<TStringType, TStringType, undefined>;
-            _default: smData.SMData<"", "", undefined>;
-            optional: smData.SMData<import("./types").Maybe<string>, import("./types").Maybe<string>, undefined>;
-        };
-        apt: smData.SMData<import("./types").GetResultingDataTypeFromProperties<{
-            number: {
-                (defaultValue: number): smData.SMData<number, string, undefined>;
-                _default: smData.SMData<number, string, undefined>;
-                optional: smData.SMData<import("./types").Maybe<number>, import("./types").Maybe<string>, undefined>;
-            };
-            floor: {
-                (defaultValue: number): smData.SMData<number, string, undefined>;
-                _default: smData.SMData<number, string, undefined>;
-                optional: smData.SMData<import("./types").Maybe<number>, import("./types").Maybe<string>, undefined>;
-            };
-        }, false>, import("./types").GetResultingDataTypeFromProperties<{
-            number: {
-                (defaultValue: number): smData.SMData<number, string, undefined>;
-                _default: smData.SMData<number, string, undefined>;
-                optional: smData.SMData<import("./types").Maybe<number>, import("./types").Maybe<string>, undefined>;
-            };
-            floor: {
-                (defaultValue: number): smData.SMData<number, string, undefined>;
-                _default: smData.SMData<number, string, undefined>;
-                optional: smData.SMData<import("./types").Maybe<number>, import("./types").Maybe<string>, undefined>;
-            };
-        }, false>, {
-            number: {
-                (defaultValue: number): smData.SMData<number, string, undefined>;
-                _default: smData.SMData<number, string, undefined>;
-                optional: smData.SMData<import("./types").Maybe<number>, import("./types").Maybe<string>, undefined>;
-            };
-            floor: {
-                (defaultValue: number): smData.SMData<number, string, undefined>;
-                _default: smData.SMData<number, string, undefined>;
-                optional: smData.SMData<import("./types").Maybe<number>, import("./types").Maybe<string>, undefined>;
-            };
-        }>;
-    }, false>, {
-        streetName: {
-            <TStringType extends string = string>(defaultValue: TStringType): smData.SMData<TStringType, TStringType, undefined>;
-            _default: smData.SMData<"", "", undefined>;
-            optional: smData.SMData<import("./types").Maybe<string>, import("./types").Maybe<string>, undefined>;
-        };
-        zipCode: {
-            <TStringType extends string = string>(defaultValue: TStringType): smData.SMData<TStringType, TStringType, undefined>;
-            _default: smData.SMData<"", "", undefined>;
-            optional: smData.SMData<import("./types").Maybe<string>, import("./types").Maybe<string>, undefined>;
-        };
-        state: {
-            <TStringType extends string = string>(defaultValue: TStringType): smData.SMData<TStringType, TStringType, undefined>;
-            _default: smData.SMData<"", "", undefined>;
-            optional: smData.SMData<import("./types").Maybe<string>, import("./types").Maybe<string>, undefined>;
-        };
-        apt: smData.SMData<import("./types").GetResultingDataTypeFromProperties<{
-            number: {
-                (defaultValue: number): smData.SMData<number, string, undefined>;
-                _default: smData.SMData<number, string, undefined>;
-                optional: smData.SMData<import("./types").Maybe<number>, import("./types").Maybe<string>, undefined>;
-            };
-            floor: {
-                (defaultValue: number): smData.SMData<number, string, undefined>;
-                _default: smData.SMData<number, string, undefined>;
-                optional: smData.SMData<import("./types").Maybe<number>, import("./types").Maybe<string>, undefined>;
-            };
-        }, false>, import("./types").GetResultingDataTypeFromProperties<{
-            number: {
-                (defaultValue: number): smData.SMData<number, string, undefined>;
-                _default: smData.SMData<number, string, undefined>;
-                optional: smData.SMData<import("./types").Maybe<number>, import("./types").Maybe<string>, undefined>;
-            };
-            floor: {
-                (defaultValue: number): smData.SMData<number, string, undefined>;
-                _default: smData.SMData<number, string, undefined>;
-                optional: smData.SMData<import("./types").Maybe<number>, import("./types").Maybe<string>, undefined>;
-            };
-        }, false>, {
-            number: {
-                (defaultValue: number): smData.SMData<number, string, undefined>;
-                _default: smData.SMData<number, string, undefined>;
-                optional: smData.SMData<import("./types").Maybe<number>, import("./types").Maybe<string>, undefined>;
-            };
-            floor: {
-                (defaultValue: number): smData.SMData<number, string, undefined>;
-                _default: smData.SMData<number, string, undefined>;
-                optional: smData.SMData<import("./types").Maybe<number>, import("./types").Maybe<string>, undefined>;
-            };
-        }>;
-    }>;
-};
-declare type UserProperties = typeof userProperties;
-declare type UserRelationalData = {
-    todos: IChildrenQueryBuilder<TodoNode>;
-};
-export declare type UserNode = ISMNode<'tt-user', UserProperties, {
-    displayName: string;
-}, UserRelationalData, {}>;
-export declare function generateUserNode(smJSInstance: ISMJS, cachedTodoNode?: TodoNode): UserNode;
-declare const todoProperties: {
-    task: {
-        <TStringType extends string = string>(defaultValue: TStringType): smData.SMData<TStringType, TStringType, undefined>;
-        _default: smData.SMData<"", "", undefined>;
-        optional: smData.SMData<import("./types").Maybe<string>, import("./types").Maybe<string>, undefined>;
-    };
-    done: smData.SMData<boolean, string | boolean, undefined>;
-    assigneeId: {
-        <TStringType extends string = string>(defaultValue: TStringType): smData.SMData<TStringType, TStringType, undefined>;
-        _default: smData.SMData<"", "", undefined>;
-        optional: smData.SMData<import("./types").Maybe<string>, import("./types").Maybe<string>, undefined>;
-    };
-    meetingId: smData.SMData<import("./types").Maybe<string>, import("./types").Maybe<string>, undefined>;
-    settings: smData.SMData<import("./types").Maybe<import("./types").GetResultingDataTypeFromProperties<{
-        archiveAfterMeeting: smData.SMData<import("./types").Maybe<boolean>, import("./types").Maybe<string | boolean>, undefined>;
-        nestedSettings: smData.SMData<import("./types").Maybe<import("./types").GetResultingDataTypeFromProperties<{
-            nestedNestedMaybe: smData.SMData<import("./types").Maybe<string>, import("./types").Maybe<string>, undefined>;
-        }, false>>, import("./types").Maybe<import("./types").GetResultingDataTypeFromProperties<{
-            nestedNestedMaybe: smData.SMData<import("./types").Maybe<string>, import("./types").Maybe<string>, undefined>;
-        }, false>>, {
-            nestedNestedMaybe: smData.SMData<import("./types").Maybe<string>, import("./types").Maybe<string>, undefined>;
-        }>;
-        nestedRecord: smData.SMData<Record<string, boolean>, Record<string, boolean>, smData.SMData<boolean, string | boolean, undefined>>;
-    }, false>>, import("./types").Maybe<import("./types").GetResultingDataTypeFromProperties<{
-        archiveAfterMeeting: smData.SMData<import("./types").Maybe<boolean>, import("./types").Maybe<string | boolean>, undefined>;
-        nestedSettings: smData.SMData<import("./types").Maybe<import("./types").GetResultingDataTypeFromProperties<{
-            nestedNestedMaybe: smData.SMData<import("./types").Maybe<string>, import("./types").Maybe<string>, undefined>;
-        }, false>>, import("./types").Maybe<import("./types").GetResultingDataTypeFromProperties<{
-            nestedNestedMaybe: smData.SMData<import("./types").Maybe<string>, import("./types").Maybe<string>, undefined>;
-        }, false>>, {
-            nestedNestedMaybe: smData.SMData<import("./types").Maybe<string>, import("./types").Maybe<string>, undefined>;
-        }>;
-        nestedRecord: smData.SMData<Record<string, boolean>, Record<string, boolean>, smData.SMData<boolean, string | boolean, undefined>>;
-    }, false>>, {
-        archiveAfterMeeting: smData.SMData<import("./types").Maybe<boolean>, import("./types").Maybe<string | boolean>, undefined>;
-        nestedSettings: smData.SMData<import("./types").Maybe<import("./types").GetResultingDataTypeFromProperties<{
-            nestedNestedMaybe: smData.SMData<import("./types").Maybe<string>, import("./types").Maybe<string>, undefined>;
-        }, false>>, import("./types").Maybe<import("./types").GetResultingDataTypeFromProperties<{
-            nestedNestedMaybe: smData.SMData<import("./types").Maybe<string>, import("./types").Maybe<string>, undefined>;
-        }, false>>, {
-            nestedNestedMaybe: smData.SMData<import("./types").Maybe<string>, import("./types").Maybe<string>, undefined>;
-        }>;
-        nestedRecord: smData.SMData<Record<string, boolean>, Record<string, boolean>, smData.SMData<boolean, string | boolean, undefined>>;
-    }>;
-    dataSetIds: {
-        (defaultValue: string[]): smData.SMData<string[], string[], {
-            <TStringType extends string = string>(defaultValue: TStringType): smData.SMData<TStringType, TStringType, undefined>;
-            _default: smData.SMData<"", "", undefined>;
-            optional: smData.SMData<import("./types").Maybe<string>, import("./types").Maybe<string>, undefined>;
-        }>;
-        optional: smData.SMData<import("./types").Maybe<string[]>, import("./types").Maybe<string[]>, {
-            <TStringType extends string = string>(defaultValue: TStringType): smData.SMData<TStringType, TStringType, undefined>;
-            _default: smData.SMData<"", "", undefined>;
-            optional: smData.SMData<import("./types").Maybe<string>, import("./types").Maybe<string>, undefined>;
-        }>;
-        _default: smData.SMData<string[], string[], {
-            <TStringType extends string = string>(defaultValue: TStringType): smData.SMData<TStringType, TStringType, undefined>;
-            _default: smData.SMData<"", "", undefined>;
-            optional: smData.SMData<import("./types").Maybe<string>, import("./types").Maybe<string>, undefined>;
-        }>;
-    };
-    comments: smData.SMData<import("./types").Maybe<import("./types").Maybe<string>[]>, import("./types").Maybe<import("./types").Maybe<string>[]>, smData.SMData<import("./types").Maybe<string>, import("./types").Maybe<string>, undefined>>;
-    record: smData.SMData<Record<string, string>, Record<string, string>, {
-        <TStringType extends string = string>(defaultValue: TStringType): smData.SMData<TStringType, TStringType, undefined>;
-        _default: smData.SMData<"", "", undefined>;
-        optional: smData.SMData<import("./types").Maybe<string>, import("./types").Maybe<string>, undefined>;
-    }>;
-    numberProp: {
-        (defaultValue: number): smData.SMData<number, string, undefined>;
-        _default: smData.SMData<number, string, undefined>;
-        optional: smData.SMData<import("./types").Maybe<number>, import("./types").Maybe<string>, undefined>;
-    };
-};
-export declare type TodoProperties = typeof todoProperties;
-export declare type TodoRelationalData = {
-    assignee: IByReferenceQueryBuilder<TodoNode, UserNode>;
-    users: IChildrenQueryBuilder<UserNode>;
-};
-export declare type TodoMutations = {};
-export declare type TodoNode = ISMNode<'todo', TodoProperties, {}, TodoRelationalData, TodoMutations>;
-export declare function generateTodoNode(smJSInstance: ISMJS, cachedUserNode?: UserNode): TodoNode;
-export declare function generateDOInstance<TNodeType extends string, TNodeData extends Record<string, ISMData | SMDataDefaultFn>, TNodeComputedData extends Record<string, any>, TNodeRelationalData extends NodeRelationalQueryBuilderRecord, TNodeMutations extends Record<string, NodeMutationFn>>(opts: {
-    properties: TNodeData;
-    computed?: NodeComputedFns<TNodeData & SMNodeDefaultProps, TNodeComputedData>;
-    relational?: NodeRelationalFns<TNodeRelationalData>;
-    mutations?: TNodeMutations;
-    initialData: {
-        id: string;
-        version: string;
-    } & Record<string, any>;
-}): {
-    doInstance: import("./types").NodeDO;
-    smJSInstance: SMJS;
-};
-export declare function createMockQueryDefinitions(smJSInstance: ISMJS, opts?: ({
-    useIds?: true;
-} | {
-    useUnder?: true;
-} | {
-    useNoUnder?: true;
-}) & {
-    tokenName?: string;
-    doNotSuspend?: boolean;
-}): {
-    users: import("./types").UseSubscriptionQueryDefinition<UserNode, ({ id, todos, address }: {
-        firstName: {
-            <TStringType extends string = string>(defaultValue: TStringType): smData.SMData<TStringType, TStringType, undefined>;
-            _default: smData.SMData<"", "", undefined>;
-            optional: smData.SMData<import("./types").Maybe<string>, import("./types").Maybe<string>, undefined>;
-        };
-        lastName: smData.SMData<"joe", "joe", undefined>;
-        score: {
-            (defaultValue: number): smData.SMData<number, string, undefined>;
-            _default: smData.SMData<number, string, undefined>;
-            optional: smData.SMData<import("./types").Maybe<number>, import("./types").Maybe<string>, undefined>;
-        };
-        archived: smData.SMData<boolean, string | boolean, undefined>;
-        optionalProp: smData.SMData<import("./types").Maybe<string>, import("./types").Maybe<string>, undefined>;
-        address: <TMapFn extends import("./types").MapFn<{
-            streetName: {
-                <TStringType extends string = string>(defaultValue: TStringType): smData.SMData<TStringType, TStringType, undefined>;
-                _default: smData.SMData<"", "", undefined>;
-                optional: smData.SMData<import("./types").Maybe<string>, import("./types").Maybe<string>, undefined>;
-            };
-            zipCode: {
-                <TStringType extends string = string>(defaultValue: TStringType): smData.SMData<TStringType, TStringType, undefined>;
-                _default: smData.SMData<"", "", undefined>;
-                optional: smData.SMData<import("./types").Maybe<string>, import("./types").Maybe<string>, undefined>;
-            };
-            state: {
-                <TStringType extends string = string>(defaultValue: TStringType): smData.SMData<TStringType, TStringType, undefined>;
-                _default: smData.SMData<"", "", undefined>;
-                optional: smData.SMData<import("./types").Maybe<string>, import("./types").Maybe<string>, undefined>;
-            };
-            apt: smData.SMData<import("./types").GetResultingDataTypeFromProperties<{
-                number: {
-                    (defaultValue: number): smData.SMData<number, string, undefined>;
-                    _default: smData.SMData<number, string, undefined>;
-                    optional: smData.SMData<import("./types").Maybe<number>, import("./types").Maybe<string>, undefined>;
-                };
-                floor: {
-                    (defaultValue: number): smData.SMData<number, string, undefined>;
-                    _default: smData.SMData<number, string, undefined>;
-                    optional: smData.SMData<import("./types").Maybe<number>, import("./types").Maybe<string>, undefined>;
-                };
-            }, false>, import("./types").GetResultingDataTypeFromProperties<{
-                number: {
-                    (defaultValue: number): smData.SMData<number, string, undefined>;
-                    _default: smData.SMData<number, string, undefined>;
-                    optional: smData.SMData<import("./types").Maybe<number>, import("./types").Maybe<string>, undefined>;
-                };
-                floor: {
-                    (defaultValue: number): smData.SMData<number, string, undefined>;
-                    _default: smData.SMData<number, string, undefined>;
-                    optional: smData.SMData<import("./types").Maybe<number>, import("./types").Maybe<string>, undefined>;
-                };
-            }, false>, {
-                number: {
-                    (defaultValue: number): smData.SMData<number, string, undefined>;
-                    _default: smData.SMData<number, string, undefined>;
-                    optional: smData.SMData<import("./types").Maybe<number>, import("./types").Maybe<string>, undefined>;
-                };
-                floor: {
-                    (defaultValue: number): smData.SMData<number, string, undefined>;
-                    _default: smData.SMData<number, string, undefined>;
-                    optional: smData.SMData<import("./types").Maybe<number>, import("./types").Maybe<string>, undefined>;
-                };
-            }>;
-        }, {}, {}>>(opts: {
-            map: TMapFn;
-        }) => TMapFn;
-        id: {
-            <TStringType extends string = string>(defaultValue: TStringType): smData.SMData<TStringType, TStringType, undefined>;
-            _default: smData.SMData<"", "", undefined>;
-            optional: smData.SMData<import("./types").Maybe<string>, import("./types").Maybe<string>, undefined>;
-        };
-        dateCreated: {
-            (defaultValue: number): smData.SMData<number, string, undefined>;
-            _default: smData.SMData<number, string, undefined>;
-            optional: smData.SMData<import("./types").Maybe<number>, import("./types").Maybe<string>, undefined>;
-        };
-        dateLastModified: {
-            (defaultValue: number): smData.SMData<number, string, undefined>;
-            _default: smData.SMData<number, string, undefined>;
-            optional: smData.SMData<import("./types").Maybe<number>, import("./types").Maybe<string>, undefined>;
-        };
-        lastUpdatedBy: {
-            <TStringType extends string = string>(defaultValue: TStringType): smData.SMData<TStringType, TStringType, undefined>;
-            _default: smData.SMData<"", "", undefined>;
-            optional: smData.SMData<import("./types").Maybe<string>, import("./types").Maybe<string>, undefined>;
-        };
-        lastUpdatedClientTimestamp: {
-            (defaultValue: number): smData.SMData<number, string, undefined>;
-            _default: smData.SMData<number, string, undefined>;
-            optional: smData.SMData<import("./types").Maybe<number>, import("./types").Maybe<string>, undefined>;
-        };
-    } & UserRelationalData) => {
-        id: {
-            <TStringType extends string = string>(defaultValue: TStringType): smData.SMData<TStringType, TStringType, undefined>;
-            _default: smData.SMData<"", "", undefined>;
-            optional: smData.SMData<import("./types").Maybe<string>, import("./types").Maybe<string>, undefined>;
-        };
-        address: ({ state, apt }: {
-            streetName: {
-                <TStringType extends string = string>(defaultValue: TStringType): smData.SMData<TStringType, TStringType, undefined>;
-                _default: smData.SMData<"", "", undefined>;
-                optional: smData.SMData<import("./types").Maybe<string>, import("./types").Maybe<string>, undefined>;
-            };
-            zipCode: {
-                <TStringType extends string = string>(defaultValue: TStringType): smData.SMData<TStringType, TStringType, undefined>;
-                _default: smData.SMData<"", "", undefined>;
-                optional: smData.SMData<import("./types").Maybe<string>, import("./types").Maybe<string>, undefined>;
-            };
-            state: {
-                <TStringType extends string = string>(defaultValue: TStringType): smData.SMData<TStringType, TStringType, undefined>;
-                _default: smData.SMData<"", "", undefined>;
-                optional: smData.SMData<import("./types").Maybe<string>, import("./types").Maybe<string>, undefined>;
-            };
-            apt: <TMapFn_1 extends import("./types").MapFn<{
-                number: {
-                    (defaultValue: number): smData.SMData<number, string, undefined>;
-                    _default: smData.SMData<number, string, undefined>;
-                    optional: smData.SMData<import("./types").Maybe<number>, import("./types").Maybe<string>, undefined>;
-                };
-                floor: {
-                    (defaultValue: number): smData.SMData<number, string, undefined>;
-                    _default: smData.SMData<number, string, undefined>;
-                    optional: smData.SMData<import("./types").Maybe<number>, import("./types").Maybe<string>, undefined>;
-                };
-            }, {}, {}>>(opts: {
-                map: TMapFn_1;
-            }) => TMapFn_1;
-            id: {
-                <TStringType extends string = string>(defaultValue: TStringType): smData.SMData<TStringType, TStringType, undefined>;
-                _default: smData.SMData<"", "", undefined>;
-                optional: smData.SMData<import("./types").Maybe<string>, import("./types").Maybe<string>, undefined>;
-            };
-            dateCreated: {
-                (defaultValue: number): smData.SMData<number, string, undefined>;
-                _default: smData.SMData<number, string, undefined>;
-                optional: smData.SMData<import("./types").Maybe<number>, import("./types").Maybe<string>, undefined>;
-            };
-            dateLastModified: {
-                (defaultValue: number): smData.SMData<number, string, undefined>;
-                _default: smData.SMData<number, string, undefined>;
-                optional: smData.SMData<import("./types").Maybe<number>, import("./types").Maybe<string>, undefined>;
-            };
-            lastUpdatedBy: {
-                <TStringType extends string = string>(defaultValue: TStringType): smData.SMData<TStringType, TStringType, undefined>;
-                _default: smData.SMData<"", "", undefined>;
-                optional: smData.SMData<import("./types").Maybe<string>, import("./types").Maybe<string>, undefined>;
-            };
-            lastUpdatedClientTimestamp: {
-                (defaultValue: number): smData.SMData<number, string, undefined>;
-                _default: smData.SMData<number, string, undefined>;
-                optional: smData.SMData<import("./types").Maybe<number>, import("./types").Maybe<string>, undefined>;
-            };
-        }) => {
-            state: {
-                <TStringType extends string = string>(defaultValue: TStringType): smData.SMData<TStringType, TStringType, undefined>;
-                _default: smData.SMData<"", "", undefined>;
-                optional: smData.SMData<import("./types").Maybe<string>, import("./types").Maybe<string>, undefined>;
-            };
-            apt: ({ floor, number }: {
-                number: {
-                    (defaultValue: number): smData.SMData<number, string, undefined>;
-                    _default: smData.SMData<number, string, undefined>;
-                    optional: smData.SMData<import("./types").Maybe<number>, import("./types").Maybe<string>, undefined>;
-                };
-                floor: {
-                    (defaultValue: number): smData.SMData<number, string, undefined>;
-                    _default: smData.SMData<number, string, undefined>;
-                    optional: smData.SMData<import("./types").Maybe<number>, import("./types").Maybe<string>, undefined>;
-                };
-                id: {
-                    <TStringType extends string = string>(defaultValue: TStringType): smData.SMData<TStringType, TStringType, undefined>;
-                    _default: smData.SMData<"", "", undefined>;
-                    optional: smData.SMData<import("./types").Maybe<string>, import("./types").Maybe<string>, undefined>;
-                };
-                dateCreated: {
-                    (defaultValue: number): smData.SMData<number, string, undefined>;
-                    _default: smData.SMData<number, string, undefined>;
-                    optional: smData.SMData<import("./types").Maybe<number>, import("./types").Maybe<string>, undefined>;
-                };
-                dateLastModified: {
-                    (defaultValue: number): smData.SMData<number, string, undefined>;
-                    _default: smData.SMData<number, string, undefined>;
-                    optional: smData.SMData<import("./types").Maybe<number>, import("./types").Maybe<string>, undefined>;
-                };
-                lastUpdatedBy: {
-                    <TStringType extends string = string>(defaultValue: TStringType): smData.SMData<TStringType, TStringType, undefined>;
-                    _default: smData.SMData<"", "", undefined>;
-                    optional: smData.SMData<import("./types").Maybe<string>, import("./types").Maybe<string>, undefined>;
-                };
-                lastUpdatedClientTimestamp: {
-                    (defaultValue: number): smData.SMData<number, string, undefined>;
-                    _default: smData.SMData<number, string, undefined>;
-                    optional: smData.SMData<import("./types").Maybe<number>, import("./types").Maybe<string>, undefined>;
-                };
-            }) => {
-                floor: {
-                    (defaultValue: number): smData.SMData<number, string, undefined>;
-                    _default: smData.SMData<number, string, undefined>;
-                    optional: smData.SMData<import("./types").Maybe<number>, import("./types").Maybe<string>, undefined>;
-                };
-                number: {
-                    (defaultValue: number): smData.SMData<number, string, undefined>;
-                    _default: smData.SMData<number, string, undefined>;
-                    optional: smData.SMData<import("./types").Maybe<number>, import("./types").Maybe<string>, undefined>;
-                };
-            };
-        };
-        todos: import("./types").IChildrenQuery<TodoNode, ({ id, assignee }: {
-            task: {
-                <TStringType extends string = string>(defaultValue: TStringType): smData.SMData<TStringType, TStringType, undefined>;
-                _default: smData.SMData<"", "", undefined>;
-                optional: smData.SMData<import("./types").Maybe<string>, import("./types").Maybe<string>, undefined>;
-            };
-            done: smData.SMData<boolean, string | boolean, undefined>;
-            assigneeId: {
-                <TStringType extends string = string>(defaultValue: TStringType): smData.SMData<TStringType, TStringType, undefined>;
-                _default: smData.SMData<"", "", undefined>;
-                optional: smData.SMData<import("./types").Maybe<string>, import("./types").Maybe<string>, undefined>;
-            };
-            meetingId: smData.SMData<import("./types").Maybe<string>, import("./types").Maybe<string>, undefined>;
-            settings: <TMapFn_2 extends import("./types").MapFn<{
-                archiveAfterMeeting: smData.SMData<import("./types").Maybe<boolean>, import("./types").Maybe<string | boolean>, undefined>;
-                nestedSettings: smData.SMData<import("./types").Maybe<import("./types").GetResultingDataTypeFromProperties<{
-                    nestedNestedMaybe: smData.SMData<import("./types").Maybe<string>, import("./types").Maybe<string>, undefined>;
-                }, false>>, import("./types").Maybe<import("./types").GetResultingDataTypeFromProperties<{
-                    nestedNestedMaybe: smData.SMData<import("./types").Maybe<string>, import("./types").Maybe<string>, undefined>;
-                }, false>>, {
-                    nestedNestedMaybe: smData.SMData<import("./types").Maybe<string>, import("./types").Maybe<string>, undefined>;
-                }>;
-                nestedRecord: smData.SMData<Record<string, boolean>, Record<string, boolean>, smData.SMData<boolean, string | boolean, undefined>>;
-            }, {}, {}>>(opts: {
-                map: TMapFn_2;
-            }) => TMapFn_2;
-            dataSetIds: {
-                (defaultValue: string[]): smData.SMData<string[], string[], {
-                    <TStringType extends string = string>(defaultValue: TStringType): smData.SMData<TStringType, TStringType, undefined>;
-                    _default: smData.SMData<"", "", undefined>;
-                    optional: smData.SMData<import("./types").Maybe<string>, import("./types").Maybe<string>, undefined>;
-                }>;
-                optional: smData.SMData<import("./types").Maybe<string[]>, import("./types").Maybe<string[]>, {
-                    <TStringType extends string = string>(defaultValue: TStringType): smData.SMData<TStringType, TStringType, undefined>;
-                    _default: smData.SMData<"", "", undefined>;
-                    optional: smData.SMData<import("./types").Maybe<string>, import("./types").Maybe<string>, undefined>;
-                }>;
-                _default: smData.SMData<string[], string[], {
-                    <TStringType extends string = string>(defaultValue: TStringType): smData.SMData<TStringType, TStringType, undefined>;
-                    _default: smData.SMData<"", "", undefined>;
-                    optional: smData.SMData<import("./types").Maybe<string>, import("./types").Maybe<string>, undefined>;
-                }>;
-            };
-            comments: smData.SMData<import("./types").Maybe<import("./types").Maybe<string>[]>, import("./types").Maybe<import("./types").Maybe<string>[]>, smData.SMData<import("./types").Maybe<string>, import("./types").Maybe<string>, undefined>>;
-            record: smData.SMData<Record<string, string>, Record<string, string>, {
-                <TStringType extends string = string>(defaultValue: TStringType): smData.SMData<TStringType, TStringType, undefined>;
-                _default: smData.SMData<"", "", undefined>;
-                optional: smData.SMData<import("./types").Maybe<string>, import("./types").Maybe<string>, undefined>;
-            }>;
-            numberProp: {
-                (defaultValue: number): smData.SMData<number, string, undefined>;
-                _default: smData.SMData<number, string, undefined>;
-                optional: smData.SMData<import("./types").Maybe<number>, import("./types").Maybe<string>, undefined>;
-            };
-            id: {
-                <TStringType extends string = string>(defaultValue: TStringType): smData.SMData<TStringType, TStringType, undefined>;
-                _default: smData.SMData<"", "", undefined>;
-                optional: smData.SMData<import("./types").Maybe<string>, import("./types").Maybe<string>, undefined>;
-            };
-            dateCreated: {
-                (defaultValue: number): smData.SMData<number, string, undefined>;
-                _default: smData.SMData<number, string, undefined>;
-                optional: smData.SMData<import("./types").Maybe<number>, import("./types").Maybe<string>, undefined>;
-            };
-            dateLastModified: {
-                (defaultValue: number): smData.SMData<number, string, undefined>;
-                _default: smData.SMData<number, string, undefined>;
-                optional: smData.SMData<import("./types").Maybe<number>, import("./types").Maybe<string>, undefined>;
-            };
-            lastUpdatedBy: {
-                <TStringType extends string = string>(defaultValue: TStringType): smData.SMData<TStringType, TStringType, undefined>;
-                _default: smData.SMData<"", "", undefined>;
-                optional: smData.SMData<import("./types").Maybe<string>, import("./types").Maybe<string>, undefined>;
-            };
-            lastUpdatedClientTimestamp: {
-                (defaultValue: number): smData.SMData<number, string, undefined>;
-                _default: smData.SMData<number, string, undefined>;
-                optional: smData.SMData<import("./types").Maybe<number>, import("./types").Maybe<string>, undefined>;
-            };
-        } & TodoRelationalData) => {
-            id: {
-                <TStringType extends string = string>(defaultValue: TStringType): smData.SMData<TStringType, TStringType, undefined>;
-                _default: smData.SMData<"", "", undefined>;
-                optional: smData.SMData<import("./types").Maybe<string>, import("./types").Maybe<string>, undefined>;
-            };
-            assignee: import("./types").IByReferenceQuery<TodoNode, UserNode, {
-                map: ({ id, firstName }: {
-                    firstName: {
-                        <TStringType extends string = string>(defaultValue: TStringType): smData.SMData<TStringType, TStringType, undefined>;
-                        _default: smData.SMData<"", "", undefined>;
-                        optional: smData.SMData<import("./types").Maybe<string>, import("./types").Maybe<string>, undefined>;
-                    };
-                    lastName: smData.SMData<"joe", "joe", undefined>;
-                    score: {
-                        (defaultValue: number): smData.SMData<number, string, undefined>;
-                        _default: smData.SMData<number, string, undefined>;
-                        optional: smData.SMData<import("./types").Maybe<number>, import("./types").Maybe<string>, undefined>;
-                    };
-                    archived: smData.SMData<boolean, string | boolean, undefined>;
-                    optionalProp: smData.SMData<import("./types").Maybe<string>, import("./types").Maybe<string>, undefined>;
-                    address: <TMapFn extends import("./types").MapFn<{
-                        streetName: {
-                            <TStringType extends string = string>(defaultValue: TStringType): smData.SMData<TStringType, TStringType, undefined>;
-                            _default: smData.SMData<"", "", undefined>;
-                            optional: smData.SMData<import("./types").Maybe<string>, import("./types").Maybe<string>, undefined>;
-                        };
-                        zipCode: {
-                            <TStringType extends string = string>(defaultValue: TStringType): smData.SMData<TStringType, TStringType, undefined>;
-                            _default: smData.SMData<"", "", undefined>;
-                            optional: smData.SMData<import("./types").Maybe<string>, import("./types").Maybe<string>, undefined>;
-                        };
-                        state: {
-                            <TStringType extends string = string>(defaultValue: TStringType): smData.SMData<TStringType, TStringType, undefined>;
-                            _default: smData.SMData<"", "", undefined>;
-                            optional: smData.SMData<import("./types").Maybe<string>, import("./types").Maybe<string>, undefined>;
-                        };
-                        apt: smData.SMData<import("./types").GetResultingDataTypeFromProperties<{
-                            number: {
-                                (defaultValue: number): smData.SMData<number, string, undefined>;
-                                _default: smData.SMData<number, string, undefined>;
-                                optional: smData.SMData<import("./types").Maybe<number>, import("./types").Maybe<string>, undefined>;
-                            };
-                            floor: {
-                                (defaultValue: number): smData.SMData<number, string, undefined>;
-                                _default: smData.SMData<number, string, undefined>;
-                                optional: smData.SMData<import("./types").Maybe<number>, import("./types").Maybe<string>, undefined>;
-                            };
-                        }, false>, import("./types").GetResultingDataTypeFromProperties<{
-                            number: {
-                                (defaultValue: number): smData.SMData<number, string, undefined>;
-                                _default: smData.SMData<number, string, undefined>;
-                                optional: smData.SMData<import("./types").Maybe<number>, import("./types").Maybe<string>, undefined>;
-                            };
-                            floor: {
-                                (defaultValue: number): smData.SMData<number, string, undefined>;
-                                _default: smData.SMData<number, string, undefined>;
-                                optional: smData.SMData<import("./types").Maybe<number>, import("./types").Maybe<string>, undefined>;
-                            };
-                        }, false>, {
-                            number: {
-                                (defaultValue: number): smData.SMData<number, string, undefined>;
-                                _default: smData.SMData<number, string, undefined>;
-                                optional: smData.SMData<import("./types").Maybe<number>, import("./types").Maybe<string>, undefined>;
-                            };
-                            floor: {
-                                (defaultValue: number): smData.SMData<number, string, undefined>;
-                                _default: smData.SMData<number, string, undefined>;
-                                optional: smData.SMData<import("./types").Maybe<number>, import("./types").Maybe<string>, undefined>;
-                            };
-                        }>;
-                    }, {}, {}>>(opts: {
-                        map: TMapFn;
-                    }) => TMapFn;
-                    id: {
-                        <TStringType extends string = string>(defaultValue: TStringType): smData.SMData<TStringType, TStringType, undefined>;
-                        _default: smData.SMData<"", "", undefined>;
-                        optional: smData.SMData<import("./types").Maybe<string>, import("./types").Maybe<string>, undefined>;
-                    };
-                    dateCreated: {
-                        (defaultValue: number): smData.SMData<number, string, undefined>;
-                        _default: smData.SMData<number, string, undefined>;
-                        optional: smData.SMData<import("./types").Maybe<number>, import("./types").Maybe<string>, undefined>;
-                    };
-                    dateLastModified: {
-                        (defaultValue: number): smData.SMData<number, string, undefined>;
-                        _default: smData.SMData<number, string, undefined>;
-                        optional: smData.SMData<import("./types").Maybe<number>, import("./types").Maybe<string>, undefined>;
-                    };
-                    lastUpdatedBy: {
-                        <TStringType extends string = string>(defaultValue: TStringType): smData.SMData<TStringType, TStringType, undefined>;
-                        _default: smData.SMData<"", "", undefined>;
-                        optional: smData.SMData<import("./types").Maybe<string>, import("./types").Maybe<string>, undefined>;
-                    };
-                    lastUpdatedClientTimestamp: {
-                        (defaultValue: number): smData.SMData<number, string, undefined>;
-                        _default: smData.SMData<number, string, undefined>;
-                        optional: smData.SMData<import("./types").Maybe<number>, import("./types").Maybe<string>, undefined>;
-                    };
-                } & UserRelationalData) => {
-                    id: {
-                        <TStringType extends string = string>(defaultValue: TStringType): smData.SMData<TStringType, TStringType, undefined>;
-                        _default: smData.SMData<"", "", undefined>;
-                        optional: smData.SMData<import("./types").Maybe<string>, import("./types").Maybe<string>, undefined>;
-                    };
-                    firstName: {
-                        <TStringType extends string = string>(defaultValue: TStringType): smData.SMData<TStringType, TStringType, undefined>;
-                        _default: smData.SMData<"", "", undefined>;
-                        optional: smData.SMData<import("./types").Maybe<string>, import("./types").Maybe<string>, undefined>;
-                    };
-                };
-            }>;
-        }>;
-    }, {
-        underIds: string[];
-        depth?: number | undefined;
-    } | {
-        depth: number;
-    } | {
-        id: string;
-        allowNullResult?: boolean | undefined;
-    } | {
-        ids: string[];
-    }, {
-        doNotSuspend: boolean | undefined;
-    }>;
-};
-export declare const mockTodoData: {
-    version: string;
-    id: string;
-    type: string;
-    task: string;
-    numberProp: number;
-    users: {
-        id: string;
-        type: string;
-        version: string;
-        firstName: string;
-    }[];
-    assignee: {
-        id: string;
-        type: string;
-        version: string;
-        firstName: string;
-    }[];
-};
-export declare const mockUserData: {
-    id: string;
-    type: string;
-    version: string;
-    address: string;
-    address__dot__state: string;
-    address__dot__apt: string;
-    address__dot__apt__dot__floor: string;
-    address__dot__apt__dot__number: string;
-    firstName: string;
-    optionalProp: string;
-    score: number;
-    archived: boolean;
-    todos: {
-        version: string;
-        id: string;
-        type: string;
-        task: string;
-        numberProp: number;
-        users: {
-            id: string;
-            type: string;
-            version: string;
-            firstName: string;
-        }[];
-        assignee: {
-            id: string;
-            type: string;
-            version: string;
-            firstName: string;
-        }[];
-    }[];
-};
-export declare const mockQueryDataReturn: {
-    users: {
-        id: string;
-        type: string;
-        version: string;
-        address: string;
-        address__dot__state: string;
-        address__dot__apt: string;
-        address__dot__apt__dot__floor: string;
-        address__dot__apt__dot__number: string;
-        todos: {
-            version: string;
-            id: string;
-            type: string;
-            assignee: {
-                id: string;
-                type: string;
-                version: string;
-                firstName: string;
-            }[];
-        }[];
-    }[];
-};
-export declare const mockQueryResultExpectations: {
-    users: {
-        id: string;
-        type: string;
-        displayName: string;
-        lastUpdatedBy: undefined;
-        address: {
-            state: string;
-            apt: {
-                number: number;
-                floor: number;
-            };
-        };
-        todos: {
-            id: string;
-            type: string;
-            assignee: {
-                id: string;
-                type: string;
-                displayName: string;
-                lastUpdatedBy: undefined;
-                firstName: string;
-                version: number;
-            };
-            lastUpdatedBy: undefined;
-            version: number;
-        }[];
-        version: number;
-    }[];
-};
-export declare function getMockQueryRecord(smJSInstance: ISMJS): import("./types").QueryRecord;
-export declare function getMockSubscriptionMessage(smJSInstance: ISMJS): {
-    users: {
-        node: {
-            id: string;
-            type: string;
-            address__dot__state: string;
-            version: string;
-            todos: {
-                version: string;
-                id: string;
-                type: string;
-                assignee: {
-                    id: string;
-                    type: string;
-                    version: string;
-                    firstName: string;
-                }[];
-            }[];
-        };
-        operation: {
-            action: "UpdateNode";
-            path: string;
-        };
-        queryId: string;
-        queryRecord: import("./types").QueryRecord;
-        subscriptionAlias: string;
-    };
-};
-export declare function getMockConfig(opts?: {
-    generateMockData: boolean;
-    mockData?: any;
-}): SMConfig;
-export declare function autoIndentGQL(gqlString: string): string;
-export declare function generateTestNode(smJSInstance: ISMJS): TestNode;
-declare const testProperties: {
-    stringData: {
-        <TStringType extends string = string>(defaultValue: TStringType): smData.SMData<TStringType, TStringType, undefined>;
-        _default: smData.SMData<"", "", undefined>;
-        optional: smData.SMData<import("./types").Maybe<string>, import("./types").Maybe<string>, undefined>;
-    };
-    optionalString: smData.SMData<import("./types").Maybe<string>, import("./types").Maybe<string>, undefined>;
-    defaultString: smData.SMData<"iAmADefaultString", "iAmADefaultString", undefined>;
-    numberData: {
-        (defaultValue: number): smData.SMData<number, string, undefined>;
-        _default: smData.SMData<number, string, undefined>;
-        optional: smData.SMData<import("./types").Maybe<number>, import("./types").Maybe<string>, undefined>;
-    };
-    optionalNumber: smData.SMData<import("./types").Maybe<number>, import("./types").Maybe<string>, undefined>;
-    defaultNumber: smData.SMData<number, string, undefined>;
-    booleanData: smData.SMData<boolean, string | boolean, undefined>;
-    optionalBoolean: smData.SMData<import("./types").Maybe<boolean>, import("./types").Maybe<string | boolean>, undefined>;
-    defaultBoolean: smData.SMData<boolean, string | boolean, undefined>;
-    objectData: smData.SMData<import("./types").GetResultingDataTypeFromProperties<{
-        recordInObject: smData.SMData<Record<string, string>, Record<string, string>, {
-            <TStringType extends string = string>(defaultValue: TStringType): smData.SMData<TStringType, TStringType, undefined>;
-            _default: smData.SMData<"", "", undefined>;
-            optional: smData.SMData<import("./types").Maybe<string>, import("./types").Maybe<string>, undefined>;
-        }>;
-        stringInObject: smData.SMData<import("./types").Maybe<string>, import("./types").Maybe<string>, undefined>;
-    }, false>, import("./types").GetResultingDataTypeFromProperties<{
-        recordInObject: smData.SMData<Record<string, string>, Record<string, string>, {
-            <TStringType extends string = string>(defaultValue: TStringType): smData.SMData<TStringType, TStringType, undefined>;
-            _default: smData.SMData<"", "", undefined>;
-            optional: smData.SMData<import("./types").Maybe<string>, import("./types").Maybe<string>, undefined>;
-        }>;
-        stringInObject: smData.SMData<import("./types").Maybe<string>, import("./types").Maybe<string>, undefined>;
-    }, false>, {
-        recordInObject: smData.SMData<Record<string, string>, Record<string, string>, {
-            <TStringType extends string = string>(defaultValue: TStringType): smData.SMData<TStringType, TStringType, undefined>;
-            _default: smData.SMData<"", "", undefined>;
-            optional: smData.SMData<import("./types").Maybe<string>, import("./types").Maybe<string>, undefined>;
-        }>;
-        stringInObject: smData.SMData<import("./types").Maybe<string>, import("./types").Maybe<string>, undefined>;
-    }>;
-    optionalObject: smData.SMData<import("./types").Maybe<import("./types").GetResultingDataTypeFromProperties<{
-        defaultStringInOptionalObject: smData.SMData<"iAmADefaultStringInAnOptionalObject", "iAmADefaultStringInAnOptionalObject", undefined>;
-        recordInOptionalObject: smData.SMData<Record<string, number>, Record<string, number>, {
-            (defaultValue: number): smData.SMData<number, string, undefined>;
-            _default: smData.SMData<number, string, undefined>;
-            optional: smData.SMData<import("./types").Maybe<number>, import("./types").Maybe<string>, undefined>;
-        }>;
-    }, false>>, import("./types").Maybe<import("./types").GetResultingDataTypeFromProperties<{
-        defaultStringInOptionalObject: smData.SMData<"iAmADefaultStringInAnOptionalObject", "iAmADefaultStringInAnOptionalObject", undefined>;
-        recordInOptionalObject: smData.SMData<Record<string, number>, Record<string, number>, {
-            (defaultValue: number): smData.SMData<number, string, undefined>;
-            _default: smData.SMData<number, string, undefined>;
-            optional: smData.SMData<import("./types").Maybe<number>, import("./types").Maybe<string>, undefined>;
-        }>;
-    }, false>>, {
-        defaultStringInOptionalObject: smData.SMData<"iAmADefaultStringInAnOptionalObject", "iAmADefaultStringInAnOptionalObject", undefined>;
-        recordInOptionalObject: smData.SMData<Record<string, number>, Record<string, number>, {
-            (defaultValue: number): smData.SMData<number, string, undefined>;
-            _default: smData.SMData<number, string, undefined>;
-            optional: smData.SMData<import("./types").Maybe<number>, import("./types").Maybe<string>, undefined>;
-        }>;
-    }>;
-    arrayData: {
-        (defaultValue: string[]): smData.SMData<string[], string[], {
-            <TStringType extends string = string>(defaultValue: TStringType): smData.SMData<TStringType, TStringType, undefined>;
-            _default: smData.SMData<"", "", undefined>;
-            optional: smData.SMData<import("./types").Maybe<string>, import("./types").Maybe<string>, undefined>;
-        }>;
-        optional: smData.SMData<import("./types").Maybe<string[]>, import("./types").Maybe<string[]>, {
-            <TStringType extends string = string>(defaultValue: TStringType): smData.SMData<TStringType, TStringType, undefined>;
-            _default: smData.SMData<"", "", undefined>;
-            optional: smData.SMData<import("./types").Maybe<string>, import("./types").Maybe<string>, undefined>;
-        }>;
-        _default: smData.SMData<string[], string[], {
-            <TStringType extends string = string>(defaultValue: TStringType): smData.SMData<TStringType, TStringType, undefined>;
-            _default: smData.SMData<"", "", undefined>;
-            optional: smData.SMData<import("./types").Maybe<string>, import("./types").Maybe<string>, undefined>;
-        }>;
-    };
-    optionalArray: smData.SMData<import("./types").Maybe<import("./types").Maybe<boolean>[]>, import("./types").Maybe<import("./types").Maybe<boolean>[]>, smData.SMData<import("./types").Maybe<boolean>, import("./types").Maybe<string | boolean>, undefined>>;
-    recordData: smData.SMData<Record<string, "iAmADefaultStringInARecord">, Record<string, "iAmADefaultStringInARecord">, smData.SMData<"iAmADefaultStringInARecord", "iAmADefaultStringInARecord", undefined>>;
-    optionalRecord: smData.SMData<import("./types").Maybe<Record<string, any>>, import("./types").Maybe<Record<string, any>>, ISMData<any, any, any>>;
-};
-declare type TestProperties = typeof testProperties;
-declare type TestNode = ISMNode<'testNode', TestProperties, {}, {}, {}>;
-export declare const mockDataGenerationExpectedResultsForTodoNodeAllProperties: {
-    task: any;
-    id: any;
-    dateCreated: any;
-    dateLastModified: any;
-    lastUpdatedBy: any;
-    lastUpdatedClientTimestamp: any;
-    type: any;
-    done: any;
-    assigneeId: any;
-    meetingId: any;
-    settings: any;
-    dataSetIds: any;
-    comments: any;
-    record: any;
-};
-export declare const mockedDataGenerationExpectedResultsForUserNodeAllProperties: {
-    id: any;
-    dateCreated: any;
-    dateLastModified: any;
-    lastUpdatedBy: any;
-    lastUpdatedClientTimestamp: any;
-    firstName: any;
-    lastName: any;
-    displayName: any;
-    address: any;
-};
-export declare const mockedDataGenerationExpectedResultsForTestNodeAllProperties: {
-    test: {
-        id: any;
-        dateCreated: any;
-        dateLastModified: any;
-        lastUpdatedBy: any;
-        lastUpdatedClientTimestamp: any;
-        stringData: any;
-        optionalString: any;
-        defaultString: any;
-        numberData: any;
-        optionalNumber: any;
-        defaultNumber: any;
-        booleanData: any;
-        optionalBoolean: any;
-        defaultBoolean: any;
-        objectData: any;
-        optionalObject: any;
-        arrayData: any;
-        optionalArray: any;
-        type: any;
-        version: any;
-        recordData: any;
-        optionalRecord: any;
-    };
-};
-export declare const mockedDataGenerationExpectedResultsWithMapAndRelationalPropertiesDefined: {
-    users: any;
-};
-export {};
-=======
-import * as data from './dataTypes';
-import { MMGQL } from '.';
-import { IOneToOneQueryBuilder, IOneToManyQueryBuilder, INode, IMMGQL, IData, DataDefaultFn, NodeRelationalQueryBuilderRecord, NodeComputedFns, NodeRelationalFns, Config, NodeDefaultProps } from './types';
-declare const userProperties: {
-    firstName: {
-        <TStringType extends string = string>(defaultValue: TStringType): data.Data<TStringType, TStringType, undefined>;
-        _default: data.Data<"", "", undefined>;
-        optional: data.Data<import("./types").Maybe<string>, import("./types").Maybe<string>, undefined>;
-    };
-    lastName: data.Data<"joe", "joe", undefined>;
-    address: data.Data<import("./types").GetResultingDataTypeFromProperties<{
-        streetName: {
-            <TStringType extends string = string>(defaultValue: TStringType): data.Data<TStringType, TStringType, undefined>;
-            _default: data.Data<"", "", undefined>;
-            optional: data.Data<import("./types").Maybe<string>, import("./types").Maybe<string>, undefined>;
-        };
-        zipCode: {
-            <TStringType extends string = string>(defaultValue: TStringType): data.Data<TStringType, TStringType, undefined>;
-            _default: data.Data<"", "", undefined>;
-            optional: data.Data<import("./types").Maybe<string>, import("./types").Maybe<string>, undefined>;
-        };
-        state: {
-            <TStringType extends string = string>(defaultValue: TStringType): data.Data<TStringType, TStringType, undefined>;
-            _default: data.Data<"", "", undefined>;
-            optional: data.Data<import("./types").Maybe<string>, import("./types").Maybe<string>, undefined>;
-        };
-        apt: data.Data<import("./types").GetResultingDataTypeFromProperties<{
-            number: {
-                (defaultValue: number): data.Data<number, string, undefined>;
-                _default: data.Data<number, string, undefined>;
-                optional: data.Data<import("./types").Maybe<number>, import("./types").Maybe<string>, undefined>;
-            };
-            floor: {
-                (defaultValue: number): data.Data<number, string, undefined>;
-                _default: data.Data<number, string, undefined>;
-                optional: data.Data<import("./types").Maybe<number>, import("./types").Maybe<string>, undefined>;
-            };
-        }>, import("./types").GetResultingDataTypeFromProperties<{
-            number: {
-                (defaultValue: number): data.Data<number, string, undefined>;
-                _default: data.Data<number, string, undefined>;
-                optional: data.Data<import("./types").Maybe<number>, import("./types").Maybe<string>, undefined>;
-            };
-            floor: {
-                (defaultValue: number): data.Data<number, string, undefined>;
-                _default: data.Data<number, string, undefined>;
-                optional: data.Data<import("./types").Maybe<number>, import("./types").Maybe<string>, undefined>;
-            };
-        }>, {
-            number: {
-                (defaultValue: number): data.Data<number, string, undefined>;
-                _default: data.Data<number, string, undefined>;
-                optional: data.Data<import("./types").Maybe<number>, import("./types").Maybe<string>, undefined>;
-            };
-            floor: {
-                (defaultValue: number): data.Data<number, string, undefined>;
-                _default: data.Data<number, string, undefined>;
-                optional: data.Data<import("./types").Maybe<number>, import("./types").Maybe<string>, undefined>;
-            };
-        }>;
-    }>, import("./types").GetResultingDataTypeFromProperties<{
-        streetName: {
-            <TStringType extends string = string>(defaultValue: TStringType): data.Data<TStringType, TStringType, undefined>;
-            _default: data.Data<"", "", undefined>;
-            optional: data.Data<import("./types").Maybe<string>, import("./types").Maybe<string>, undefined>;
-        };
-        zipCode: {
-            <TStringType extends string = string>(defaultValue: TStringType): data.Data<TStringType, TStringType, undefined>;
-            _default: data.Data<"", "", undefined>;
-            optional: data.Data<import("./types").Maybe<string>, import("./types").Maybe<string>, undefined>;
-        };
-        state: {
-            <TStringType extends string = string>(defaultValue: TStringType): data.Data<TStringType, TStringType, undefined>;
-            _default: data.Data<"", "", undefined>;
-            optional: data.Data<import("./types").Maybe<string>, import("./types").Maybe<string>, undefined>;
-        };
-        apt: data.Data<import("./types").GetResultingDataTypeFromProperties<{
-            number: {
-                (defaultValue: number): data.Data<number, string, undefined>;
-                _default: data.Data<number, string, undefined>;
-                optional: data.Data<import("./types").Maybe<number>, import("./types").Maybe<string>, undefined>;
-            };
-            floor: {
-                (defaultValue: number): data.Data<number, string, undefined>;
-                _default: data.Data<number, string, undefined>;
-                optional: data.Data<import("./types").Maybe<number>, import("./types").Maybe<string>, undefined>;
-            };
-        }>, import("./types").GetResultingDataTypeFromProperties<{
-            number: {
-                (defaultValue: number): data.Data<number, string, undefined>;
-                _default: data.Data<number, string, undefined>;
-                optional: data.Data<import("./types").Maybe<number>, import("./types").Maybe<string>, undefined>;
-            };
-            floor: {
-                (defaultValue: number): data.Data<number, string, undefined>;
-                _default: data.Data<number, string, undefined>;
-                optional: data.Data<import("./types").Maybe<number>, import("./types").Maybe<string>, undefined>;
-            };
-        }>, {
-            number: {
-                (defaultValue: number): data.Data<number, string, undefined>;
-                _default: data.Data<number, string, undefined>;
-                optional: data.Data<import("./types").Maybe<number>, import("./types").Maybe<string>, undefined>;
-            };
-            floor: {
-                (defaultValue: number): data.Data<number, string, undefined>;
-                _default: data.Data<number, string, undefined>;
-                optional: data.Data<import("./types").Maybe<number>, import("./types").Maybe<string>, undefined>;
-            };
-        }>;
-    }>, {
-        streetName: {
-            <TStringType extends string = string>(defaultValue: TStringType): data.Data<TStringType, TStringType, undefined>;
-            _default: data.Data<"", "", undefined>;
-            optional: data.Data<import("./types").Maybe<string>, import("./types").Maybe<string>, undefined>;
-        };
-        zipCode: {
-            <TStringType extends string = string>(defaultValue: TStringType): data.Data<TStringType, TStringType, undefined>;
-            _default: data.Data<"", "", undefined>;
-            optional: data.Data<import("./types").Maybe<string>, import("./types").Maybe<string>, undefined>;
-        };
-        state: {
-            <TStringType extends string = string>(defaultValue: TStringType): data.Data<TStringType, TStringType, undefined>;
-            _default: data.Data<"", "", undefined>;
-            optional: data.Data<import("./types").Maybe<string>, import("./types").Maybe<string>, undefined>;
-        };
-        apt: data.Data<import("./types").GetResultingDataTypeFromProperties<{
-            number: {
-                (defaultValue: number): data.Data<number, string, undefined>;
-                _default: data.Data<number, string, undefined>;
-                optional: data.Data<import("./types").Maybe<number>, import("./types").Maybe<string>, undefined>;
-            };
-            floor: {
-                (defaultValue: number): data.Data<number, string, undefined>;
-                _default: data.Data<number, string, undefined>;
-                optional: data.Data<import("./types").Maybe<number>, import("./types").Maybe<string>, undefined>;
-            };
-        }>, import("./types").GetResultingDataTypeFromProperties<{
-            number: {
-                (defaultValue: number): data.Data<number, string, undefined>;
-                _default: data.Data<number, string, undefined>;
-                optional: data.Data<import("./types").Maybe<number>, import("./types").Maybe<string>, undefined>;
-            };
-            floor: {
-                (defaultValue: number): data.Data<number, string, undefined>;
-                _default: data.Data<number, string, undefined>;
-                optional: data.Data<import("./types").Maybe<number>, import("./types").Maybe<string>, undefined>;
-            };
-        }>, {
-            number: {
-                (defaultValue: number): data.Data<number, string, undefined>;
-                _default: data.Data<number, string, undefined>;
-                optional: data.Data<import("./types").Maybe<number>, import("./types").Maybe<string>, undefined>;
-            };
-            floor: {
-                (defaultValue: number): data.Data<number, string, undefined>;
-                _default: data.Data<number, string, undefined>;
-                optional: data.Data<import("./types").Maybe<number>, import("./types").Maybe<string>, undefined>;
-            };
-        }>;
-    }>;
-};
-declare type UserProperties = typeof userProperties;
-declare type UserRelationalData = {
-    todos: IOneToManyQueryBuilder<TodoNode>;
-};
-export declare type UserNode = INode<'user', UserProperties, {
-    displayName: string;
-}, UserRelationalData, {}>;
-export declare function generateUserNode(mmGQLInstance: IMMGQL, cachedTodoNode?: TodoNode): UserNode;
-declare const todoProperties: {
-    task: {
-        <TStringType extends string = string>(defaultValue: TStringType): data.Data<TStringType, TStringType, undefined>;
-        _default: data.Data<"", "", undefined>;
-        optional: data.Data<import("./types").Maybe<string>, import("./types").Maybe<string>, undefined>;
-    };
-    done: IData<boolean, string | boolean, undefined>;
-    assigneeId: {
-        <TStringType extends string = string>(defaultValue: TStringType): data.Data<TStringType, TStringType, undefined>;
-        _default: data.Data<"", "", undefined>;
-        optional: data.Data<import("./types").Maybe<string>, import("./types").Maybe<string>, undefined>;
-    };
-    meetingId: data.Data<import("./types").Maybe<string>, import("./types").Maybe<string>, undefined>;
-    settings: data.Data<import("./types").Maybe<import("./types").GetResultingDataTypeFromProperties<{
-        archiveAfterMeeting: data.Data<import("./types").Maybe<boolean>, import("./types").Maybe<string | boolean>, undefined>;
-        nestedSettings: data.Data<import("./types").Maybe<import("./types").GetResultingDataTypeFromProperties<{
-            nestedNestedMaybe: data.Data<import("./types").Maybe<string>, import("./types").Maybe<string>, undefined>;
-        }>>, import("./types").Maybe<import("./types").GetResultingDataTypeFromProperties<{
-            nestedNestedMaybe: data.Data<import("./types").Maybe<string>, import("./types").Maybe<string>, undefined>;
-        }>>, {
-            nestedNestedMaybe: data.Data<import("./types").Maybe<string>, import("./types").Maybe<string>, undefined>;
-        }>;
-        nestedRecord: data.Data<Record<string, boolean>, Record<string, boolean>, IData<boolean, string | boolean, undefined>>;
-    }>>, import("./types").Maybe<import("./types").GetResultingDataTypeFromProperties<{
-        archiveAfterMeeting: data.Data<import("./types").Maybe<boolean>, import("./types").Maybe<string | boolean>, undefined>;
-        nestedSettings: data.Data<import("./types").Maybe<import("./types").GetResultingDataTypeFromProperties<{
-            nestedNestedMaybe: data.Data<import("./types").Maybe<string>, import("./types").Maybe<string>, undefined>;
-        }>>, import("./types").Maybe<import("./types").GetResultingDataTypeFromProperties<{
-            nestedNestedMaybe: data.Data<import("./types").Maybe<string>, import("./types").Maybe<string>, undefined>;
-        }>>, {
-            nestedNestedMaybe: data.Data<import("./types").Maybe<string>, import("./types").Maybe<string>, undefined>;
-        }>;
-        nestedRecord: data.Data<Record<string, boolean>, Record<string, boolean>, IData<boolean, string | boolean, undefined>>;
-    }>>, {
-        archiveAfterMeeting: data.Data<import("./types").Maybe<boolean>, import("./types").Maybe<string | boolean>, undefined>;
-        nestedSettings: data.Data<import("./types").Maybe<import("./types").GetResultingDataTypeFromProperties<{
-            nestedNestedMaybe: data.Data<import("./types").Maybe<string>, import("./types").Maybe<string>, undefined>;
-        }>>, import("./types").Maybe<import("./types").GetResultingDataTypeFromProperties<{
-            nestedNestedMaybe: data.Data<import("./types").Maybe<string>, import("./types").Maybe<string>, undefined>;
-        }>>, {
-            nestedNestedMaybe: data.Data<import("./types").Maybe<string>, import("./types").Maybe<string>, undefined>;
-        }>;
-        nestedRecord: data.Data<Record<string, boolean>, Record<string, boolean>, IData<boolean, string | boolean, undefined>>;
-    }>;
-    dataSetIds: {
-        (defaultValue: string[]): data.Data<string[], string[], {
-            <TStringType extends string = string>(defaultValue: TStringType): data.Data<TStringType, TStringType, undefined>;
-            _default: data.Data<"", "", undefined>;
-            optional: data.Data<import("./types").Maybe<string>, import("./types").Maybe<string>, undefined>;
-        }>;
-        optional: data.Data<import("./types").Maybe<string[]>, import("./types").Maybe<string[]>, {
-            <TStringType extends string = string>(defaultValue: TStringType): data.Data<TStringType, TStringType, undefined>;
-            _default: data.Data<"", "", undefined>;
-            optional: data.Data<import("./types").Maybe<string>, import("./types").Maybe<string>, undefined>;
-        }>;
-        _default: data.Data<string[], string[], {
-            <TStringType extends string = string>(defaultValue: TStringType): data.Data<TStringType, TStringType, undefined>;
-            _default: data.Data<"", "", undefined>;
-            optional: data.Data<import("./types").Maybe<string>, import("./types").Maybe<string>, undefined>;
-        }>;
-    };
-    comments: data.Data<import("./types").Maybe<import("./types").Maybe<string>[]>, import("./types").Maybe<import("./types").Maybe<string>[]>, data.Data<import("./types").Maybe<string>, import("./types").Maybe<string>, undefined>>;
-    record: data.Data<Record<string, string>, Record<string, string>, {
-        <TStringType extends string = string>(defaultValue: TStringType): data.Data<TStringType, TStringType, undefined>;
-        _default: data.Data<"", "", undefined>;
-        optional: data.Data<import("./types").Maybe<string>, import("./types").Maybe<string>, undefined>;
-    }>;
-};
-export declare type TodoProperties = typeof todoProperties;
-export declare type TodoRelationalData = {
-    assignee: IOneToOneQueryBuilder<UserNode>;
-};
-export declare type TodoNode = INode<'todo', TodoProperties, {}, TodoRelationalData>;
-export declare function generateTodoNode(mmGQLInstance: IMMGQL, cachedUserNode?: UserNode): TodoNode;
-export declare function generateDOInstance<TNodeType extends string, TNodeData extends Record<string, IData | DataDefaultFn>, TNodeComputedData extends Record<string, any>, TNodeRelationalData extends NodeRelationalQueryBuilderRecord>(opts: {
-    properties: TNodeData;
-    computed?: NodeComputedFns<TNodeData & NodeDefaultProps, TNodeComputedData>;
-    relational?: NodeRelationalFns<TNodeRelationalData>;
-    initialData: {
-        id: string;
-        version: string;
-    } & Record<string, any>;
-}): {
-    doInstance: import("./types").NodeDO;
-    mmGQLInstance: MMGQL;
-};
-export declare function createMockQueryDefinitions(mmGQLInstance: IMMGQL, opts?: {
-    useIds?: true;
-} & {
-    tokenName?: string;
-    doNotSuspend?: boolean;
-}): {
-    users: import("./types").UseSubscriptionQueryDefinition<UserNode, ({ id, todos, address }: {
-        firstName: {
-            <TStringType extends string = string>(defaultValue: TStringType): data.Data<TStringType, TStringType, undefined>;
-            _default: data.Data<"", "", undefined>;
-            optional: data.Data<import("./types").Maybe<string>, import("./types").Maybe<string>, undefined>;
-        };
-        lastName: data.Data<"joe", "joe", undefined>;
-        address: <TMapFn extends import("./types").MapFn<{
-            streetName: {
-                <TStringType extends string = string>(defaultValue: TStringType): data.Data<TStringType, TStringType, undefined>;
-                _default: data.Data<"", "", undefined>;
-                optional: data.Data<import("./types").Maybe<string>, import("./types").Maybe<string>, undefined>;
-            };
-            zipCode: {
-                <TStringType extends string = string>(defaultValue: TStringType): data.Data<TStringType, TStringType, undefined>;
-                _default: data.Data<"", "", undefined>;
-                optional: data.Data<import("./types").Maybe<string>, import("./types").Maybe<string>, undefined>;
-            };
-            state: {
-                <TStringType extends string = string>(defaultValue: TStringType): data.Data<TStringType, TStringType, undefined>;
-                _default: data.Data<"", "", undefined>;
-                optional: data.Data<import("./types").Maybe<string>, import("./types").Maybe<string>, undefined>;
-            };
-            apt: data.Data<import("./types").GetResultingDataTypeFromProperties<{
-                number: {
-                    (defaultValue: number): data.Data<number, string, undefined>;
-                    _default: data.Data<number, string, undefined>;
-                    optional: data.Data<import("./types").Maybe<number>, import("./types").Maybe<string>, undefined>;
-                };
-                floor: {
-                    (defaultValue: number): data.Data<number, string, undefined>;
-                    _default: data.Data<number, string, undefined>;
-                    optional: data.Data<import("./types").Maybe<number>, import("./types").Maybe<string>, undefined>;
-                };
-            }>, import("./types").GetResultingDataTypeFromProperties<{
-                number: {
-                    (defaultValue: number): data.Data<number, string, undefined>;
-                    _default: data.Data<number, string, undefined>;
-                    optional: data.Data<import("./types").Maybe<number>, import("./types").Maybe<string>, undefined>;
-                };
-                floor: {
-                    (defaultValue: number): data.Data<number, string, undefined>;
-                    _default: data.Data<number, string, undefined>;
-                    optional: data.Data<import("./types").Maybe<number>, import("./types").Maybe<string>, undefined>;
-                };
-            }>, {
-                number: {
-                    (defaultValue: number): data.Data<number, string, undefined>;
-                    _default: data.Data<number, string, undefined>;
-                    optional: data.Data<import("./types").Maybe<number>, import("./types").Maybe<string>, undefined>;
-                };
-                floor: {
-                    (defaultValue: number): data.Data<number, string, undefined>;
-                    _default: data.Data<number, string, undefined>;
-                    optional: data.Data<import("./types").Maybe<number>, import("./types").Maybe<string>, undefined>;
-                };
-            }>;
-        }, {}, {}>>(opts: {
-            map: TMapFn;
-        }) => TMapFn;
-        id: {
-            <TStringType extends string = string>(defaultValue: TStringType): data.Data<TStringType, TStringType, undefined>;
-            _default: data.Data<"", "", undefined>;
-            optional: data.Data<import("./types").Maybe<string>, import("./types").Maybe<string>, undefined>;
-        };
-        dateCreated: {
-            (defaultValue: number): data.Data<number, string, undefined>;
-            _default: data.Data<number, string, undefined>;
-            optional: data.Data<import("./types").Maybe<number>, import("./types").Maybe<string>, undefined>;
-        };
-        dateLastModified: {
-            (defaultValue: number): data.Data<number, string, undefined>;
-            _default: data.Data<number, string, undefined>;
-            optional: data.Data<import("./types").Maybe<number>, import("./types").Maybe<string>, undefined>;
-        };
-        lastUpdatedBy: {
-            <TStringType extends string = string>(defaultValue: TStringType): data.Data<TStringType, TStringType, undefined>;
-            _default: data.Data<"", "", undefined>;
-            optional: data.Data<import("./types").Maybe<string>, import("./types").Maybe<string>, undefined>;
-        };
-        lastUpdatedClientTimestamp: {
-            (defaultValue: number): data.Data<number, string, undefined>;
-            _default: data.Data<number, string, undefined>;
-            optional: data.Data<import("./types").Maybe<number>, import("./types").Maybe<string>, undefined>;
-        };
-    } & UserRelationalData) => {
-        id: {
-            <TStringType extends string = string>(defaultValue: TStringType): data.Data<TStringType, TStringType, undefined>;
-            _default: data.Data<"", "", undefined>;
-            optional: data.Data<import("./types").Maybe<string>, import("./types").Maybe<string>, undefined>;
-        };
-        address: ({ state, apt }: {
-            streetName: {
-                <TStringType extends string = string>(defaultValue: TStringType): data.Data<TStringType, TStringType, undefined>;
-                _default: data.Data<"", "", undefined>;
-                optional: data.Data<import("./types").Maybe<string>, import("./types").Maybe<string>, undefined>;
-            };
-            zipCode: {
-                <TStringType extends string = string>(defaultValue: TStringType): data.Data<TStringType, TStringType, undefined>;
-                _default: data.Data<"", "", undefined>;
-                optional: data.Data<import("./types").Maybe<string>, import("./types").Maybe<string>, undefined>;
-            };
-            state: {
-                <TStringType extends string = string>(defaultValue: TStringType): data.Data<TStringType, TStringType, undefined>;
-                _default: data.Data<"", "", undefined>;
-                optional: data.Data<import("./types").Maybe<string>, import("./types").Maybe<string>, undefined>;
-            };
-            apt: <TMapFn_1 extends import("./types").MapFn<{
-                number: {
-                    (defaultValue: number): data.Data<number, string, undefined>;
-                    _default: data.Data<number, string, undefined>;
-                    optional: data.Data<import("./types").Maybe<number>, import("./types").Maybe<string>, undefined>;
-                };
-                floor: {
-                    (defaultValue: number): data.Data<number, string, undefined>;
-                    _default: data.Data<number, string, undefined>;
-                    optional: data.Data<import("./types").Maybe<number>, import("./types").Maybe<string>, undefined>;
-                };
-            }, {}, {}>>(opts: {
-                map: TMapFn_1;
-            }) => TMapFn_1;
-            id: {
-                <TStringType extends string = string>(defaultValue: TStringType): data.Data<TStringType, TStringType, undefined>;
-                _default: data.Data<"", "", undefined>;
-                optional: data.Data<import("./types").Maybe<string>, import("./types").Maybe<string>, undefined>;
-            };
-            dateCreated: {
-                (defaultValue: number): data.Data<number, string, undefined>;
-                _default: data.Data<number, string, undefined>;
-                optional: data.Data<import("./types").Maybe<number>, import("./types").Maybe<string>, undefined>;
-            };
-            dateLastModified: {
-                (defaultValue: number): data.Data<number, string, undefined>;
-                _default: data.Data<number, string, undefined>;
-                optional: data.Data<import("./types").Maybe<number>, import("./types").Maybe<string>, undefined>;
-            };
-            lastUpdatedBy: {
-                <TStringType extends string = string>(defaultValue: TStringType): data.Data<TStringType, TStringType, undefined>;
-                _default: data.Data<"", "", undefined>;
-                optional: data.Data<import("./types").Maybe<string>, import("./types").Maybe<string>, undefined>;
-            };
-            lastUpdatedClientTimestamp: {
-                (defaultValue: number): data.Data<number, string, undefined>;
-                _default: data.Data<number, string, undefined>;
-                optional: data.Data<import("./types").Maybe<number>, import("./types").Maybe<string>, undefined>;
-            };
-        }) => {
-            state: {
-                <TStringType extends string = string>(defaultValue: TStringType): data.Data<TStringType, TStringType, undefined>;
-                _default: data.Data<"", "", undefined>;
-                optional: data.Data<import("./types").Maybe<string>, import("./types").Maybe<string>, undefined>;
-            };
-            apt: ({ floor, number }: {
-                number: {
-                    (defaultValue: number): data.Data<number, string, undefined>;
-                    _default: data.Data<number, string, undefined>;
-                    optional: data.Data<import("./types").Maybe<number>, import("./types").Maybe<string>, undefined>;
-                };
-                floor: {
-                    (defaultValue: number): data.Data<number, string, undefined>;
-                    _default: data.Data<number, string, undefined>;
-                    optional: data.Data<import("./types").Maybe<number>, import("./types").Maybe<string>, undefined>;
-                };
-                id: {
-                    <TStringType extends string = string>(defaultValue: TStringType): data.Data<TStringType, TStringType, undefined>;
-                    _default: data.Data<"", "", undefined>;
-                    optional: data.Data<import("./types").Maybe<string>, import("./types").Maybe<string>, undefined>;
-                };
-                dateCreated: {
-                    (defaultValue: number): data.Data<number, string, undefined>;
-                    _default: data.Data<number, string, undefined>;
-                    optional: data.Data<import("./types").Maybe<number>, import("./types").Maybe<string>, undefined>;
-                };
-                dateLastModified: {
-                    (defaultValue: number): data.Data<number, string, undefined>;
-                    _default: data.Data<number, string, undefined>;
-                    optional: data.Data<import("./types").Maybe<number>, import("./types").Maybe<string>, undefined>;
-                };
-                lastUpdatedBy: {
-                    <TStringType extends string = string>(defaultValue: TStringType): data.Data<TStringType, TStringType, undefined>;
-                    _default: data.Data<"", "", undefined>;
-                    optional: data.Data<import("./types").Maybe<string>, import("./types").Maybe<string>, undefined>;
-                };
-                lastUpdatedClientTimestamp: {
-                    (defaultValue: number): data.Data<number, string, undefined>;
-                    _default: data.Data<number, string, undefined>;
-                    optional: data.Data<import("./types").Maybe<number>, import("./types").Maybe<string>, undefined>;
-                };
-            }) => {
-                floor: {
-                    (defaultValue: number): data.Data<number, string, undefined>;
-                    _default: data.Data<number, string, undefined>;
-                    optional: data.Data<import("./types").Maybe<number>, import("./types").Maybe<string>, undefined>;
-                };
-                number: {
-                    (defaultValue: number): data.Data<number, string, undefined>;
-                    _default: data.Data<number, string, undefined>;
-                    optional: data.Data<import("./types").Maybe<number>, import("./types").Maybe<string>, undefined>;
-                };
-            };
-        };
-        todos: import("./types").IOneToManyQuery<TodoNode, {
-            map: ({ id, assignee }: {
-                task: {
-                    <TStringType extends string = string>(defaultValue: TStringType): data.Data<TStringType, TStringType, undefined>;
-                    _default: data.Data<"", "", undefined>;
-                    optional: data.Data<import("./types").Maybe<string>, import("./types").Maybe<string>, undefined>;
-                };
-                done: IData<boolean, string | boolean, undefined>;
-                assigneeId: {
-                    <TStringType extends string = string>(defaultValue: TStringType): data.Data<TStringType, TStringType, undefined>;
-                    _default: data.Data<"", "", undefined>;
-                    optional: data.Data<import("./types").Maybe<string>, import("./types").Maybe<string>, undefined>;
-                };
-                meetingId: data.Data<import("./types").Maybe<string>, import("./types").Maybe<string>, undefined>;
-                settings: <TMapFn_2 extends import("./types").MapFn<{
-                    archiveAfterMeeting: data.Data<import("./types").Maybe<boolean>, import("./types").Maybe<string | boolean>, undefined>;
-                    nestedSettings: data.Data<import("./types").Maybe<import("./types").GetResultingDataTypeFromProperties<{
-                        nestedNestedMaybe: data.Data<import("./types").Maybe<string>, import("./types").Maybe<string>, undefined>;
-                    }>>, import("./types").Maybe<import("./types").GetResultingDataTypeFromProperties<{
-                        nestedNestedMaybe: data.Data<import("./types").Maybe<string>, import("./types").Maybe<string>, undefined>;
-                    }>>, {
-                        nestedNestedMaybe: data.Data<import("./types").Maybe<string>, import("./types").Maybe<string>, undefined>;
-                    }>;
-                    nestedRecord: data.Data<Record<string, boolean>, Record<string, boolean>, IData<boolean, string | boolean, undefined>>;
-                }, {}, {}>>(opts: {
-                    map: TMapFn_2;
-                }) => TMapFn_2;
-                dataSetIds: {
-                    (defaultValue: string[]): data.Data<string[], string[], {
-                        <TStringType extends string = string>(defaultValue: TStringType): data.Data<TStringType, TStringType, undefined>;
-                        _default: data.Data<"", "", undefined>;
-                        optional: data.Data<import("./types").Maybe<string>, import("./types").Maybe<string>, undefined>;
-                    }>;
-                    optional: data.Data<import("./types").Maybe<string[]>, import("./types").Maybe<string[]>, {
-                        <TStringType extends string = string>(defaultValue: TStringType): data.Data<TStringType, TStringType, undefined>;
-                        _default: data.Data<"", "", undefined>;
-                        optional: data.Data<import("./types").Maybe<string>, import("./types").Maybe<string>, undefined>;
-                    }>;
-                    _default: data.Data<string[], string[], {
-                        <TStringType extends string = string>(defaultValue: TStringType): data.Data<TStringType, TStringType, undefined>;
-                        _default: data.Data<"", "", undefined>;
-                        optional: data.Data<import("./types").Maybe<string>, import("./types").Maybe<string>, undefined>;
-                    }>;
-                };
-                comments: data.Data<import("./types").Maybe<import("./types").Maybe<string>[]>, import("./types").Maybe<import("./types").Maybe<string>[]>, data.Data<import("./types").Maybe<string>, import("./types").Maybe<string>, undefined>>;
-                record: data.Data<Record<string, string>, Record<string, string>, {
-                    <TStringType extends string = string>(defaultValue: TStringType): data.Data<TStringType, TStringType, undefined>;
-                    _default: data.Data<"", "", undefined>;
-                    optional: data.Data<import("./types").Maybe<string>, import("./types").Maybe<string>, undefined>;
-                }>;
-                id: {
-                    <TStringType extends string = string>(defaultValue: TStringType): data.Data<TStringType, TStringType, undefined>;
-                    _default: data.Data<"", "", undefined>;
-                    optional: data.Data<import("./types").Maybe<string>, import("./types").Maybe<string>, undefined>;
-                };
-                dateCreated: {
-                    (defaultValue: number): data.Data<number, string, undefined>;
-                    _default: data.Data<number, string, undefined>;
-                    optional: data.Data<import("./types").Maybe<number>, import("./types").Maybe<string>, undefined>;
-                };
-                dateLastModified: {
-                    (defaultValue: number): data.Data<number, string, undefined>;
-                    _default: data.Data<number, string, undefined>;
-                    optional: data.Data<import("./types").Maybe<number>, import("./types").Maybe<string>, undefined>;
-                };
-                lastUpdatedBy: {
-                    <TStringType extends string = string>(defaultValue: TStringType): data.Data<TStringType, TStringType, undefined>;
-                    _default: data.Data<"", "", undefined>;
-                    optional: data.Data<import("./types").Maybe<string>, import("./types").Maybe<string>, undefined>;
-                };
-                lastUpdatedClientTimestamp: {
-                    (defaultValue: number): data.Data<number, string, undefined>;
-                    _default: data.Data<number, string, undefined>;
-                    optional: data.Data<import("./types").Maybe<number>, import("./types").Maybe<string>, undefined>;
-                };
-            } & TodoRelationalData) => {
-                id: {
-                    <TStringType extends string = string>(defaultValue: TStringType): data.Data<TStringType, TStringType, undefined>;
-                    _default: data.Data<"", "", undefined>;
-                    optional: data.Data<import("./types").Maybe<string>, import("./types").Maybe<string>, undefined>;
-                };
-                assignee: import("./types").IOneToOneQuery<UserNode, {
-                    map: ({ id, firstName }: {
-                        firstName: {
-                            <TStringType extends string = string>(defaultValue: TStringType): data.Data<TStringType, TStringType, undefined>;
-                            _default: data.Data<"", "", undefined>;
-                            optional: data.Data<import("./types").Maybe<string>, import("./types").Maybe<string>, undefined>;
-                        };
-                        lastName: data.Data<"joe", "joe", undefined>;
-                        address: <TMapFn extends import("./types").MapFn<{
-                            streetName: {
-                                <TStringType extends string = string>(defaultValue: TStringType): data.Data<TStringType, TStringType, undefined>;
-                                _default: data.Data<"", "", undefined>;
-                                optional: data.Data<import("./types").Maybe<string>, import("./types").Maybe<string>, undefined>;
-                            };
-                            zipCode: {
-                                <TStringType extends string = string>(defaultValue: TStringType): data.Data<TStringType, TStringType, undefined>;
-                                _default: data.Data<"", "", undefined>;
-                                optional: data.Data<import("./types").Maybe<string>, import("./types").Maybe<string>, undefined>;
-                            };
-                            state: {
-                                <TStringType extends string = string>(defaultValue: TStringType): data.Data<TStringType, TStringType, undefined>;
-                                _default: data.Data<"", "", undefined>;
-                                optional: data.Data<import("./types").Maybe<string>, import("./types").Maybe<string>, undefined>;
-                            };
-                            apt: data.Data<import("./types").GetResultingDataTypeFromProperties<{
-                                number: {
-                                    (defaultValue: number): data.Data<number, string, undefined>;
-                                    _default: data.Data<number, string, undefined>;
-                                    optional: data.Data<import("./types").Maybe<number>, import("./types").Maybe<string>, undefined>;
-                                };
-                                floor: {
-                                    (defaultValue: number): data.Data<number, string, undefined>;
-                                    _default: data.Data<number, string, undefined>;
-                                    optional: data.Data<import("./types").Maybe<number>, import("./types").Maybe<string>, undefined>;
-                                };
-                            }>, import("./types").GetResultingDataTypeFromProperties<{
-                                number: {
-                                    (defaultValue: number): data.Data<number, string, undefined>;
-                                    _default: data.Data<number, string, undefined>;
-                                    optional: data.Data<import("./types").Maybe<number>, import("./types").Maybe<string>, undefined>;
-                                };
-                                floor: {
-                                    (defaultValue: number): data.Data<number, string, undefined>;
-                                    _default: data.Data<number, string, undefined>;
-                                    optional: data.Data<import("./types").Maybe<number>, import("./types").Maybe<string>, undefined>;
-                                };
-                            }>, {
-                                number: {
-                                    (defaultValue: number): data.Data<number, string, undefined>;
-                                    _default: data.Data<number, string, undefined>;
-                                    optional: data.Data<import("./types").Maybe<number>, import("./types").Maybe<string>, undefined>;
-                                };
-                                floor: {
-                                    (defaultValue: number): data.Data<number, string, undefined>;
-                                    _default: data.Data<number, string, undefined>;
-                                    optional: data.Data<import("./types").Maybe<number>, import("./types").Maybe<string>, undefined>;
-                                };
-                            }>;
-                        }, {}, {}>>(opts: {
-                            map: TMapFn;
-                        }) => TMapFn;
-                        id: {
-                            <TStringType extends string = string>(defaultValue: TStringType): data.Data<TStringType, TStringType, undefined>;
-                            _default: data.Data<"", "", undefined>;
-                            optional: data.Data<import("./types").Maybe<string>, import("./types").Maybe<string>, undefined>;
-                        };
-                        dateCreated: {
-                            (defaultValue: number): data.Data<number, string, undefined>;
-                            _default: data.Data<number, string, undefined>;
-                            optional: data.Data<import("./types").Maybe<number>, import("./types").Maybe<string>, undefined>;
-                        };
-                        dateLastModified: {
-                            (defaultValue: number): data.Data<number, string, undefined>;
-                            _default: data.Data<number, string, undefined>;
-                            optional: data.Data<import("./types").Maybe<number>, import("./types").Maybe<string>, undefined>;
-                        };
-                        lastUpdatedBy: {
-                            <TStringType extends string = string>(defaultValue: TStringType): data.Data<TStringType, TStringType, undefined>;
-                            _default: data.Data<"", "", undefined>;
-                            optional: data.Data<import("./types").Maybe<string>, import("./types").Maybe<string>, undefined>;
-                        };
-                        lastUpdatedClientTimestamp: {
-                            (defaultValue: number): data.Data<number, string, undefined>;
-                            _default: data.Data<number, string, undefined>;
-                            optional: data.Data<import("./types").Maybe<number>, import("./types").Maybe<string>, undefined>;
-                        };
-                    } & UserRelationalData) => {
-                        id: {
-                            <TStringType extends string = string>(defaultValue: TStringType): data.Data<TStringType, TStringType, undefined>;
-                            _default: data.Data<"", "", undefined>;
-                            optional: data.Data<import("./types").Maybe<string>, import("./types").Maybe<string>, undefined>;
-                        };
-                        firstName: {
-                            <TStringType extends string = string>(defaultValue: TStringType): data.Data<TStringType, TStringType, undefined>;
-                            _default: data.Data<"", "", undefined>;
-                            optional: data.Data<import("./types").Maybe<string>, import("./types").Maybe<string>, undefined>;
-                        };
-                    };
-                }>;
-            };
-        }>;
-    }, {
-        id: string;
-        allowNullResult?: boolean | undefined;
-    } | {
-        ids: string[];
-    }, {
-        doNotSuspend: boolean | undefined;
-    }>;
-};
-export declare const mockQueryDataReturn: {
-    users: {
-        nodes: {
-            id: string;
-            type: string;
-            version: string;
-            address: string;
-            address__dot__state: string;
-            address__dot__apt: string;
-            address__dot__apt__dot__floor: string;
-            address__dot__apt__dot__number: string;
-            todos: {
-                nodes: {
-                    version: string;
-                    id: string;
-                    type: string;
-                    assignee: {
-                        id: string;
-                        type: string;
-                        version: string;
-                        firstName: string;
-                    };
-                }[];
-            };
-        }[];
-    };
-};
-export declare const mockQueryResultExpectations: {
-    users: {
-        id: string;
-        type: string;
-        displayName: string;
-        lastUpdatedBy: undefined;
-        address: {
-            state: string;
-            apt: {
-                number: number;
-                floor: number;
-            };
-        };
-        todos: {
-            id: string;
-            type: string;
-            assignee: {
-                id: string;
-                type: string;
-                displayName: string;
-                lastUpdatedBy: undefined;
-                firstName: string;
-                version: number;
-            };
-            lastUpdatedBy: undefined;
-            version: number;
-        }[];
-        version: number;
-    }[];
-};
-export declare function getMockQueryRecord(mmGQLInstance: IMMGQL): import("./types").QueryRecord;
-export declare function getMockSubscriptionMessage(mmGQLInstance: IMMGQL): {
-    users: {
-        node: {
-            id: string;
-            type: string;
-            address__dot__state: string;
-            version: string;
-            todos: {
-                version: string;
-                id: string;
-                type: string;
-                assignee: {
-                    id: string;
-                    type: string;
-                    version: string;
-                    firstName: string;
-                }[];
-            }[];
-        };
-        operation: {
-            action: "UpdateNode";
-            path: string;
-        };
-        queryId: string;
-        queryRecord: import("./types").QueryRecord;
-        subscriptionAlias: string;
-    };
-};
-export declare function getMockConfig(opts?: {
-    generateMockData: boolean;
-}): Config;
-export declare function autoIndentGQL(gqlString: string): string;
-export {};
->>>>>>> 253be720
+import * as data from './dataTypes';
+import { MMGQL } from '.';
+import { IOneToOneQueryBuilder, IOneToManyQueryBuilder, INode, IMMGQL, IData, DataDefaultFn, NodeRelationalQueryBuilderRecord, NodeComputedFns, NodeRelationalFns, Config, NodeDefaultProps } from './types';
+declare const userProperties: {
+    firstName: {
+        <TStringType extends string = string>(defaultValue: TStringType): data.Data<TStringType, TStringType, undefined>;
+        _default: data.Data<"", "", undefined>;
+        optional: data.Data<import("./types").Maybe<string>, import("./types").Maybe<string>, undefined>;
+    };
+    lastName: data.Data<"joe", "joe", undefined>;
+    score: {
+        (defaultValue: number): data.Data<number, string, undefined>;
+        _default: data.Data<number, string, undefined>;
+        optional: data.Data<import("./types").Maybe<number>, import("./types").Maybe<string>, undefined>;
+    };
+    archived: data.Data<boolean, string | boolean, undefined>;
+    optionalProp: data.Data<import("./types").Maybe<string>, import("./types").Maybe<string>, undefined>;
+    address: data.Data<import("./types").GetResultingDataTypeFromProperties<{
+        streetName: {
+            <TStringType extends string = string>(defaultValue: TStringType): data.Data<TStringType, TStringType, undefined>;
+            _default: data.Data<"", "", undefined>;
+            optional: data.Data<import("./types").Maybe<string>, import("./types").Maybe<string>, undefined>;
+        };
+        zipCode: {
+            <TStringType extends string = string>(defaultValue: TStringType): data.Data<TStringType, TStringType, undefined>;
+            _default: data.Data<"", "", undefined>;
+            optional: data.Data<import("./types").Maybe<string>, import("./types").Maybe<string>, undefined>;
+        };
+        state: {
+            <TStringType extends string = string>(defaultValue: TStringType): data.Data<TStringType, TStringType, undefined>;
+            _default: data.Data<"", "", undefined>;
+            optional: data.Data<import("./types").Maybe<string>, import("./types").Maybe<string>, undefined>;
+        };
+        apt: data.Data<import("./types").GetResultingDataTypeFromProperties<{
+            number: {
+                (defaultValue: number): data.Data<number, string, undefined>;
+                _default: data.Data<number, string, undefined>;
+                optional: data.Data<import("./types").Maybe<number>, import("./types").Maybe<string>, undefined>;
+            };
+            floor: {
+                (defaultValue: number): data.Data<number, string, undefined>;
+                _default: data.Data<number, string, undefined>;
+                optional: data.Data<import("./types").Maybe<number>, import("./types").Maybe<string>, undefined>;
+            };
+        }, false>, import("./types").GetResultingDataTypeFromProperties<{
+            number: {
+                (defaultValue: number): data.Data<number, string, undefined>;
+                _default: data.Data<number, string, undefined>;
+                optional: data.Data<import("./types").Maybe<number>, import("./types").Maybe<string>, undefined>;
+            };
+            floor: {
+                (defaultValue: number): data.Data<number, string, undefined>;
+                _default: data.Data<number, string, undefined>;
+                optional: data.Data<import("./types").Maybe<number>, import("./types").Maybe<string>, undefined>;
+            };
+        }, false>, {
+            number: {
+                (defaultValue: number): data.Data<number, string, undefined>;
+                _default: data.Data<number, string, undefined>;
+                optional: data.Data<import("./types").Maybe<number>, import("./types").Maybe<string>, undefined>;
+            };
+            floor: {
+                (defaultValue: number): data.Data<number, string, undefined>;
+                _default: data.Data<number, string, undefined>;
+                optional: data.Data<import("./types").Maybe<number>, import("./types").Maybe<string>, undefined>;
+            };
+        }>;
+    }, false>, import("./types").GetResultingDataTypeFromProperties<{
+        streetName: {
+            <TStringType extends string = string>(defaultValue: TStringType): data.Data<TStringType, TStringType, undefined>;
+            _default: data.Data<"", "", undefined>;
+            optional: data.Data<import("./types").Maybe<string>, import("./types").Maybe<string>, undefined>;
+        };
+        zipCode: {
+            <TStringType extends string = string>(defaultValue: TStringType): data.Data<TStringType, TStringType, undefined>;
+            _default: data.Data<"", "", undefined>;
+            optional: data.Data<import("./types").Maybe<string>, import("./types").Maybe<string>, undefined>;
+        };
+        state: {
+            <TStringType extends string = string>(defaultValue: TStringType): data.Data<TStringType, TStringType, undefined>;
+            _default: data.Data<"", "", undefined>;
+            optional: data.Data<import("./types").Maybe<string>, import("./types").Maybe<string>, undefined>;
+        };
+        apt: data.Data<import("./types").GetResultingDataTypeFromProperties<{
+            number: {
+                (defaultValue: number): data.Data<number, string, undefined>;
+                _default: data.Data<number, string, undefined>;
+                optional: data.Data<import("./types").Maybe<number>, import("./types").Maybe<string>, undefined>;
+            };
+            floor: {
+                (defaultValue: number): data.Data<number, string, undefined>;
+                _default: data.Data<number, string, undefined>;
+                optional: data.Data<import("./types").Maybe<number>, import("./types").Maybe<string>, undefined>;
+            };
+        }, false>, import("./types").GetResultingDataTypeFromProperties<{
+            number: {
+                (defaultValue: number): data.Data<number, string, undefined>;
+                _default: data.Data<number, string, undefined>;
+                optional: data.Data<import("./types").Maybe<number>, import("./types").Maybe<string>, undefined>;
+            };
+            floor: {
+                (defaultValue: number): data.Data<number, string, undefined>;
+                _default: data.Data<number, string, undefined>;
+                optional: data.Data<import("./types").Maybe<number>, import("./types").Maybe<string>, undefined>;
+            };
+        }, false>, {
+            number: {
+                (defaultValue: number): data.Data<number, string, undefined>;
+                _default: data.Data<number, string, undefined>;
+                optional: data.Data<import("./types").Maybe<number>, import("./types").Maybe<string>, undefined>;
+            };
+            floor: {
+                (defaultValue: number): data.Data<number, string, undefined>;
+                _default: data.Data<number, string, undefined>;
+                optional: data.Data<import("./types").Maybe<number>, import("./types").Maybe<string>, undefined>;
+            };
+        }>;
+    }, false>, {
+        streetName: {
+            <TStringType extends string = string>(defaultValue: TStringType): data.Data<TStringType, TStringType, undefined>;
+            _default: data.Data<"", "", undefined>;
+            optional: data.Data<import("./types").Maybe<string>, import("./types").Maybe<string>, undefined>;
+        };
+        zipCode: {
+            <TStringType extends string = string>(defaultValue: TStringType): data.Data<TStringType, TStringType, undefined>;
+            _default: data.Data<"", "", undefined>;
+            optional: data.Data<import("./types").Maybe<string>, import("./types").Maybe<string>, undefined>;
+        };
+        state: {
+            <TStringType extends string = string>(defaultValue: TStringType): data.Data<TStringType, TStringType, undefined>;
+            _default: data.Data<"", "", undefined>;
+            optional: data.Data<import("./types").Maybe<string>, import("./types").Maybe<string>, undefined>;
+        };
+        apt: data.Data<import("./types").GetResultingDataTypeFromProperties<{
+            number: {
+                (defaultValue: number): data.Data<number, string, undefined>;
+                _default: data.Data<number, string, undefined>;
+                optional: data.Data<import("./types").Maybe<number>, import("./types").Maybe<string>, undefined>;
+            };
+            floor: {
+                (defaultValue: number): data.Data<number, string, undefined>;
+                _default: data.Data<number, string, undefined>;
+                optional: data.Data<import("./types").Maybe<number>, import("./types").Maybe<string>, undefined>;
+            };
+        }, false>, import("./types").GetResultingDataTypeFromProperties<{
+            number: {
+                (defaultValue: number): data.Data<number, string, undefined>;
+                _default: data.Data<number, string, undefined>;
+                optional: data.Data<import("./types").Maybe<number>, import("./types").Maybe<string>, undefined>;
+            };
+            floor: {
+                (defaultValue: number): data.Data<number, string, undefined>;
+                _default: data.Data<number, string, undefined>;
+                optional: data.Data<import("./types").Maybe<number>, import("./types").Maybe<string>, undefined>;
+            };
+        }, false>, {
+            number: {
+                (defaultValue: number): data.Data<number, string, undefined>;
+                _default: data.Data<number, string, undefined>;
+                optional: data.Data<import("./types").Maybe<number>, import("./types").Maybe<string>, undefined>;
+            };
+            floor: {
+                (defaultValue: number): data.Data<number, string, undefined>;
+                _default: data.Data<number, string, undefined>;
+                optional: data.Data<import("./types").Maybe<number>, import("./types").Maybe<string>, undefined>;
+            };
+        }>;
+    }>;
+};
+declare type UserProperties = typeof userProperties;
+declare type UserRelationalData = {
+    todos: IOneToManyQueryBuilder<TodoNode>;
+};
+export declare type UserNode = INode<'user', UserProperties, {
+    displayName: string;
+}, UserRelationalData, {}>;
+export declare function generateUserNode(mmGQLInstance: IMMGQL, cachedTodoNode?: TodoNode): UserNode;
+declare const todoProperties: {
+    task: {
+        <TStringType extends string = string>(defaultValue: TStringType): data.Data<TStringType, TStringType, undefined>;
+        _default: data.Data<"", "", undefined>;
+        optional: data.Data<import("./types").Maybe<string>, import("./types").Maybe<string>, undefined>;
+    };
+    done: data.Data<boolean, string | boolean, undefined>;
+    assigneeId: {
+        <TStringType extends string = string>(defaultValue: TStringType): data.Data<TStringType, TStringType, undefined>;
+        _default: data.Data<"", "", undefined>;
+        optional: data.Data<import("./types").Maybe<string>, import("./types").Maybe<string>, undefined>;
+    };
+    meetingId: data.Data<import("./types").Maybe<string>, import("./types").Maybe<string>, undefined>;
+    settings: data.Data<import("./types").Maybe<import("./types").GetResultingDataTypeFromProperties<{
+        archiveAfterMeeting: data.Data<import("./types").Maybe<boolean>, import("./types").Maybe<string | boolean>, undefined>;
+        nestedSettings: data.Data<import("./types").Maybe<import("./types").GetResultingDataTypeFromProperties<{
+            nestedNestedMaybe: data.Data<import("./types").Maybe<string>, import("./types").Maybe<string>, undefined>;
+        }, false>>, import("./types").Maybe<import("./types").GetResultingDataTypeFromProperties<{
+            nestedNestedMaybe: data.Data<import("./types").Maybe<string>, import("./types").Maybe<string>, undefined>;
+        }, false>>, {
+            nestedNestedMaybe: data.Data<import("./types").Maybe<string>, import("./types").Maybe<string>, undefined>;
+        }>;
+        nestedRecord: data.Data<Record<string, boolean>, Record<string, boolean>, data.Data<boolean, string | boolean, undefined>>;
+    }, false>>, import("./types").Maybe<import("./types").GetResultingDataTypeFromProperties<{
+        archiveAfterMeeting: data.Data<import("./types").Maybe<boolean>, import("./types").Maybe<string | boolean>, undefined>;
+        nestedSettings: data.Data<import("./types").Maybe<import("./types").GetResultingDataTypeFromProperties<{
+            nestedNestedMaybe: data.Data<import("./types").Maybe<string>, import("./types").Maybe<string>, undefined>;
+        }, false>>, import("./types").Maybe<import("./types").GetResultingDataTypeFromProperties<{
+            nestedNestedMaybe: data.Data<import("./types").Maybe<string>, import("./types").Maybe<string>, undefined>;
+        }, false>>, {
+            nestedNestedMaybe: data.Data<import("./types").Maybe<string>, import("./types").Maybe<string>, undefined>;
+        }>;
+        nestedRecord: data.Data<Record<string, boolean>, Record<string, boolean>, data.Data<boolean, string | boolean, undefined>>;
+    }, false>>, {
+        archiveAfterMeeting: data.Data<import("./types").Maybe<boolean>, import("./types").Maybe<string | boolean>, undefined>;
+        nestedSettings: data.Data<import("./types").Maybe<import("./types").GetResultingDataTypeFromProperties<{
+            nestedNestedMaybe: data.Data<import("./types").Maybe<string>, import("./types").Maybe<string>, undefined>;
+        }, false>>, import("./types").Maybe<import("./types").GetResultingDataTypeFromProperties<{
+            nestedNestedMaybe: data.Data<import("./types").Maybe<string>, import("./types").Maybe<string>, undefined>;
+        }, false>>, {
+            nestedNestedMaybe: data.Data<import("./types").Maybe<string>, import("./types").Maybe<string>, undefined>;
+        }>;
+        nestedRecord: data.Data<Record<string, boolean>, Record<string, boolean>, data.Data<boolean, string | boolean, undefined>>;
+    }>;
+    dataSetIds: {
+        (defaultValue: string[]): data.Data<string[], string[], {
+            <TStringType extends string = string>(defaultValue: TStringType): data.Data<TStringType, TStringType, undefined>;
+            _default: data.Data<"", "", undefined>;
+            optional: data.Data<import("./types").Maybe<string>, import("./types").Maybe<string>, undefined>;
+        }>;
+        optional: data.Data<import("./types").Maybe<string[]>, import("./types").Maybe<string[]>, {
+            <TStringType extends string = string>(defaultValue: TStringType): data.Data<TStringType, TStringType, undefined>;
+            _default: data.Data<"", "", undefined>;
+            optional: data.Data<import("./types").Maybe<string>, import("./types").Maybe<string>, undefined>;
+        }>;
+        _default: data.Data<string[], string[], {
+            <TStringType extends string = string>(defaultValue: TStringType): data.Data<TStringType, TStringType, undefined>;
+            _default: data.Data<"", "", undefined>;
+            optional: data.Data<import("./types").Maybe<string>, import("./types").Maybe<string>, undefined>;
+        }>;
+    };
+    comments: data.Data<import("./types").Maybe<import("./types").Maybe<string>[]>, import("./types").Maybe<import("./types").Maybe<string>[]>, data.Data<import("./types").Maybe<string>, import("./types").Maybe<string>, undefined>>;
+    record: data.Data<Record<string, string>, Record<string, string>, {
+        <TStringType extends string = string>(defaultValue: TStringType): data.Data<TStringType, TStringType, undefined>;
+        _default: data.Data<"", "", undefined>;
+        optional: data.Data<import("./types").Maybe<string>, import("./types").Maybe<string>, undefined>;
+    }>;
+    numberProp: {
+        (defaultValue: number): data.Data<number, string, undefined>;
+        _default: data.Data<number, string, undefined>;
+        optional: data.Data<import("./types").Maybe<number>, import("./types").Maybe<string>, undefined>;
+    };
+};
+export declare type TodoProperties = typeof todoProperties;
+export declare type TodoRelationalData = {
+    assignee: IOneToOneQueryBuilder<UserNode>;
+    users: IOneToManyQueryBuilder<UserNode>;
+};
+export declare type TodoNode = INode<'todo', TodoProperties, {}, TodoRelationalData>;
+export declare function generateTodoNode(mmGQLInstance: IMMGQL, cachedUserNode?: UserNode): TodoNode;
+export declare function generateDOInstance<TNodeType extends string, TNodeData extends Record<string, IData | DataDefaultFn>, TNodeComputedData extends Record<string, any>, TNodeRelationalData extends NodeRelationalQueryBuilderRecord>(opts: {
+    properties: TNodeData;
+    computed?: NodeComputedFns<TNodeData & NodeDefaultProps, TNodeComputedData>;
+    relational?: NodeRelationalFns<TNodeRelationalData>;
+    initialData: {
+        id: string;
+        version: string;
+    } & Record<string, any>;
+}): {
+    doInstance: import("./types").NodeDO;
+    mmGQLInstance: MMGQL;
+};
+export declare function createMockQueryDefinitions(mmGQLInstance: IMMGQL, opts?: {
+    useIds?: true;
+} & {
+    tokenName?: string;
+    doNotSuspend?: boolean;
+}): {
+    users: import("./types").UseSubscriptionQueryDefinition<UserNode, ({ id, todos, address }: {
+        firstName: {
+            <TStringType extends string = string>(defaultValue: TStringType): data.Data<TStringType, TStringType, undefined>;
+            _default: data.Data<"", "", undefined>;
+            optional: data.Data<import("./types").Maybe<string>, import("./types").Maybe<string>, undefined>;
+        };
+        lastName: data.Data<"joe", "joe", undefined>;
+        score: {
+            (defaultValue: number): data.Data<number, string, undefined>;
+            _default: data.Data<number, string, undefined>;
+            optional: data.Data<import("./types").Maybe<number>, import("./types").Maybe<string>, undefined>;
+        };
+        archived: data.Data<boolean, string | boolean, undefined>;
+        optionalProp: data.Data<import("./types").Maybe<string>, import("./types").Maybe<string>, undefined>;
+        address: <TMapFn extends import("./types").MapFn<{
+            streetName: {
+                <TStringType extends string = string>(defaultValue: TStringType): data.Data<TStringType, TStringType, undefined>;
+                _default: data.Data<"", "", undefined>;
+                optional: data.Data<import("./types").Maybe<string>, import("./types").Maybe<string>, undefined>;
+            };
+            zipCode: {
+                <TStringType extends string = string>(defaultValue: TStringType): data.Data<TStringType, TStringType, undefined>;
+                _default: data.Data<"", "", undefined>;
+                optional: data.Data<import("./types").Maybe<string>, import("./types").Maybe<string>, undefined>;
+            };
+            state: {
+                <TStringType extends string = string>(defaultValue: TStringType): data.Data<TStringType, TStringType, undefined>;
+                _default: data.Data<"", "", undefined>;
+                optional: data.Data<import("./types").Maybe<string>, import("./types").Maybe<string>, undefined>;
+            };
+            apt: data.Data<import("./types").GetResultingDataTypeFromProperties<{
+                number: {
+                    (defaultValue: number): data.Data<number, string, undefined>;
+                    _default: data.Data<number, string, undefined>;
+                    optional: data.Data<import("./types").Maybe<number>, import("./types").Maybe<string>, undefined>;
+                };
+                floor: {
+                    (defaultValue: number): data.Data<number, string, undefined>;
+                    _default: data.Data<number, string, undefined>;
+                    optional: data.Data<import("./types").Maybe<number>, import("./types").Maybe<string>, undefined>;
+                };
+            }, false>, import("./types").GetResultingDataTypeFromProperties<{
+                number: {
+                    (defaultValue: number): data.Data<number, string, undefined>;
+                    _default: data.Data<number, string, undefined>;
+                    optional: data.Data<import("./types").Maybe<number>, import("./types").Maybe<string>, undefined>;
+                };
+                floor: {
+                    (defaultValue: number): data.Data<number, string, undefined>;
+                    _default: data.Data<number, string, undefined>;
+                    optional: data.Data<import("./types").Maybe<number>, import("./types").Maybe<string>, undefined>;
+                };
+            }, false>, {
+                number: {
+                    (defaultValue: number): data.Data<number, string, undefined>;
+                    _default: data.Data<number, string, undefined>;
+                    optional: data.Data<import("./types").Maybe<number>, import("./types").Maybe<string>, undefined>;
+                };
+                floor: {
+                    (defaultValue: number): data.Data<number, string, undefined>;
+                    _default: data.Data<number, string, undefined>;
+                    optional: data.Data<import("./types").Maybe<number>, import("./types").Maybe<string>, undefined>;
+                };
+            }>;
+        }, {}, {}>>(opts: {
+            map: TMapFn;
+        }) => TMapFn;
+        id: {
+            <TStringType extends string = string>(defaultValue: TStringType): data.Data<TStringType, TStringType, undefined>;
+            _default: data.Data<"", "", undefined>;
+            optional: data.Data<import("./types").Maybe<string>, import("./types").Maybe<string>, undefined>;
+        };
+        dateCreated: {
+            (defaultValue: number): data.Data<number, string, undefined>;
+            _default: data.Data<number, string, undefined>;
+            optional: data.Data<import("./types").Maybe<number>, import("./types").Maybe<string>, undefined>;
+        };
+        dateLastModified: {
+            (defaultValue: number): data.Data<number, string, undefined>;
+            _default: data.Data<number, string, undefined>;
+            optional: data.Data<import("./types").Maybe<number>, import("./types").Maybe<string>, undefined>;
+        };
+        lastUpdatedBy: {
+            <TStringType extends string = string>(defaultValue: TStringType): data.Data<TStringType, TStringType, undefined>;
+            _default: data.Data<"", "", undefined>;
+            optional: data.Data<import("./types").Maybe<string>, import("./types").Maybe<string>, undefined>;
+        };
+        lastUpdatedClientTimestamp: {
+            (defaultValue: number): data.Data<number, string, undefined>;
+            _default: data.Data<number, string, undefined>;
+            optional: data.Data<import("./types").Maybe<number>, import("./types").Maybe<string>, undefined>;
+        };
+    } & UserRelationalData) => {
+        id: {
+            <TStringType extends string = string>(defaultValue: TStringType): data.Data<TStringType, TStringType, undefined>;
+            _default: data.Data<"", "", undefined>;
+            optional: data.Data<import("./types").Maybe<string>, import("./types").Maybe<string>, undefined>;
+        };
+        address: ({ state, apt }: {
+            streetName: {
+                <TStringType extends string = string>(defaultValue: TStringType): data.Data<TStringType, TStringType, undefined>;
+                _default: data.Data<"", "", undefined>;
+                optional: data.Data<import("./types").Maybe<string>, import("./types").Maybe<string>, undefined>;
+            };
+            zipCode: {
+                <TStringType extends string = string>(defaultValue: TStringType): data.Data<TStringType, TStringType, undefined>;
+                _default: data.Data<"", "", undefined>;
+                optional: data.Data<import("./types").Maybe<string>, import("./types").Maybe<string>, undefined>;
+            };
+            state: {
+                <TStringType extends string = string>(defaultValue: TStringType): data.Data<TStringType, TStringType, undefined>;
+                _default: data.Data<"", "", undefined>;
+                optional: data.Data<import("./types").Maybe<string>, import("./types").Maybe<string>, undefined>;
+            };
+            apt: <TMapFn_1 extends import("./types").MapFn<{
+                number: {
+                    (defaultValue: number): data.Data<number, string, undefined>;
+                    _default: data.Data<number, string, undefined>;
+                    optional: data.Data<import("./types").Maybe<number>, import("./types").Maybe<string>, undefined>;
+                };
+                floor: {
+                    (defaultValue: number): data.Data<number, string, undefined>;
+                    _default: data.Data<number, string, undefined>;
+                    optional: data.Data<import("./types").Maybe<number>, import("./types").Maybe<string>, undefined>;
+                };
+            }, {}, {}>>(opts: {
+                map: TMapFn_1;
+            }) => TMapFn_1;
+            id: {
+                <TStringType extends string = string>(defaultValue: TStringType): data.Data<TStringType, TStringType, undefined>;
+                _default: data.Data<"", "", undefined>;
+                optional: data.Data<import("./types").Maybe<string>, import("./types").Maybe<string>, undefined>;
+            };
+            dateCreated: {
+                (defaultValue: number): data.Data<number, string, undefined>;
+                _default: data.Data<number, string, undefined>;
+                optional: data.Data<import("./types").Maybe<number>, import("./types").Maybe<string>, undefined>;
+            };
+            dateLastModified: {
+                (defaultValue: number): data.Data<number, string, undefined>;
+                _default: data.Data<number, string, undefined>;
+                optional: data.Data<import("./types").Maybe<number>, import("./types").Maybe<string>, undefined>;
+            };
+            lastUpdatedBy: {
+                <TStringType extends string = string>(defaultValue: TStringType): data.Data<TStringType, TStringType, undefined>;
+                _default: data.Data<"", "", undefined>;
+                optional: data.Data<import("./types").Maybe<string>, import("./types").Maybe<string>, undefined>;
+            };
+            lastUpdatedClientTimestamp: {
+                (defaultValue: number): data.Data<number, string, undefined>;
+                _default: data.Data<number, string, undefined>;
+                optional: data.Data<import("./types").Maybe<number>, import("./types").Maybe<string>, undefined>;
+            };
+        }) => {
+            state: {
+                <TStringType extends string = string>(defaultValue: TStringType): data.Data<TStringType, TStringType, undefined>;
+                _default: data.Data<"", "", undefined>;
+                optional: data.Data<import("./types").Maybe<string>, import("./types").Maybe<string>, undefined>;
+            };
+            apt: ({ floor, number }: {
+                number: {
+                    (defaultValue: number): data.Data<number, string, undefined>;
+                    _default: data.Data<number, string, undefined>;
+                    optional: data.Data<import("./types").Maybe<number>, import("./types").Maybe<string>, undefined>;
+                };
+                floor: {
+                    (defaultValue: number): data.Data<number, string, undefined>;
+                    _default: data.Data<number, string, undefined>;
+                    optional: data.Data<import("./types").Maybe<number>, import("./types").Maybe<string>, undefined>;
+                };
+                id: {
+                    <TStringType extends string = string>(defaultValue: TStringType): data.Data<TStringType, TStringType, undefined>;
+                    _default: data.Data<"", "", undefined>;
+                    optional: data.Data<import("./types").Maybe<string>, import("./types").Maybe<string>, undefined>;
+                };
+                dateCreated: {
+                    (defaultValue: number): data.Data<number, string, undefined>;
+                    _default: data.Data<number, string, undefined>;
+                    optional: data.Data<import("./types").Maybe<number>, import("./types").Maybe<string>, undefined>;
+                };
+                dateLastModified: {
+                    (defaultValue: number): data.Data<number, string, undefined>;
+                    _default: data.Data<number, string, undefined>;
+                    optional: data.Data<import("./types").Maybe<number>, import("./types").Maybe<string>, undefined>;
+                };
+                lastUpdatedBy: {
+                    <TStringType extends string = string>(defaultValue: TStringType): data.Data<TStringType, TStringType, undefined>;
+                    _default: data.Data<"", "", undefined>;
+                    optional: data.Data<import("./types").Maybe<string>, import("./types").Maybe<string>, undefined>;
+                };
+                lastUpdatedClientTimestamp: {
+                    (defaultValue: number): data.Data<number, string, undefined>;
+                    _default: data.Data<number, string, undefined>;
+                    optional: data.Data<import("./types").Maybe<number>, import("./types").Maybe<string>, undefined>;
+                };
+            }) => {
+                floor: {
+                    (defaultValue: number): data.Data<number, string, undefined>;
+                    _default: data.Data<number, string, undefined>;
+                    optional: data.Data<import("./types").Maybe<number>, import("./types").Maybe<string>, undefined>;
+                };
+                number: {
+                    (defaultValue: number): data.Data<number, string, undefined>;
+                    _default: data.Data<number, string, undefined>;
+                    optional: data.Data<import("./types").Maybe<number>, import("./types").Maybe<string>, undefined>;
+                };
+            };
+        };
+        todos: import("./types").IOneToManyQuery<TodoNode, {
+            map: ({ id, assignee }: {
+                task: {
+                    <TStringType extends string = string>(defaultValue: TStringType): data.Data<TStringType, TStringType, undefined>;
+                    _default: data.Data<"", "", undefined>;
+                    optional: data.Data<import("./types").Maybe<string>, import("./types").Maybe<string>, undefined>;
+                };
+                done: data.Data<boolean, string | boolean, undefined>;
+                assigneeId: {
+                    <TStringType extends string = string>(defaultValue: TStringType): data.Data<TStringType, TStringType, undefined>;
+                    _default: data.Data<"", "", undefined>;
+                    optional: data.Data<import("./types").Maybe<string>, import("./types").Maybe<string>, undefined>;
+                };
+                meetingId: data.Data<import("./types").Maybe<string>, import("./types").Maybe<string>, undefined>;
+                settings: <TMapFn_2 extends import("./types").MapFn<{
+                    archiveAfterMeeting: data.Data<import("./types").Maybe<boolean>, import("./types").Maybe<string | boolean>, undefined>;
+                    nestedSettings: data.Data<import("./types").Maybe<import("./types").GetResultingDataTypeFromProperties<{
+                        nestedNestedMaybe: data.Data<import("./types").Maybe<string>, import("./types").Maybe<string>, undefined>;
+                    }, false>>, import("./types").Maybe<import("./types").GetResultingDataTypeFromProperties<{
+                        nestedNestedMaybe: data.Data<import("./types").Maybe<string>, import("./types").Maybe<string>, undefined>;
+                    }, false>>, {
+                        nestedNestedMaybe: data.Data<import("./types").Maybe<string>, import("./types").Maybe<string>, undefined>;
+                    }>;
+                    nestedRecord: data.Data<Record<string, boolean>, Record<string, boolean>, data.Data<boolean, string | boolean, undefined>>;
+                }, {}, {}>>(opts: {
+                    map: TMapFn_2;
+                }) => TMapFn_2;
+                dataSetIds: {
+                    (defaultValue: string[]): data.Data<string[], string[], {
+                        <TStringType extends string = string>(defaultValue: TStringType): data.Data<TStringType, TStringType, undefined>;
+                        _default: data.Data<"", "", undefined>;
+                        optional: data.Data<import("./types").Maybe<string>, import("./types").Maybe<string>, undefined>;
+                    }>;
+                    optional: data.Data<import("./types").Maybe<string[]>, import("./types").Maybe<string[]>, {
+                        <TStringType extends string = string>(defaultValue: TStringType): data.Data<TStringType, TStringType, undefined>;
+                        _default: data.Data<"", "", undefined>;
+                        optional: data.Data<import("./types").Maybe<string>, import("./types").Maybe<string>, undefined>;
+                    }>;
+                    _default: data.Data<string[], string[], {
+                        <TStringType extends string = string>(defaultValue: TStringType): data.Data<TStringType, TStringType, undefined>;
+                        _default: data.Data<"", "", undefined>;
+                        optional: data.Data<import("./types").Maybe<string>, import("./types").Maybe<string>, undefined>;
+                    }>;
+                };
+                comments: data.Data<import("./types").Maybe<import("./types").Maybe<string>[]>, import("./types").Maybe<import("./types").Maybe<string>[]>, data.Data<import("./types").Maybe<string>, import("./types").Maybe<string>, undefined>>;
+                record: data.Data<Record<string, string>, Record<string, string>, {
+                    <TStringType extends string = string>(defaultValue: TStringType): data.Data<TStringType, TStringType, undefined>;
+                    _default: data.Data<"", "", undefined>;
+                    optional: data.Data<import("./types").Maybe<string>, import("./types").Maybe<string>, undefined>;
+                }>;
+                numberProp: {
+                    (defaultValue: number): data.Data<number, string, undefined>;
+                    _default: data.Data<number, string, undefined>;
+                    optional: data.Data<import("./types").Maybe<number>, import("./types").Maybe<string>, undefined>;
+                };
+                id: {
+                    <TStringType extends string = string>(defaultValue: TStringType): data.Data<TStringType, TStringType, undefined>;
+                    _default: data.Data<"", "", undefined>;
+                    optional: data.Data<import("./types").Maybe<string>, import("./types").Maybe<string>, undefined>;
+                };
+                dateCreated: {
+                    (defaultValue: number): data.Data<number, string, undefined>;
+                    _default: data.Data<number, string, undefined>;
+                    optional: data.Data<import("./types").Maybe<number>, import("./types").Maybe<string>, undefined>;
+                };
+                dateLastModified: {
+                    (defaultValue: number): data.Data<number, string, undefined>;
+                    _default: data.Data<number, string, undefined>;
+                    optional: data.Data<import("./types").Maybe<number>, import("./types").Maybe<string>, undefined>;
+                };
+                lastUpdatedBy: {
+                    <TStringType extends string = string>(defaultValue: TStringType): data.Data<TStringType, TStringType, undefined>;
+                    _default: data.Data<"", "", undefined>;
+                    optional: data.Data<import("./types").Maybe<string>, import("./types").Maybe<string>, undefined>;
+                };
+                lastUpdatedClientTimestamp: {
+                    (defaultValue: number): data.Data<number, string, undefined>;
+                    _default: data.Data<number, string, undefined>;
+                    optional: data.Data<import("./types").Maybe<number>, import("./types").Maybe<string>, undefined>;
+                };
+            } & TodoRelationalData) => {
+                id: {
+                    <TStringType extends string = string>(defaultValue: TStringType): data.Data<TStringType, TStringType, undefined>;
+                    _default: data.Data<"", "", undefined>;
+                    optional: data.Data<import("./types").Maybe<string>, import("./types").Maybe<string>, undefined>;
+                };
+                assignee: import("./types").IOneToOneQuery<UserNode, {
+                    map: ({ id, firstName }: {
+                        firstName: {
+                            <TStringType extends string = string>(defaultValue: TStringType): data.Data<TStringType, TStringType, undefined>;
+                            _default: data.Data<"", "", undefined>;
+                            optional: data.Data<import("./types").Maybe<string>, import("./types").Maybe<string>, undefined>;
+                        };
+                        lastName: data.Data<"joe", "joe", undefined>;
+                        score: {
+                            (defaultValue: number): data.Data<number, string, undefined>;
+                            _default: data.Data<number, string, undefined>;
+                            optional: data.Data<import("./types").Maybe<number>, import("./types").Maybe<string>, undefined>;
+                        };
+                        archived: data.Data<boolean, string | boolean, undefined>;
+                        optionalProp: data.Data<import("./types").Maybe<string>, import("./types").Maybe<string>, undefined>;
+                        address: <TMapFn extends import("./types").MapFn<{
+                            streetName: {
+                                <TStringType extends string = string>(defaultValue: TStringType): data.Data<TStringType, TStringType, undefined>;
+                                _default: data.Data<"", "", undefined>;
+                                optional: data.Data<import("./types").Maybe<string>, import("./types").Maybe<string>, undefined>;
+                            };
+                            zipCode: {
+                                <TStringType extends string = string>(defaultValue: TStringType): data.Data<TStringType, TStringType, undefined>;
+                                _default: data.Data<"", "", undefined>;
+                                optional: data.Data<import("./types").Maybe<string>, import("./types").Maybe<string>, undefined>;
+                            };
+                            state: {
+                                <TStringType extends string = string>(defaultValue: TStringType): data.Data<TStringType, TStringType, undefined>;
+                                _default: data.Data<"", "", undefined>;
+                                optional: data.Data<import("./types").Maybe<string>, import("./types").Maybe<string>, undefined>;
+                            };
+                            apt: data.Data<import("./types").GetResultingDataTypeFromProperties<{
+                                number: {
+                                    (defaultValue: number): data.Data<number, string, undefined>;
+                                    _default: data.Data<number, string, undefined>;
+                                    optional: data.Data<import("./types").Maybe<number>, import("./types").Maybe<string>, undefined>;
+                                };
+                                floor: {
+                                    (defaultValue: number): data.Data<number, string, undefined>;
+                                    _default: data.Data<number, string, undefined>;
+                                    optional: data.Data<import("./types").Maybe<number>, import("./types").Maybe<string>, undefined>;
+                                };
+                            }, false>, import("./types").GetResultingDataTypeFromProperties<{
+                                number: {
+                                    (defaultValue: number): data.Data<number, string, undefined>;
+                                    _default: data.Data<number, string, undefined>;
+                                    optional: data.Data<import("./types").Maybe<number>, import("./types").Maybe<string>, undefined>;
+                                };
+                                floor: {
+                                    (defaultValue: number): data.Data<number, string, undefined>;
+                                    _default: data.Data<number, string, undefined>;
+                                    optional: data.Data<import("./types").Maybe<number>, import("./types").Maybe<string>, undefined>;
+                                };
+                            }, false>, {
+                                number: {
+                                    (defaultValue: number): data.Data<number, string, undefined>;
+                                    _default: data.Data<number, string, undefined>;
+                                    optional: data.Data<import("./types").Maybe<number>, import("./types").Maybe<string>, undefined>;
+                                };
+                                floor: {
+                                    (defaultValue: number): data.Data<number, string, undefined>;
+                                    _default: data.Data<number, string, undefined>;
+                                    optional: data.Data<import("./types").Maybe<number>, import("./types").Maybe<string>, undefined>;
+                                };
+                            }>;
+                        }, {}, {}>>(opts: {
+                            map: TMapFn;
+                        }) => TMapFn;
+                        id: {
+                            <TStringType extends string = string>(defaultValue: TStringType): data.Data<TStringType, TStringType, undefined>;
+                            _default: data.Data<"", "", undefined>;
+                            optional: data.Data<import("./types").Maybe<string>, import("./types").Maybe<string>, undefined>;
+                        };
+                        dateCreated: {
+                            (defaultValue: number): data.Data<number, string, undefined>;
+                            _default: data.Data<number, string, undefined>;
+                            optional: data.Data<import("./types").Maybe<number>, import("./types").Maybe<string>, undefined>;
+                        };
+                        dateLastModified: {
+                            (defaultValue: number): data.Data<number, string, undefined>;
+                            _default: data.Data<number, string, undefined>;
+                            optional: data.Data<import("./types").Maybe<number>, import("./types").Maybe<string>, undefined>;
+                        };
+                        lastUpdatedBy: {
+                            <TStringType extends string = string>(defaultValue: TStringType): data.Data<TStringType, TStringType, undefined>;
+                            _default: data.Data<"", "", undefined>;
+                            optional: data.Data<import("./types").Maybe<string>, import("./types").Maybe<string>, undefined>;
+                        };
+                        lastUpdatedClientTimestamp: {
+                            (defaultValue: number): data.Data<number, string, undefined>;
+                            _default: data.Data<number, string, undefined>;
+                            optional: data.Data<import("./types").Maybe<number>, import("./types").Maybe<string>, undefined>;
+                        };
+                    } & UserRelationalData) => {
+                        id: {
+                            <TStringType extends string = string>(defaultValue: TStringType): data.Data<TStringType, TStringType, undefined>;
+                            _default: data.Data<"", "", undefined>;
+                            optional: data.Data<import("./types").Maybe<string>, import("./types").Maybe<string>, undefined>;
+                        };
+                        firstName: {
+                            <TStringType extends string = string>(defaultValue: TStringType): data.Data<TStringType, TStringType, undefined>;
+                            _default: data.Data<"", "", undefined>;
+                            optional: data.Data<import("./types").Maybe<string>, import("./types").Maybe<string>, undefined>;
+                        };
+                    };
+                }>;
+            };
+        }>;
+    }, {
+        id: string;
+        allowNullResult?: boolean | undefined;
+    } | {
+        ids: string[];
+    }, {
+        doNotSuspend: boolean | undefined;
+    }>;
+};
+export declare const mockTodoData: {
+    version: string;
+    id: string;
+    type: string;
+    task: string;
+    numberProp: number;
+    users: {
+        id: string;
+        type: string;
+        version: string;
+        firstName: string;
+    }[];
+    assignee: {
+        id: string;
+        type: string;
+        version: string;
+        firstName: string;
+    }[];
+};
+export declare const mockUserData: {
+    id: string;
+    type: string;
+    version: string;
+    address: string;
+    address__dot__state: string;
+    address__dot__apt: string;
+    address__dot__apt__dot__floor: string;
+    address__dot__apt__dot__number: string;
+    firstName: string;
+    optionalProp: string;
+    score: number;
+    archived: boolean;
+    todos: {
+        version: string;
+        id: string;
+        type: string;
+        task: string;
+        numberProp: number;
+        users: {
+            id: string;
+            type: string;
+            version: string;
+            firstName: string;
+        }[];
+        assignee: {
+            id: string;
+            type: string;
+            version: string;
+            firstName: string;
+        }[];
+    }[];
+};
+export declare const mockQueryDataReturn: {
+    users: {
+        nodes: {
+            id: string;
+            type: string;
+            version: string;
+            address: string;
+            address__dot__state: string;
+            address__dot__apt: string;
+            address__dot__apt__dot__floor: string;
+            address__dot__apt__dot__number: string;
+            todos: {
+                nodes: {
+                    version: string;
+                    id: string;
+                    type: string;
+                    assignee: {
+                        id: string;
+                        type: string;
+                        version: string;
+                        firstName: string;
+                    };
+                }[];
+            };
+        }[];
+    };
+};
+export declare const mockQueryResultExpectations: {
+    users: {
+        id: string;
+        type: string;
+        displayName: string;
+        lastUpdatedBy: undefined;
+        address: {
+            state: string;
+            apt: {
+                number: number;
+                floor: number;
+            };
+        };
+        todos: {
+            id: string;
+            type: string;
+            assignee: {
+                id: string;
+                type: string;
+                displayName: string;
+                lastUpdatedBy: undefined;
+                firstName: string;
+                version: number;
+            };
+            lastUpdatedBy: undefined;
+            version: number;
+        }[];
+        version: number;
+    }[];
+};
+export declare function getMockQueryRecord(mmGQLInstance: IMMGQL): import("./types").QueryRecord;
+export declare function getMockSubscriptionMessage(mmGQLInstance: IMMGQL): {
+    users: {
+        node: {
+            id: string;
+            type: string;
+            address__dot__state: string;
+            version: string;
+            todos: {
+                version: string;
+                id: string;
+                type: string;
+                assignee: {
+                    id: string;
+                    type: string;
+                    version: string;
+                    firstName: string;
+                }[];
+            }[];
+        };
+        operation: {
+            action: "UpdateNode";
+            path: string;
+        };
+        queryId: string;
+        queryRecord: import("./types").QueryRecord;
+        subscriptionAlias: string;
+    };
+};
+export declare function getMockConfig(opts?: {
+    generateMockData: boolean;
+    mockData?: any;
+}): Config;
+export declare function autoIndentGQL(gqlString: string): string;
+export declare function generateTestNode(mmGQLInstance: IMMGQL): TestNode;
+declare const testProperties: {
+    stringData: {
+        <TStringType extends string = string>(defaultValue: TStringType): data.Data<TStringType, TStringType, undefined>;
+        _default: data.Data<"", "", undefined>;
+        optional: data.Data<import("./types").Maybe<string>, import("./types").Maybe<string>, undefined>;
+    };
+    optionalString: data.Data<import("./types").Maybe<string>, import("./types").Maybe<string>, undefined>;
+    defaultString: data.Data<"iAmADefaultString", "iAmADefaultString", undefined>;
+    numberData: {
+        (defaultValue: number): data.Data<number, string, undefined>;
+        _default: data.Data<number, string, undefined>;
+        optional: data.Data<import("./types").Maybe<number>, import("./types").Maybe<string>, undefined>;
+    };
+    optionalNumber: data.Data<import("./types").Maybe<number>, import("./types").Maybe<string>, undefined>;
+    defaultNumber: data.Data<number, string, undefined>;
+    booleanData: data.Data<boolean, string | boolean, undefined>;
+    optionalBoolean: data.Data<import("./types").Maybe<boolean>, import("./types").Maybe<string | boolean>, undefined>;
+    defaultBoolean: data.Data<boolean, string | boolean, undefined>;
+    objectData: data.Data<import("./types").GetResultingDataTypeFromProperties<{
+        recordInObject: data.Data<Record<string, string>, Record<string, string>, {
+            <TStringType extends string = string>(defaultValue: TStringType): data.Data<TStringType, TStringType, undefined>;
+            _default: data.Data<"", "", undefined>;
+            optional: data.Data<import("./types").Maybe<string>, import("./types").Maybe<string>, undefined>;
+        }>;
+        stringInObject: data.Data<import("./types").Maybe<string>, import("./types").Maybe<string>, undefined>;
+    }, false>, import("./types").GetResultingDataTypeFromProperties<{
+        recordInObject: data.Data<Record<string, string>, Record<string, string>, {
+            <TStringType extends string = string>(defaultValue: TStringType): data.Data<TStringType, TStringType, undefined>;
+            _default: data.Data<"", "", undefined>;
+            optional: data.Data<import("./types").Maybe<string>, import("./types").Maybe<string>, undefined>;
+        }>;
+        stringInObject: data.Data<import("./types").Maybe<string>, import("./types").Maybe<string>, undefined>;
+    }, false>, {
+        recordInObject: data.Data<Record<string, string>, Record<string, string>, {
+            <TStringType extends string = string>(defaultValue: TStringType): data.Data<TStringType, TStringType, undefined>;
+            _default: data.Data<"", "", undefined>;
+            optional: data.Data<import("./types").Maybe<string>, import("./types").Maybe<string>, undefined>;
+        }>;
+        stringInObject: data.Data<import("./types").Maybe<string>, import("./types").Maybe<string>, undefined>;
+    }>;
+    optionalObject: data.Data<import("./types").Maybe<import("./types").GetResultingDataTypeFromProperties<{
+        defaultStringInOptionalObject: data.Data<"iAmADefaultStringInAnOptionalObject", "iAmADefaultStringInAnOptionalObject", undefined>;
+        recordInOptionalObject: data.Data<Record<string, number>, Record<string, number>, {
+            (defaultValue: number): data.Data<number, string, undefined>;
+            _default: data.Data<number, string, undefined>;
+            optional: data.Data<import("./types").Maybe<number>, import("./types").Maybe<string>, undefined>;
+        }>;
+    }, false>>, import("./types").Maybe<import("./types").GetResultingDataTypeFromProperties<{
+        defaultStringInOptionalObject: data.Data<"iAmADefaultStringInAnOptionalObject", "iAmADefaultStringInAnOptionalObject", undefined>;
+        recordInOptionalObject: data.Data<Record<string, number>, Record<string, number>, {
+            (defaultValue: number): data.Data<number, string, undefined>;
+            _default: data.Data<number, string, undefined>;
+            optional: data.Data<import("./types").Maybe<number>, import("./types").Maybe<string>, undefined>;
+        }>;
+    }, false>>, {
+        defaultStringInOptionalObject: data.Data<"iAmADefaultStringInAnOptionalObject", "iAmADefaultStringInAnOptionalObject", undefined>;
+        recordInOptionalObject: data.Data<Record<string, number>, Record<string, number>, {
+            (defaultValue: number): data.Data<number, string, undefined>;
+            _default: data.Data<number, string, undefined>;
+            optional: data.Data<import("./types").Maybe<number>, import("./types").Maybe<string>, undefined>;
+        }>;
+    }>;
+    arrayData: {
+        (defaultValue: string[]): data.Data<string[], string[], {
+            <TStringType extends string = string>(defaultValue: TStringType): data.Data<TStringType, TStringType, undefined>;
+            _default: data.Data<"", "", undefined>;
+            optional: data.Data<import("./types").Maybe<string>, import("./types").Maybe<string>, undefined>;
+        }>;
+        optional: data.Data<import("./types").Maybe<string[]>, import("./types").Maybe<string[]>, {
+            <TStringType extends string = string>(defaultValue: TStringType): data.Data<TStringType, TStringType, undefined>;
+            _default: data.Data<"", "", undefined>;
+            optional: data.Data<import("./types").Maybe<string>, import("./types").Maybe<string>, undefined>;
+        }>;
+        _default: data.Data<string[], string[], {
+            <TStringType extends string = string>(defaultValue: TStringType): data.Data<TStringType, TStringType, undefined>;
+            _default: data.Data<"", "", undefined>;
+            optional: data.Data<import("./types").Maybe<string>, import("./types").Maybe<string>, undefined>;
+        }>;
+    };
+    optionalArray: data.Data<import("./types").Maybe<import("./types").Maybe<boolean>[]>, import("./types").Maybe<import("./types").Maybe<boolean>[]>, data.Data<import("./types").Maybe<boolean>, import("./types").Maybe<string | boolean>, undefined>>;
+    recordData: data.Data<Record<string, "iAmADefaultStringInARecord">, Record<string, "iAmADefaultStringInARecord">, data.Data<"iAmADefaultStringInARecord", "iAmADefaultStringInARecord", undefined>>;
+    optionalRecord: data.Data<import("./types").Maybe<Record<string, any>>, import("./types").Maybe<Record<string, any>>, IData<any, any, any>>;
+};
+declare type TestProperties = typeof testProperties;
+declare type TestNode = INode<'testNode', TestProperties, {}, {}, {}>;
+export declare const mockDataGenerationExpectedResultsForTodoNodeAllProperties: {
+    task: any;
+    id: any;
+    dateCreated: any;
+    dateLastModified: any;
+    lastUpdatedBy: any;
+    lastUpdatedClientTimestamp: any;
+    type: any;
+    done: any;
+    assigneeId: any;
+    meetingId: any;
+    settings: any;
+    dataSetIds: any;
+    comments: any;
+    record: any;
+};
+export declare const mockedDataGenerationExpectedResultsForUserNodeAllProperties: {
+    id: any;
+    dateCreated: any;
+    dateLastModified: any;
+    lastUpdatedBy: any;
+    lastUpdatedClientTimestamp: any;
+    firstName: any;
+    lastName: any;
+    displayName: any;
+    address: any;
+};
+export declare const mockedDataGenerationExpectedResultsForTestNodeAllProperties: {
+    test: {
+        id: any;
+        dateCreated: any;
+        dateLastModified: any;
+        lastUpdatedBy: any;
+        lastUpdatedClientTimestamp: any;
+        stringData: any;
+        optionalString: any;
+        defaultString: any;
+        numberData: any;
+        optionalNumber: any;
+        defaultNumber: any;
+        booleanData: any;
+        optionalBoolean: any;
+        defaultBoolean: any;
+        objectData: any;
+        optionalObject: any;
+        arrayData: any;
+        optionalArray: any;
+        type: any;
+        version: any;
+        recordData: any;
+        optionalRecord: any;
+    };
+};
+export declare const mockedDataGenerationExpectedResultsWithMapAndRelationalPropertiesDefined: {
+    users: any;
+};
+export {};