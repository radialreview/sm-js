--- conflicted
+++ resolved
@@ -1,1665 +1,833 @@
-<<<<<<< HEAD
-import { NodesCollection } from './nodesCollection';
-import { DEFAULT_NODE_PROPERTIES, PROPERTIES_QUERIED_FOR_ALL_NODES } from './consts';
-import { createDOFactory } from './DO';
-import { createDOProxyGenerator } from './DOProxyGenerator';
-import { generateQuerier, generateSubscriber } from './queriers';
-import { createQueryManager } from './queriers/QueryManager';
-import { QuerySlimmer } from './queriers/QuerySlimmer';
-import { StaticData } from './queriers/getResponseFromStaticData';
-declare type ValidateShape<T, Shape> = T extends Shape ? Exclude<keyof T, keyof Shape> extends never ? T : Shape : Shape;
-export declare type BOmit<T, K extends keyof T> = T extends any ? Omit<T, K> : never;
-export declare type Maybe<T> = T | null;
-export declare type IsMaybe<Type> = null extends Type ? true : false;
-export declare type RemoveNevers<TRecord extends Record<string, any>> = {
-    [TKey in keyof TRecord as TRecord[TKey] extends never ? never : TKey]: TRecord[TKey];
-};
-export declare type DataDefaultFn = {
-    _default: IData;
-    (_default: any): IData;
-};
-export declare enum QueryState {
-    'IDLE' = "IDLE",
-    'LOADING' = "LOADING",
-    'ERROR' = "ERROR"
-}
-export declare type DocumentNode = import('@apollo/client/core').DocumentNode;
-export declare type Plugin = {
-    DO?: {
-        onConstruct?: (opts: {
-            DOInstance: NodeDO;
-            parsedDataKey: string;
-        }) => void;
-        computedDecorator?: <TReturnType, TComputedFn extends (data: Record<string, any>) => TReturnType>(opts: {
-            DOInstance: NodeDO;
-            computedFn: TComputedFn;
-        }) => () => TReturnType;
-    };
-    DOProxy?: {
-        computedDecorator?: <TReturnType, TComputedFn extends (data: Record<string, any>) => TReturnType>(opts: {
-            ProxyInstance: IDOProxy;
-            computedFn: TComputedFn;
-        }) => () => TReturnType;
-    };
-};
-export declare type Config = {
-    gqlClient: IGQLClient;
-    plugins?: Array<Plugin>;
-    generateMockData: boolean;
-    mockDataType: 'random' | 'static' | undefined;
-    staticData: StaticData | undefined;
-    getMockDataDelay?: () => number;
-    enableQuerySlimming: boolean;
-    paginationFilteringSortingInstance: EPaginationFilteringSortingInstance;
-    logging: {
-        querySlimming: boolean;
-        gqlQueries: boolean;
-        gqlMutations: boolean;
-        gqlSubscriptions: boolean;
-        gqlSubscriptionErrors: boolean;
-    };
-};
-export interface IGQLClient {
-    query(opts: {
-        gql: DocumentNode;
-        token?: string;
-        cookie?: string;
-        batchKey?: string;
-    }): Promise<any>;
-    subscribe(opts: {
-        gql: DocumentNode;
-        token?: string;
-        cookie?: string;
-        onMessage: (message: SubscriptionMessage) => void;
-        onError: (error: any) => void;
-    }): SubscriptionCanceller;
-    mutate(opts: {
-        mutations: Array<DocumentNode>;
-        token?: string;
-        cookie?: string;
-    }): Promise<any>;
-}
-export declare type QueryReturn<TQueryDefinitions extends QueryDefinitions> = {
-    data: QueryDataReturn<TQueryDefinitions>;
-    error: any;
-};
-export declare type QueryOpts<TQueryDefinitions extends QueryDefinitions> = {
-    onData?: (info: {
-        results: QueryDataReturn<TQueryDefinitions>;
-    }) => void;
-    onError?: (...args: any) => void;
-    queryId?: string;
-    batchKey?: string;
-};
-export declare type SubscriptionOpts<TQueryDefinitions extends QueryDefinitions<unknown, unknown, unknown>> = {
-    onData: (info: {
-        results: QueryDataReturn<TQueryDefinitions>;
-    }) => void;
-    onError?: (...args: any) => void;
-    onSubscriptionInitialized?: (subscriptionCanceller: SubscriptionCanceller) => void;
-    onQueryManagerQueryStateChange?: (queryStateChangeOpts: {
-        queryIdx: number;
-        queryState: QueryState;
-        error?: any;
-    }) => void;
-    skipInitialQuery?: boolean;
-    queryId?: string;
-    batchKey?: string;
-};
-export declare type NodeDefaultProps = typeof DEFAULT_NODE_PROPERTIES;
-export declare type PropertiesQueriedForAllNodes = typeof PROPERTIES_QUERIED_FOR_ALL_NODES;
-export declare type SubscriptionCanceller = () => void;
-export declare type SubscriptionMeta = {
-    unsub: SubscriptionCanceller;
-    onQueryDefinitionsUpdated: (newQueryDefinitionRecord: QueryDefinitions<any, any, any>) => Promise<void>;
-    error: any;
-};
-export declare enum EPaginationFilteringSortingInstance {
-    'SERVER' = 0,
-    'CLIENT' = 1
-}
-export interface IMMGQL {
-    getToken(opts: {
-        tokenName: string;
-    }): string;
-    setToken(opts: {
-        tokenName: string;
-        token: string;
-    }): void;
-    clearTokens(): void;
-    query: ReturnType<typeof generateQuerier>;
-    subscribe: ReturnType<typeof generateSubscriber>;
-    gqlClient: IGQLClient;
-    plugins: Array<Plugin> | undefined;
-    generateMockData: boolean | undefined;
-    mockDataType: 'random' | 'static' | undefined;
-    staticData: StaticData | undefined;
-    getMockDataDelay: (() => number) | undefined;
-    enableQuerySlimming: boolean | undefined;
-    paginationFilteringSortingInstance: EPaginationFilteringSortingInstance;
-    DOProxyGenerator: ReturnType<typeof createDOProxyGenerator>;
-    DOFactory: ReturnType<typeof createDOFactory>;
-    QueryManager: ReturnType<typeof createQueryManager>;
-    QuerySlimmer: QuerySlimmer;
-    logging: Config['logging'];
-    def<TNodeType extends string, TNodeData extends Record<string, IData | DataDefaultFn>, TNodeComputedData extends Record<string, any> = {}, TNodeRelationalData extends NodeRelationalQueryBuilderRecord = {}>(def: NodeDefArgs<{
-        TNodeType: TNodeType;
-        TNodeData: TNodeData;
-        TNodeComputedData: TNodeComputedData;
-        TNodeRelationalData: TNodeRelationalData;
-    }>): INode<{
-        TNodeType: TNodeType;
-        TNodeData: TNodeData;
-        TNodeComputedData: TNodeComputedData;
-        TNodeRelationalData: TNodeRelationalData;
-    }>;
-    defTyped<TNode extends INode>(def: TNode extends INode<infer TNodeArgs> ? NodeDefArgs<TNodeArgs> : never): TNode;
-}
-export declare type NodeDefArgs<TDefArgs extends {
-    TNodeType: string;
-    TNodeData: Record<string, IData | DataDefaultFn>;
-    TNodeComputedData: Record<string, any>;
-    TNodeRelationalData: NodeRelationalQueryBuilderRecord;
-}> = {
-    type: TDefArgs["TNodeType"];
-    properties: TDefArgs["TNodeData"];
-    computed?: NodeComputedFns<{
-        TNodeData: TDefArgs["TNodeData"] & NodeDefaultProps;
-        TNodeComputedData: TDefArgs["TNodeComputedData"];
-    }>;
-    relational?: NodeRelationalFns<TDefArgs["TNodeRelationalData"]>;
-    generateMockData?: () => DeepPartial<GetResultingDataTypeFromProperties<TDefArgs["TNodeData"]>>;
-};
-/**
- * The interface implemented by each data type (like data.string, data.boolean)
- */
-export interface IData<TDataArgs extends {
-    TValue: any;
-    TParsedValue: any;
-    /**
-     * only defined for object and array types
-     *
-     * for arrays is the data type of each item in that array
-     * for objects is a record of strings to data (matching the structure the data.object received as an argument)
-     */
-    TBoxedValue: IData<any> | DataDefaultFn | Record<string, IData | DataDefaultFn> | undefined;
-} = any> {
-    type: string;
-    parser(value: TDataArgs["TValue"]): TDataArgs["TParsedValue"];
-    boxedValue: TDataArgs["TBoxedValue"];
-    defaultValue: Maybe<TDataArgs["TParsedValue"]>;
-    isOptional: boolean;
-    /**
-     *  Enum type data will keep a reference to its acceptable values
-     *  so that later this can be used by the mock data generator to produce a random value from this array
-     */
-    acceptableValues?: Array<TDataArgs["TParsedValue"]>;
-}
-/**
- * Utility to extract the parsed value of an Data type
- */
-export declare type GetDataType<TData extends IData | DataDefaultFn> = TData extends IData<infer TDataArgs> ? TDataArgs['TParsedValue'] : TData extends DataDefaultFn ? TData extends (_: any) => IData<infer TDataArgs> ? TDataArgs['TParsedValue'] : never : never;
-export declare type GetParsedValueTypeFromDefaultFn<TDefaultFn extends (_default: any) => IData> = TDefaultFn extends (_default: any) => IData<infer TDataArgs> ? TDataArgs["TParsedValue"] : never;
-/**
- * Utility to extract the resulting data type from the properties definition of a node
- * for example
- *
- * {
- *   flag: boolean(false), // boolean and string types from mm-gql
- *   name: string
- * }
- *
- * will return
- *
- * {
- *   flag: boolean, // boolean and string native types from TS
- *   name: string
- * }
- */
-export declare type GetResultingDataTypeFromProperties<TProperties extends Record<string, IData | DataDefaultFn>> = {
-    [key in keyof TProperties]: TProperties[key] extends IData<infer TDataArgs> ? TDataArgs["TBoxedValue"] extends Record<string, IData | DataDefaultFn> ? IsMaybe<TDataArgs["TParsedValue"]> extends true ? Maybe<GetAllAvailableNodeDataTypeWithoutDefaultProps<{
-        TNodeData: TDataArgs["TBoxedValue"];
-        TNodeComputedData: {};
-    }>> : GetAllAvailableNodeDataTypeWithoutDefaultProps<{
-        TNodeData: TDataArgs["TBoxedValue"];
-        TNodeComputedData: {};
-    }> : TDataArgs["TParsedValue"] extends Array<infer TArrayItemType> ? IsMaybe<TDataArgs["TParsedValue"]> extends true ? Maybe<Array<TArrayItemType>> : Array<TArrayItemType> : TDataArgs["TParsedValue"] : TProperties[key] extends DataDefaultFn ? GetParsedValueTypeFromDefaultFn<TProperties[key]> : never;
-};
-export declare type GetResultingFilterDataTypeFromProperties<TProperties extends Record<string, IData | DataDefaultFn>, TIsCollectionFilter extends boolean> = {
-    [key in keyof TProperties]: TProperties[key] extends IData<infer TDataArgs> ? TDataArgs['TBoxedValue'] extends Record<string, IData | DataDefaultFn> ? IsMaybe<TDataArgs['TParsedValue']> extends true ? Maybe<GetAllAvailableNodeFilterDataTypeWithoutDefaultProps<{
-        TNodeData: TDataArgs['TBoxedValue'];
-        TNodeComputedData: {};
-        TIsCollectionFilter: TIsCollectionFilter;
-    }>> : GetAllAvailableNodeFilterDataTypeWithoutDefaultProps<{
-        TNodeData: TDataArgs['TBoxedValue'];
-        TNodeComputedData: {};
-        TIsCollectionFilter: TIsCollectionFilter;
-    }> : TDataArgs['TParsedValue'] extends Array<infer TArrayItemType> ? IsMaybe<TDataArgs['TParsedValue']> extends true ? Maybe<Array<TArrayItemType>> : Array<TArrayItemType> : FilterValue<TDataArgs['TParsedValue'], TIsCollectionFilter> : TProperties[key] extends DataDefaultFn ? FilterValue<GetParsedValueTypeFromDefaultFn<TProperties[key]>, TIsCollectionFilter> : never;
-};
-export declare type GetSortingDataTypeFromProperties<TProperties extends Record<string, IData | DataDefaultFn>> = {
-    [key in keyof TProperties]: TProperties[key] extends IData<infer TDataArgs> ? TDataArgs['TBoxedValue'] extends Record<string, IData | DataDefaultFn> ? IsMaybe<TDataArgs['TParsedValue']> extends true ? Maybe<GetAllAvailableNodeDataTypeWithoutDefaultPropsForSorting<{
-        TNodeData: TDataArgs['TBoxedValue'];
-        TNodeComputedData: {};
-    }>> : GetAllAvailableNodeDataTypeWithoutDefaultPropsForSorting<{
-        TNodeData: TDataArgs['TBoxedValue'];
-        TNodeComputedData: {};
-    }> : TDataArgs['TParsedValue'] extends Array<infer TArrayItemType> ? IsMaybe<TDataArgs['TParsedValue']> extends true ? Maybe<Array<TArrayItemType>> : Array<TArrayItemType> : SortValue : TProperties[key] extends DataDefaultFn ? SortValue : never;
-};
-export declare type GetResultingDataTypeFromNodeDefinition<TNode extends INode> = TNode extends INode<infer TNodeArgs> ? GetResultingDataTypeFromProperties<TNodeArgs["TNodeData"]> : never;
-export declare type SortDirection = 'asc' | 'desc';
-export declare type NodeFilterCondition = 'or' | 'and';
-export declare type CollectionFilterCondition = 'all' | 'some' | 'none';
-export declare type FilterValue<TValue extends Maybe<string> | Maybe<number> | Maybe<boolean>, TIsCollectionFilter extends boolean> = TValue | (Partial<Record<TValue extends boolean ? EBooleanFilterOperator : TValue extends string ? EStringFilterOperator : TValue extends number ? ENumberFilterOperator : never, TValue> & {
-    condition?: TIsCollectionFilter extends true ? CollectionFilterCondition : NodeFilterCondition;
-}>);
-export declare type SortObject = {
-    direction: SortDirection;
-    priority?: number;
-};
-export declare type SortValue = SortDirection | SortObject;
-export declare type GetResultingFilterDataTypeFromNodeDefinition<TSMNode extends INode, TIsCollectionFilter extends boolean> = TSMNode extends INode<infer TNodeArgs> ? GetResultingFilterDataTypeFromProperties<TNodeArgs["TNodeData"] & NodeDefaultProps, TIsCollectionFilter> : never;
-export declare type GetSortingDataTypeFromNodeDefinition<TSMNode extends INode> = TSMNode extends INode<infer TNodeArgs> ? GetSortingDataTypeFromProperties<TNodeArgs["TNodeData"] & NodeDefaultProps> : never;
-/**
- * Utility to extract the expected data type of a node based on its' properties and computed data
- * For data resulting from property definitions only, use GetResultingDataTypeFromProperties
- */
-export declare type GetAllAvailableNodeDataType<TGetAllAvailableNodeDataTypeArgs extends {
-    TNodeData: Record<string, IData | DataDefaultFn>;
-    TNodeComputedData: Record<string, any>;
-}> = GetResultingDataTypeFromProperties<TGetAllAvailableNodeDataTypeArgs['TNodeData'] & NodeDefaultProps> & TGetAllAvailableNodeDataTypeArgs['TNodeComputedData'];
-declare type GetAllAvailableNodeDataTypeWithoutDefaultPropsForSorting<TGetAllAvailableNodeDataTypeWithoutDefaultPropsForSortingArgs extends {
-    TNodeData: Record<string, IData | DataDefaultFn>;
-    TNodeComputedData: Record<string, any>;
-}> = GetSortingDataTypeFromProperties<TGetAllAvailableNodeDataTypeWithoutDefaultPropsForSortingArgs['TNodeData']> & TGetAllAvailableNodeDataTypeWithoutDefaultPropsForSortingArgs['TNodeComputedData'];
-declare type GetAllAvailableNodeDataTypeWithoutDefaultProps<TGetAllAvailableNodeDataTypeWithoutDefaultPropsArgs extends {
-    TNodeData: Record<string, IData | DataDefaultFn>;
-    TNodeComputedData: Record<string, any>;
-}> = GetResultingDataTypeFromProperties<TGetAllAvailableNodeDataTypeWithoutDefaultPropsArgs['TNodeData']> & TGetAllAvailableNodeDataTypeWithoutDefaultPropsArgs['TNodeComputedData'];
-declare type GetAllAvailableNodeFilterDataTypeWithoutDefaultProps<TGetAllAvailableNodeFilterDataTypeWithoutDefaultPropsArgs extends {
-    TNodeData: Record<string, IData | DataDefaultFn>;
-    TNodeComputedData: Record<string, any>;
-    TIsCollectionFilter: boolean;
-}> = GetResultingFilterDataTypeFromProperties<TGetAllAvailableNodeFilterDataTypeWithoutDefaultPropsArgs['TNodeData'], TGetAllAvailableNodeFilterDataTypeWithoutDefaultPropsArgs['TIsCollectionFilter']> & TGetAllAvailableNodeFilterDataTypeWithoutDefaultPropsArgs['TNodeComputedData'];
-/**
- * Takes in any object and returns a Partial of that object type
- * for nested objects, those will also be turned into partials
- */
-export declare type DeepPartial<ObjectType extends Record<string, any>> = Partial<{
-    [Key in keyof ObjectType]: ObjectType[Key] extends Maybe<Array<any>> ? ObjectType[Key] : ObjectType[Key] extends Maybe<Record<string, any>> ? ObjectType[Key] extends null ? Maybe<DeepPartial<ObjectType[Key]>> : DeepPartial<ObjectType[Key]> : ObjectType[Key];
-}>;
-declare type IsArray<Thing extends any, Y = true, N = false> = Thing extends Array<any> ? Y : N;
-/**
- * A record that lives on each instance of a DOProxy to determine
- * if each data property on that DO is currently guaranteed to be up to date.
- * Any property that is read while not being up to date throws a run-time error to ensure the devs never use outdated data mistakenly
- */
-export declare type UpToDateData<TNodeData extends Record<string, IData | DataDefaultFn>> = DeepPartial<{
-    [Key in keyof TNodeData]: TNodeData[Key] extends IData<{
-        TNodeData: Maybe<Array<any>>;
-        TBoxedValue: any;
-        TParsedValue: any;
-        TValue: any;
-    }> ? boolean : TNodeData[Key] extends IData<infer TDataArgs> ? TDataArgs["TBoxedValue"] extends Record<string, IData | DataDefaultFn> ? UpToDateData<TDataArgs["TBoxedValue"]> : boolean : boolean;
-}>;
-/**
- * These methods are called automatically when using this lib's public methods like "useData"
- */
-export interface IDOMethods {
-    /**
-     * Called when we get data from the backend for this particular DO instance, found by its id
-     */
-    onDataReceived(data: Record<string, any>, opts?: {
-        __unsafeIgnoreVersion?: boolean;
-    }): void;
-}
-export interface IDOAccessors {
-    id: string;
-    version: number;
-    lastUpdatedBy: string;
-    persistedData: Record<string, any>;
-}
-export declare type NodeDO = Record<string, any> & IDOMethods & IDOAccessors;
-export declare type NodeComputedFns<TNodeComputedFnsArgs extends {
-    TNodeData: Record<string, IData | DataDefaultFn>;
-    TNodeComputedData: Record<string, any>;
-}> = {
-    [key in keyof TNodeComputedFnsArgs["TNodeComputedData"]]: (data: GetAllAvailableNodeDataType<TNodeComputedFnsArgs>) => TNodeComputedFnsArgs["TNodeComputedData"][key];
-};
-export declare type NodeRelationalFns<TNodeRelationalData extends NodeRelationalQueryBuilderRecord> = {
-    [key in keyof TNodeRelationalData]: () => TNodeRelationalData[key];
-};
-export interface INode<TNodeArgs extends {
-    TNodeType: string;
-    TNodeData: Record<string, IData | DataDefaultFn>;
-    TNodeComputedData: Record<string, any>;
-    TNodeRelationalData: NodeRelationalQueryBuilderRecord;
-} = any, TNodeComputedFns = NodeComputedFns<{
-    TNodeData: TNodeArgs['TNodeData'] & NodeDefaultProps;
-    TNodeComputedData: TNodeArgs['TNodeComputedData'];
-}>, TNodeDO = NodeDO> {
-    _isNodeDef: true;
-    data: TNodeArgs['TNodeData'] & NodeDefaultProps;
-    computed?: TNodeComputedFns;
-    relational?: NodeRelationalFns<TNodeArgs['TNodeRelationalData']>;
-    type: TNodeArgs['TNodeType'];
-    repository: INodeRepository;
-    do: new (data?: Record<string, any>) => TNodeDO;
-    generateMockData?: () => DeepPartial<GetResultingDataTypeFromProperties<TNodeArgs["TNodeData"]>>;
-}
-/**
- * These inform the library how to query for data that is related to the node type we're building.
- * So, for example, if a user has meetings under them, one of the user's relational data properties is "meetings", which will be "IChildren".
- * This teaches the library how to interpret a query that asks for the user's meetings.
- */
-export declare type NodeRelationalQueryBuilder<TNodeRelationalQueryBuilderArgs extends {
-    TTargetNodeOrTargetNodeRecord: INode | Maybe<INode> | Record<string, INode> | Maybe<Record<string, INode>>;
-    TIncludeTotalCount: boolean;
-    TMapFn: TNodeRelationalQueryBuilderArgs['TTargetNodeOrTargetNodeRecord'] extends INode | Maybe<INode> ? MapFnForNode<NonNullable<TNodeRelationalQueryBuilderArgs['TTargetNodeOrTargetNodeRecord']>> : never;
-}> = IOneToOneQueryBuilder<TNodeRelationalQueryBuilderArgs["TTargetNodeOrTargetNodeRecord"]> | IOneToManyQueryBuilder<TNodeRelationalQueryBuilderArgs["TTargetNodeOrTargetNodeRecord"]> | INonPaginatedOneToManyQueryBuilder<TNodeRelationalQueryBuilderArgs["TTargetNodeOrTargetNodeRecord"]>;
-export declare type NodeRelationalQuery<TTargetNodeOrTargetNodeRecord extends INode | Maybe<INode> | Record<string, INode> | Maybe<Record<string, INode>>, TMapFn extends TTargetNodeOrTargetNodeRecord extends INode | Maybe<INode> ? MapFnForNode<NonNullable<TTargetNodeOrTargetNodeRecord>> : never> = IOneToOneQuery<{
-    TTargetNodeOrTargetNodeRecord: TTargetNodeOrTargetNodeRecord;
-    TQueryBuilderOpts: any;
-}> | IOneToManyQuery<{
-    TTargetNodeOrTargetNodeRecord: TTargetNodeOrTargetNodeRecord;
-    TQueryBuilderOpts: any;
-    TIncludeTotalCount: any;
-    TMapFn: TMapFn;
-}> | INonPaginatedOneToManyQuery<{
-    TTargetNodeOrTargetNodeRecord: TTargetNodeOrTargetNodeRecord;
-    TQueryBuilderOpts: any;
-    TIncludeTotalCount: any;
-    TMapFn: TMapFn;
-}>;
-export declare type IOneToOneQueryBuilderOpts<TTargetNodeOrTargetNodeRecord extends INode | Maybe<INode> | Record<string, INode> | Maybe<Record<string, INode>>> = TTargetNodeOrTargetNodeRecord extends INode ? {
-    map: MapFnForNode<NonNullable<TTargetNodeOrTargetNodeRecord>>;
-} : TTargetNodeOrTargetNodeRecord extends Record<string, INode> ? {
-    [Tkey in keyof TTargetNodeOrTargetNodeRecord]: {
-        map: MapFnForNode<TTargetNodeOrTargetNodeRecord[Tkey]>;
-    };
-} : never;
-export interface IOneToOneQueryBuilder<TTargetNodeOrTargetNodeRecord extends INode | Maybe<INode> | Record<string, INode> | Maybe<Record<string, INode>>> {
-    <TQueryBuilderOpts extends IOneToOneQueryBuilderOpts<TTargetNodeOrTargetNodeRecord>>(queryBuilderOpts: ValidateShape<TQueryBuilderOpts, IOneToOneQueryBuilderOpts<TTargetNodeOrTargetNodeRecord>>): IOneToOneQuery<{
-        TTargetNodeOrTargetNodeRecord: TTargetNodeOrTargetNodeRecord;
-        TQueryBuilderOpts: TQueryBuilderOpts;
-    }>;
-}
-export interface IOneToOneQuery<TOneToOneQueryArgs extends {
-    TTargetNodeOrTargetNodeRecord: INode | Maybe<INode> | Record<string, INode> | Maybe<Record<string, INode>>;
-    TQueryBuilderOpts: IOneToOneQueryBuilderOpts<TOneToOneQueryArgs["TTargetNodeOrTargetNodeRecord"]>;
-}> {
-    _relational: RELATIONAL_TYPES.oneToOne;
-    _relationshipName: string;
-    queryBuilderOpts: TOneToOneQueryArgs["TQueryBuilderOpts"];
-    def: TOneToOneQueryArgs["TTargetNodeOrTargetNodeRecord"];
-}
-export declare type IOneToManyQueryBuilderOpts<TTargetNodeOrTargetNodeRecord extends INode | Maybe<INode> | Record<string, INode> | Maybe<Record<string, INode>>, TIncludeTotalCount extends boolean, TMapFn extends TTargetNodeOrTargetNodeRecord extends INode | Maybe<INode> ? MapFnForNode<NonNullable<TTargetNodeOrTargetNodeRecord>> : never> = TTargetNodeOrTargetNodeRecord extends INode ? SingleNodeTypeOneToManyQueryBuilderOpts<TTargetNodeOrTargetNodeRecord, TIncludeTotalCount, TMapFn> : TTargetNodeOrTargetNodeRecord extends Record<string, INode> ? {
-    [Tkey in keyof TTargetNodeOrTargetNodeRecord]: {
-        map: MapFnForNode<TTargetNodeOrTargetNodeRecord[Tkey]>;
-    };
-} : never;
-declare type SingleNodeTypeOneToManyQueryBuilderOpts<TNode extends INode, TIncludeTotalCount extends boolean, TMapFn extends MapFnForNode<TNode>> = {
-    map: TMapFn;
-    filter?: FilterTypeForQuery<{
-        TNode: TNode;
-        TMapFn: TMapFn;
-        TIsCollectionFilter: true;
-    }>;
-    pagination?: IQueryPagination<TIncludeTotalCount>;
-    sort?: ValidSortForNode<TNode>;
-};
-export interface IOneToManyQueryBuilder<TTargetNodeOrTargetNodeRecord extends INode | Maybe<INode> | Record<string, INode> | Maybe<Record<string, INode>>> {
-    <TIncludeTotalCount extends boolean, TMapFn extends TTargetNodeOrTargetNodeRecord extends INode | Maybe<INode> ? MapFnForNode<NonNullable<TTargetNodeOrTargetNodeRecord>> : never, TQueryBuilderOpts extends IOneToManyQueryBuilderOpts<TTargetNodeOrTargetNodeRecord, TIncludeTotalCount, TMapFn>>(queryBuilderOpts: ValidateShape<TQueryBuilderOpts, IOneToManyQueryBuilderOpts<TTargetNodeOrTargetNodeRecord, TIncludeTotalCount, TMapFn>>): IOneToManyQuery<{
-        TTargetNodeOrTargetNodeRecord: TTargetNodeOrTargetNodeRecord;
-        TQueryBuilderOpts: TQueryBuilderOpts;
-        TIncludeTotalCount: TIncludeTotalCount;
-        TMapFn: TMapFn;
-    }>;
-}
-export interface IOneToManyQuery<TOneToManyQueryArgs extends {
-    TTargetNodeOrTargetNodeRecord: INode | Maybe<INode> | Record<string, INode> | Maybe<Record<string, INode>>;
-    TIncludeTotalCount: boolean;
-    TMapFn: TOneToManyQueryArgs['TTargetNodeOrTargetNodeRecord'] extends INode | Maybe<INode> ? MapFnForNode<NonNullable<TOneToManyQueryArgs['TTargetNodeOrTargetNodeRecord']>> : never;
-    TQueryBuilderOpts: IOneToManyQueryBuilderOpts<TOneToManyQueryArgs['TTargetNodeOrTargetNodeRecord'], TOneToManyQueryArgs['TIncludeTotalCount'], TOneToManyQueryArgs['TMapFn']>;
-}> {
-    _relational: RELATIONAL_TYPES.oneToMany;
-    _relationshipName: string;
-    queryBuilderOpts: TOneToManyQueryArgs['TQueryBuilderOpts'];
-    def: TOneToManyQueryArgs['TTargetNodeOrTargetNodeRecord'];
-}
-export declare type INonPaginatedOneToManyQueryBuilderOpts<TTargetNodeOrTargetNodeRecord extends INode | Maybe<INode> | Record<string, INode> | Maybe<Record<string, INode>>, TIncludeTotalCount extends boolean, TMapFn extends TTargetNodeOrTargetNodeRecord extends INode | Maybe<INode> ? MapFnForNode<NonNullable<TTargetNodeOrTargetNodeRecord>> : never> = TTargetNodeOrTargetNodeRecord extends INode ? SingleNodeTypeOneToManyQueryBuilderOpts<TTargetNodeOrTargetNodeRecord, TIncludeTotalCount, TMapFn> : TTargetNodeOrTargetNodeRecord extends Record<string, INode> ? {
-    [Tkey in keyof TTargetNodeOrTargetNodeRecord]: {
-        map: MapFnForNode<TTargetNodeOrTargetNodeRecord[Tkey]>;
-    };
-} : never;
-export interface INonPaginatedOneToManyQueryBuilder<TTargetNodeOrTargetNodeRecord extends INode | Maybe<INode> | Record<string, INode> | Maybe<Record<string, INode>>> {
-    <TIncludeTotalCount extends boolean, TMapFn extends TTargetNodeOrTargetNodeRecord extends INode | Maybe<INode> ? MapFnForNode<NonNullable<TTargetNodeOrTargetNodeRecord>> : never, TQueryBuilderOpts extends INonPaginatedOneToManyQueryBuilderOpts<TTargetNodeOrTargetNodeRecord, TIncludeTotalCount, TMapFn>>(queryBuilderOpts: ValidateShape<TQueryBuilderOpts, INonPaginatedOneToManyQueryBuilderOpts<TTargetNodeOrTargetNodeRecord, TIncludeTotalCount, TMapFn>>): INonPaginatedOneToManyQuery<{
-        TTargetNodeOrTargetNodeRecord: TTargetNodeOrTargetNodeRecord;
-        TQueryBuilderOpts: TQueryBuilderOpts;
-        TIncludeTotalCount: TIncludeTotalCount;
-        TMapFn: TMapFn;
-    }>;
-}
-export interface INonPaginatedOneToManyQuery<TNonPaginatedOneToManyQueryArgs extends {
-    TTargetNodeOrTargetNodeRecord: INode | Maybe<INode> | Record<string, INode> | Maybe<Record<string, INode>>;
-    TIncludeTotalCount: boolean;
-    TMapFn: TNonPaginatedOneToManyQueryArgs['TTargetNodeOrTargetNodeRecord'] extends INode | Maybe<INode> ? MapFnForNode<NonNullable<TNonPaginatedOneToManyQueryArgs['TTargetNodeOrTargetNodeRecord']>> : never;
-    TQueryBuilderOpts: IOneToManyQueryBuilderOpts<TNonPaginatedOneToManyQueryArgs['TTargetNodeOrTargetNodeRecord'], TNonPaginatedOneToManyQueryArgs['TIncludeTotalCount'], TNonPaginatedOneToManyQueryArgs['TMapFn']>;
-}> {
-    _relational: RELATIONAL_TYPES.nonPaginatedOneToMany;
-    _relationshipName: string;
-    queryBuilderOpts: TNonPaginatedOneToManyQueryArgs['TQueryBuilderOpts'];
-    def: TNonPaginatedOneToManyQueryArgs['TTargetNodeOrTargetNodeRecord'];
-}
-export declare enum DATA_TYPES {
-    string = "s",
-    maybeString = "mS",
-    stringEnum = "sE",
-    maybeStringEnum = "mSE",
-    number = "n",
-    maybeNumber = "mN",
-    boolean = "b",
-    maybeBoolean = "mB",
-    object = "o",
-    maybeObject = "mO",
-    record = "r",
-    maybeRecord = "mR",
-    array = "a",
-    maybeArray = "mA"
-}
-export declare enum RELATIONAL_TYPES {
-    oneToOne = "oTO",
-    oneToMany = "oTM",
-    nonPaginatedOneToMany = "nPOTM"
-}
-export interface IQueryPagination<TIncludeTotalCount extends boolean> {
-    itemsPerPage?: number;
-    startCursor?: string;
-    endCursor?: string;
-    includeTotalCount?: TIncludeTotalCount;
-}
-export declare type NodeRelationalQueryBuilderRecord = Record<string, NodeRelationalQueryBuilder>;
-export interface INodeRepository {
-    byId(id: string): NodeDO;
-    onDataReceived(data: {
-        id: string;
-    } & Record<string, any>): void;
-    onNodeDeleted(id: string): void;
-}
-export declare enum EStringFilterOperator {
-    'eq' = "eq",
-    'neq' = "neq",
-    'contains' = "contains",
-    'ncontains' = "ncontains",
-    'startsWith' = "startsWith",
-    'nstartsWith' = "nstartsWith",
-    'endsWith' = "endsWith",
-    'nendsWith' = "nendsWith"
-}
-export declare enum ENumberFilterOperator {
-    'eq' = "eq",
-    'neq' = "neq",
-    'gt' = "gt",
-    'ngt' = "ngt",
-    'gte' = "gte",
-    'ngte' = "ngte",
-    'lt' = "lt",
-    'nlt' = "nlt",
-    'lte' = "lte",
-    'nlte' = "nlte"
-}
-export declare enum EBooleanFilterOperator {
-    'eq' = "eq",
-    'neq' = "neq"
-}
-export declare type FilterOperator = EStringFilterOperator | ENumberFilterOperator | EBooleanFilterOperator;
-/**
- * Returns the valid filter for a node
- * excluding properties which are arrays and records
- * and including properties which are nested in objects
- */
-export declare type ValidFilterForNode<TNode extends INode, TIsCollectionFilter extends boolean> = Partial<ExtractNodeFilterData<TNode, TIsCollectionFilter>>;
-export declare type ValidFilterForMapFnRelationalResults<TValidFilterForMapFnRelationalResultsArgs extends {
-    TMapFn: MapFnForNode<TValidFilterForMapFnRelationalResultsArgs['TNode']> | undefined;
-    TNode: INode;
-}, TMapFn = TValidFilterForMapFnRelationalResultsArgs['TMapFn'], TMapFnReturn = TMapFn extends (...args: any) => any ? ReturnType<TMapFn> : {}> = Partial<RemoveNevers<{
-    [TKey in keyof TMapFnReturn]: TMapFnReturn[TKey] extends IOneToOneQuery<infer TOneToOneQueryArgs> ? TOneToOneQueryArgs['TTargetNodeOrTargetNodeRecord'] extends INode ? TOneToOneQueryArgs['TQueryBuilderOpts']['map'] extends MapFnForNode<TOneToOneQueryArgs['TTargetNodeOrTargetNodeRecord']> ? ValidFilterForNode<TOneToOneQueryArgs['TTargetNodeOrTargetNodeRecord'], false> : never : never : TMapFnReturn[TKey] extends IOneToManyQuery<infer TOneToManyQueryArgs> ? TOneToManyQueryArgs['TTargetNodeOrTargetNodeRecord'] extends INode ? TOneToManyQueryArgs['TQueryBuilderOpts']['map'] extends MapFnForNode<TOneToManyQueryArgs['TTargetNodeOrTargetNodeRecord']> ? ValidFilterForNode<TOneToManyQueryArgs['TTargetNodeOrTargetNodeRecord'], true> : never : never : TMapFnReturn[TKey] extends INonPaginatedOneToManyQuery<infer TNonPaginatedOneToManyQueryArgs> ? TNonPaginatedOneToManyQueryArgs['TTargetNodeOrTargetNodeRecord'] extends INode ? TNonPaginatedOneToManyQueryArgs['TQueryBuilderOpts']['map'] extends MapFnForNode<TNonPaginatedOneToManyQueryArgs['TTargetNodeOrTargetNodeRecord']> ? ValidFilterForNode<TNonPaginatedOneToManyQueryArgs['TTargetNodeOrTargetNodeRecord'], true> : never : never : never;
-}>>;
-export declare type ValidSortForNode<TNode extends INode> = ExtractNodeSortData<TNode> | ExtractNodeRelationalDataSort<TNode>;
-export declare type ExtractNodeFilterData<TNode extends INode, TIsCollectionFilter extends boolean> = DeepPartial<{
-    [TKey in keyof ExtractNodeDataWithDefaultProperties<TNode> as ExtractNodeDataWithDefaultProperties<TNode>[TKey] extends IData<infer TDataArgs> ? IsArray<TDataArgs["TParsedValue"]> extends true ? never : TDataArgs["TBoxedValue"] extends undefined ? TKey : TDataArgs["TBoxedValue"] extends Record<string, IData | DataDefaultFn> ? TKey : never : ExtractNodeDataWithDefaultProperties<TNode>[TKey] extends DataDefaultFn ? IsArray<GetParsedValueTypeFromDefaultFn<ExtractNodeDataWithDefaultProperties<TNode>[TKey]>> extends true ? never : TKey : TKey]: TKey extends keyof GetResultingFilterDataTypeFromNodeDefinition<TNode, TIsCollectionFilter> ? GetResultingFilterDataTypeFromNodeDefinition<TNode, TIsCollectionFilter>[TKey] : never;
-}>;
-export declare type ExtractNodeSortData<TNode extends INode> = DeepPartial<{
-    [TKey in keyof ExtractNodeDataWithDefaultProperties<TNode> as ExtractNodeDataWithDefaultProperties<TNode>[TKey] extends IData<infer TDataArgs> ? IsArray<TDataArgs["TParsedValue"]> extends true ? never : TDataArgs["TBoxedValue"] extends undefined ? TKey : TDataArgs["TBoxedValue"] extends Record<string, IData | DataDefaultFn> ? TKey : never : ExtractNodeDataWithDefaultProperties<TNode>[TKey] extends DataDefaultFn ? IsArray<GetParsedValueTypeFromDefaultFn<ExtractNodeDataWithDefaultProperties<TNode>[TKey]>> extends true ? never : TKey : TKey]: TKey extends keyof GetSortingDataTypeFromNodeDefinition<TNode> ? GetSortingDataTypeFromNodeDefinition<TNode>[TKey] : never;
-}>;
-export declare type QueryDefinitionTarget = {
-    id: string;
-    allowNullResult?: boolean;
-} | {
-    ids: Array<string>;
-};
-export declare type FilterTypeForQuery<TFilterTypeForQueryArgs extends {
-    TNode: INode;
-    TMapFn: MapFnForNode<TFilterTypeForQueryArgs['TNode']> | undefined;
-    TIsCollectionFilter: boolean;
-}> = ValidFilterForMapFnRelationalResults<TFilterTypeForQueryArgs> & ValidFilterForNode<TFilterTypeForQueryArgs['TNode'], TFilterTypeForQueryArgs['TIsCollectionFilter']>;
-export declare type SortObjectForNode<TNode extends INode> = ValidSortForNode<TNode>;
-export declare type QueryDefinition<TQueryDefinitionArgs extends {
-    TNode: INode;
-    TMapFn: MapFnForNode<TQueryDefinitionArgs["TNode"]> | undefined;
-    TQueryDefinitionTarget: QueryDefinitionTarget;
-    TIncludeTotalCount: boolean;
-}> = {
-    def: TQueryDefinitionArgs["TNode"];
-    map: TQueryDefinitionArgs["TMapFn"];
-    filter?: FilterTypeForQuery<{
-        TMapFn: TQueryDefinitionArgs['TMapFn'];
-        TNode: TQueryDefinitionArgs['TNode'];
-        TIsCollectionFilter: false;
-    }>;
-    sort?: SortObjectForNode<TQueryDefinitionArgs["TNode"]>;
-    target?: TQueryDefinitionArgs["TQueryDefinitionTarget"];
-    pagination?: IQueryPagination<TQueryDefinitionArgs["TIncludeTotalCount"]>;
-    tokenName?: string;
-};
-export declare type QueryDefinitions<TNode, TMapFn, TQueryDefinitionTarget> = Record<string, QueryDefinition<{
-    TNode: TNode;
-    TMapFn: TMapFn;
-    TQueryDefinitionTarget: TQueryDefinitionTarget;
-}> | INode | null>;
-export declare type UseSubscriptionQueryDefinitionOpts = {
-    doNotSuspend?: boolean;
-};
-export declare type UseSubscriptionQueryDefinition<TUseSubscriptionQueryDefinitionArgs extends {
-    TNode: INode;
-    TMapFn: MapFnForNode<TUseSubscriptionQueryDefinitionArgs['TNode']> | undefined;
-    TQueryDefinitionTarget: QueryDefinitionTarget;
-    TUseSubscriptionQueryDefinitionOpts: UseSubscriptionQueryDefinitionOpts;
-    TIncludeTotalCount: boolean;
-}> = QueryDefinition<{
-    TNode: TUseSubscriptionQueryDefinitionArgs["TNode"];
-    TMapFn: TUseSubscriptionQueryDefinitionArgs["TMapFn"];
-    TQueryDefinitionTarget: TUseSubscriptionQueryDefinitionArgs["TQueryDefinitionTarget"];
-    TIncludeTotalCount: TUseSubscriptionQueryDefinitionArgs["TIncludeTotalCount"];
-}> & {
-    useSubOpts?: TUseSubscriptionQueryDefinitionArgs["TUseSubscriptionQueryDefinitionOpts"];
-};
-export declare type UseSubscriptionQueryDefinitions<TNode, TMapFn, TQueryDefinitionTarget, TUseSubscriptionQueryDefinitionOpts> = Record<string, UseSubscriptionQueryDefinition<{
-    TNode: TNode;
-    TMapFn: TMapFn;
-    TQueryDefinitionTarget: TQueryDefinitionTarget;
-    TUseSubscriptionQueryDefinitionOpts: TUseSubscriptionQueryDefinitionOpts;
-}> | INode | null>;
-export declare type QueryDataReturn<TQueryDefinitions extends QueryDefinitions> = {
-    [Key in keyof TQueryDefinitions]: IsMaybe<TQueryDefinitions[Key]> extends true ? Maybe<GetResultingDataFromQueryDefinition<TQueryDefinitions[Key]>> : GetResultingDataFromQueryDefinition<TQueryDefinitions[Key]>;
-};
-export declare type GetResultingDataFromQueryDefinition<TQueryDefinition extends QueryDefinition<any> | INode | null> = TQueryDefinition extends {
-    map: MapFn<any>;
-} ? TQueryDefinition extends {
-    def: infer TNode;
-    map: infer TMapFn;
-} ? TNode extends INode ? TMapFn extends MapFnForNode<TNode> ? TQueryDefinition extends {
-    target?: {
-        id: string;
-    };
-} ? TQueryDefinition extends {
-    target?: {
-        allowNullResult: true;
-    };
-} ? Maybe<ExtractQueriedDataFromMapFn<TMapFn, TNode>> : ExtractQueriedDataFromMapFn<TMapFn, TNode> : NodesCollectionWithCorrectTotalCountParam<{
-    TItemType: ExtractQueriedDataFromMapFn<TMapFn, TNode>;
-    TQueryDefinition: TQueryDefinition;
-}> : never : never : never : TQueryDefinition extends {
-    def: INode;
-} ? TQueryDefinition extends {
-    def: infer TNode;
-} ? TNode extends INode ? TQueryDefinition extends {
-    target?: {
-        id: string;
-    };
-} ? GetAllAvailableNodeDataType<{
-    TNodeData: ExtractNodeData<TNode>;
-    TNodeComputedData: ExtractNodeComputedData<TNode>;
-}> & DataExpectedOnAllNodeResults<TNode> : NodesCollectionWithCorrectTotalCountParam<{
-    TItemType: GetAllAvailableNodeDataType<{
-        TNodeData: ExtractNodeData<TNode>;
-        TNodeComputedData: ExtractNodeComputedData<TNode>;
-    }> & DataExpectedOnAllNodeResults<TNode>;
-    TQueryDefinition: TQueryDefinition;
-}> : never : never : TQueryDefinition extends INode ? NodesCollectionWithCorrectTotalCountParam<{
-    TItemType: GetAllAvailableNodeDataType<{
-        TNodeData: ExtractNodeData<TQueryDefinition>;
-        TNodeComputedData: ExtractNodeComputedData<TQueryDefinition>;
-    }> & DataExpectedOnAllNodeResults<TQueryDefinition>;
-    TQueryDefinition: TQueryDefinition;
-}> : never;
-declare type NodesCollectionWithCorrectTotalCountParam<NodesCollectionWithCorrectTotalCountParamArgs extends {
-    TItemType: unknown;
-    TQueryDefinition: unknown;
-}> = NodesCollectionWithCorrectTotalCountParamArgs["TQueryDefinition"] extends {
-    pagination?: IQueryPagination<true> | undefined;
-} ? NodesCollection<{
-    TItemType: NodesCollectionWithCorrectTotalCountParamArgs["TItemType"];
-    TIncludeTotalCount: true;
-}> : NodesCollection<{
-    TItemType: NodesCollectionWithCorrectTotalCountParamArgs["TItemType"];
-    TIncludeTotalCount: false;
-}>;
-declare type NodesCollectionWithCorrectTotalCountParamForRelationalQueries<NodesCollectionWithCorrectTotalCountParamArgs extends {
-    TItemType: unknown;
-    TQueryDefinition: unknown;
-}> = NodesCollectionWithCorrectTotalCountParamArgs["TQueryDefinition"] extends {
-    pagination?: {
-        includeTotalCount: true;
-    };
-} ? NodesCollection<{
-    TItemType: NodesCollectionWithCorrectTotalCountParamArgs["TItemType"];
-    TIncludeTotalCount: true;
-}> : NodesCollection<{
-    TItemType: NodesCollectionWithCorrectTotalCountParamArgs["TItemType"];
-    TIncludeTotalCount: false;
-}>;
-export declare type UseSubscriptionReturn<TQueryDefinitions extends UseSubscriptionQueryDefinitions> = {
-    data: {
-        [key in keyof TQueryDefinitions]: TQueryDefinitions[key] extends {
-            useSubOpts?: {
-                doNotSuspend: true;
-            };
-        } ? Maybe<GetResultingDataFromQueryDefinition<TQueryDefinitions[key]>> : IsMaybe<TQueryDefinitions[key]> extends true ? Maybe<GetResultingDataFromQueryDefinition<TQueryDefinitions[key]>> : GetResultingDataFromQueryDefinition<TQueryDefinitions[key]>;
-    };
-    querying: boolean;
-    error: any;
-};
-export declare type MapFnForNode<TNode extends INode> = MapFn<{
-    TNodeData: ExtractNodeData<TNode>;
-    TNodeComputedData: ExtractNodeComputedData<TNode>;
-    TNodeRelationalData: ExtractNodeRelationalData<TNode>;
-}>;
-export declare type MapFn<TMapFnArgs extends {
-    TNodeData: Record<string, IData | DataDefaultFn>;
-    TNodeComputedData: Record<string, any>;
-    TNodeRelationalData: NodeRelationalQueryBuilderRecord;
-}> = ((data: GetMapFnArgs<INode<TMapFnArgs & {
-    TNodeType: any;
-}>>) => RequestedData) | undefined;
-export declare type GetMapFnArgs<TNode extends INode> = TNode extends INode<infer TNodeArgs> ? GetMapFnArgsFromProperties<TNodeArgs['TNodeData']> & TNodeArgs['TNodeRelationalData'] & GetMapFnArgsFromProperties<NodeDefaultProps> : never;
-declare type GetMapFnArgsFromProperties<TProperties extends Record<string, IData | DataDefaultFn>> = {
-    [key in keyof TProperties]: TProperties[key] extends IData<{
-        TParsedValue: Maybe<Array<any>>;
-        TValue: any;
-        TBoxedValue: any;
-    }> ? TProperties[key] : TProperties[key] extends IData<infer TDataArgs> ? TDataArgs['TBoxedValue'] extends Record<string, IData | DataDefaultFn> ? <TMapFn extends MapFn<{
-        TNodeData: TDataArgs['TBoxedValue'];
-        TNodeComputedData: Record<string, never>;
-        TNodeRelationalData: Record<string, never>;
-    }>>(opts: {
-        map: TMapFn;
-    }) => TMapFn : TProperties[key] : TProperties[key];
-};
-declare type RequestedData = {
-    [key in string]: IData | ((args: any) => RequestedData | IData) | ((opts: {
-        map: MapFn<any>;
-    }) => MapFn<any>) | IOneToManyQuery<any> | INonPaginatedOneToManyQuery<any> | IOneToOneQuery<any>;
-};
-export declare type ExtractQueriedDataFromMapFn<TMapFn extends MapFnForNode<NonNullable<TNode>>, TNode extends INode | null> = RemoveNevers<(TNode extends null ? Record<string, never> : DataExpectedOnAllNodeResults<NonNullable<TNode>>) & (TMapFn extends undefined ? GetAllAvailableNodeDataType<{
-    TNodeData: ExtractNodeData<NonNullable<TNode>>;
-    TNodeComputedData: ExtractNodeComputedData<NonNullable<TNode>>;
-}> : TMapFn extends NonNullable<MapFnForNode<NonNullable<TNode>>> ? ExtractQueriedDataFromMapFnReturn<ReturnType<TMapFn>, NonNullable<TNode>> : never)>;
-declare type DataExpectedOnAllNodeResults<TNode extends INode> = {
-    type: TNode['type'];
-} & GetResultingDataTypeFromProperties<PropertiesQueriedForAllNodes> & ExtractNodeComputedData<TNode>;
-declare type ExtractQueriedDataFromMapFnReturn<TMapFnReturn, TNode extends INode> = {
-    [Key in keyof TMapFnReturn]: TMapFnReturn[Key] extends NodeRelationalQueryBuilder<any> ? never : TMapFnReturn[Key] extends IOneToOneQuery<any> ? ExtractQueriedDataFromOneToOneQuery<TMapFnReturn[Key]> : TMapFnReturn[Key] extends IOneToManyQuery<any> ? ExtractQueriedDataFromOneToManyQuery<TMapFnReturn[Key]> : TMapFnReturn[Key] extends INonPaginatedOneToManyQuery<any> ? ExtractQueriedDataFromNonPaginatedOneToManyQuery<TMapFnReturn[Key]> : TMapFnReturn[Key] extends MapFnForNode<TNode> ? ExtractQueriedDataFromMapFn<TMapFnReturn[Key], TNode> : TMapFnReturn[Key] extends IData | DataDefaultFn ? GetDataType<TMapFnReturn[Key]> : TMapFnReturn[Key] extends (opts: {
-        map: MapFn<infer TMapFnArgs>;
-    }) => MapFn<any> ? GetResultingDataTypeFromProperties<TMapFnArgs['TNodeData']> : TMapFnReturn[Key] extends MapFn<any> ? ExtractQueriedDataFromMapFn<TMapFnReturn[Key], null> : never;
-};
-declare type Prev = [never, 0, 1];
-declare type ExtractQueriedDataFromOneToOneQuery<TOneToOneQuery extends IOneToOneQuery<any>, D extends Prev[number] = 1> = [
-    D
-] extends [never] ? never : TOneToOneQuery extends IOneToOneQuery<infer TOneToOneQueryArgs> ? IsMaybe<TOneToOneQueryArgs['TTargetNodeOrTargetNodeRecord']> extends true ? TOneToOneQueryArgs['TTargetNodeOrTargetNodeRecord'] extends Maybe<INode> ? TOneToOneQueryArgs['TQueryBuilderOpts'] extends IOneToOneQueryBuilderOpts<NonNullable<TOneToOneQueryArgs["TTargetNodeOrTargetNodeRecord"]>> ? Maybe<ExtractQueriedDataFromMapFn<TOneToOneQueryArgs['TQueryBuilderOpts']['map'], NonNullable<TOneToOneQueryArgs['TTargetNodeOrTargetNodeRecord']>>> : never : TOneToOneQueryArgs['TTargetNodeOrTargetNodeRecord'] extends Maybe<Record<string, INode>> ? TOneToOneQueryArgs['TQueryBuilderOpts'] extends IOneToOneQueryBuilderOpts<NonNullable<TOneToOneQueryArgs["TTargetNodeOrTargetNodeRecord"]>> ? Maybe<ExtractResultsUnionFromOneToOneQueryBuilder<NonNullable<TOneToOneQueryArgs['TTargetNodeOrTargetNodeRecord']>, TOneToOneQueryArgs['TQueryBuilderOpts'], Prev[D]>> : never : never : TOneToOneQueryArgs['TTargetNodeOrTargetNodeRecord'] extends INode ? TOneToOneQueryArgs['TQueryBuilderOpts'] extends IOneToOneQueryBuilderOpts<TOneToOneQueryArgs['TTargetNodeOrTargetNodeRecord']> ? ExtractQueriedDataFromMapFn<TOneToOneQueryArgs['TQueryBuilderOpts']['map'], TOneToOneQueryArgs['TTargetNodeOrTargetNodeRecord']> : never : TOneToOneQueryArgs['TTargetNodeOrTargetNodeRecord'] extends Record<string, INode> ? TOneToOneQueryArgs['TQueryBuilderOpts'] extends IOneToOneQueryBuilderOpts<TOneToOneQueryArgs['TTargetNodeOrTargetNodeRecord']> ? ExtractResultsUnionFromOneToOneQueryBuilder<TOneToOneQueryArgs['TTargetNodeOrTargetNodeRecord'], TOneToOneQueryArgs['TQueryBuilderOpts'], Prev[D]> : never : never : never;
-declare type ExtractQueriedDataFromOneToManyQuery<TOneToManyQuery extends IOneToManyQuery<any>, D extends Prev[number] = 1> = [
-    D
-] extends [never] ? never : TOneToManyQuery extends IOneToManyQuery<infer TOneToManyQueryArgs> ? IsMaybe<TOneToManyQueryArgs['TTargetNodeOrTargetNodeRecord']> extends true ? TOneToManyQueryArgs['TTargetNodeOrTargetNodeRecord'] extends Maybe<INode> ? TOneToManyQueryArgs['TQueryBuilderOpts'] extends IOneToManyQueryBuilderOpts<NonNullable<TOneToManyQueryArgs['TTargetNodeOrTargetNodeRecord']>, TOneToManyQueryArgs["TIncludeTotalCount"], TOneToManyQueryArgs['TMapFn']> ? Maybe<NodesCollectionWithCorrectTotalCountParamForRelationalQueries<{
-    TItemType: ExtractQueriedDataFromMapFn<TOneToManyQueryArgs['TQueryBuilderOpts']['map'], NonNullable<TOneToManyQueryArgs['TTargetNodeOrTargetNodeRecord']>>;
-    TQueryDefinition: TOneToManyQueryArgs['TQueryBuilderOpts'];
-}>> : never : TOneToManyQueryArgs['TTargetNodeOrTargetNodeRecord'] extends Maybe<Record<string, INode>> ? TOneToManyQueryArgs['TQueryBuilderOpts'] extends IOneToManyQueryBuilderOpts<NonNullable<TOneToManyQueryArgs['TTargetNodeOrTargetNodeRecord']>, TOneToManyQueryArgs["TIncludeTotalCount"], TOneToManyQueryArgs['TMapFn']> ? Maybe<NodesCollectionWithCorrectTotalCountParamForRelationalQueries<{
-    TItemType: ExtractResultsUnionFromOneToOneQueryBuilder<NonNullable<TOneToManyQueryArgs['TTargetNodeOrTargetNodeRecord']>, TOneToManyQueryArgs['TQueryBuilderOpts'], Prev[D]>;
-    TQueryDefinition: TOneToManyQueryArgs['TQueryBuilderOpts'];
-}>> : never : never : TOneToManyQueryArgs['TTargetNodeOrTargetNodeRecord'] extends INode ? TOneToManyQueryArgs['TQueryBuilderOpts'] extends IOneToManyQueryBuilderOpts<TOneToManyQueryArgs['TTargetNodeOrTargetNodeRecord'], TOneToManyQueryArgs["TIncludeTotalCount"], TOneToManyQueryArgs['TMapFn']> ? NodesCollectionWithCorrectTotalCountParamForRelationalQueries<{
-    TItemType: ExtractQueriedDataFromMapFn<TOneToManyQueryArgs['TQueryBuilderOpts']['map'], TOneToManyQueryArgs['TTargetNodeOrTargetNodeRecord']>;
-    TQueryDefinition: TOneToManyQueryArgs['TQueryBuilderOpts'];
-}> : never : TOneToManyQueryArgs['TTargetNodeOrTargetNodeRecord'] extends Record<string, INode> ? TOneToManyQueryArgs['TQueryBuilderOpts'] extends IOneToManyQueryBuilderOpts<TOneToManyQueryArgs['TTargetNodeOrTargetNodeRecord'], TOneToManyQueryArgs["TIncludeTotalCount"], TOneToManyQueryArgs['TMapFn']> ? NodesCollectionWithCorrectTotalCountParamForRelationalQueries<{
-    TItemType: ExtractResultsUnionFromOneToOneQueryBuilder<TOneToManyQueryArgs['TTargetNodeOrTargetNodeRecord'], TOneToManyQueryArgs['TQueryBuilderOpts'], Prev[D]>;
-    TQueryDefinition: TOneToManyQueryArgs['TQueryBuilderOpts'];
-}> : never : never : never;
-declare type ExtractQueriedDataFromNonPaginatedOneToManyQuery<TNonPaginatedOneToManyQuery extends INonPaginatedOneToManyQuery<any>, D extends Prev[number] = 1> = [
-    D
-] extends [never] ? never : TNonPaginatedOneToManyQuery extends INonPaginatedOneToManyQuery<infer TNonPaginatedOneToManyQueryArgs> ? IsMaybe<TNonPaginatedOneToManyQueryArgs['TTargetNodeOrTargetNodeRecord']> extends true ? TNonPaginatedOneToManyQueryArgs['TTargetNodeOrTargetNodeRecord'] extends Maybe<INode> ? TNonPaginatedOneToManyQueryArgs['TQueryBuilderOpts'] extends INonPaginatedOneToManyQueryBuilderOpts<NonNullable<TNonPaginatedOneToManyQueryArgs['TTargetNodeOrTargetNodeRecord']>, TNonPaginatedOneToManyQueryArgs["TIncludeTotalCount"], TNonPaginatedOneToManyQueryArgs['TMapFn']> ? Maybe<Array<ExtractQueriedDataFromMapFn<TNonPaginatedOneToManyQueryArgs['TQueryBuilderOpts']['map'], NonNullable<TNonPaginatedOneToManyQueryArgs['TTargetNodeOrTargetNodeRecord']>>>> : never : TNonPaginatedOneToManyQueryArgs['TTargetNodeOrTargetNodeRecord'] extends Maybe<Record<string, INode>> ? TNonPaginatedOneToManyQueryArgs['TQueryBuilderOpts'] extends INonPaginatedOneToManyQueryBuilderOpts<NonNullable<TNonPaginatedOneToManyQueryArgs['TTargetNodeOrTargetNodeRecord']>, TNonPaginatedOneToManyQueryArgs["TIncludeTotalCount"], TNonPaginatedOneToManyQueryArgs['TMapFn']> ? Maybe<Array<ExtractResultsUnionFromOneToOneQueryBuilder<NonNullable<TNonPaginatedOneToManyQueryArgs['TTargetNodeOrTargetNodeRecord']>, TNonPaginatedOneToManyQueryArgs['TQueryBuilderOpts'], Prev[D]>>> : never : never : TNonPaginatedOneToManyQueryArgs['TTargetNodeOrTargetNodeRecord'] extends INode ? TNonPaginatedOneToManyQueryArgs['TQueryBuilderOpts'] extends INonPaginatedOneToManyQueryBuilderOpts<NonNullable<TNonPaginatedOneToManyQueryArgs['TTargetNodeOrTargetNodeRecord']>, TNonPaginatedOneToManyQueryArgs["TIncludeTotalCount"], TNonPaginatedOneToManyQueryArgs['TMapFn']> ? Array<ExtractQueriedDataFromMapFn<TNonPaginatedOneToManyQueryArgs['TQueryBuilderOpts']['map'], TNonPaginatedOneToManyQueryArgs['TTargetNodeOrTargetNodeRecord']>> : never : TNonPaginatedOneToManyQueryArgs['TTargetNodeOrTargetNodeRecord'] extends Record<string, INode> ? TNonPaginatedOneToManyQueryArgs['TQueryBuilderOpts'] extends INonPaginatedOneToManyQueryBuilderOpts<NonNullable<TNonPaginatedOneToManyQueryArgs['TTargetNodeOrTargetNodeRecord']>, TNonPaginatedOneToManyQueryArgs["TIncludeTotalCount"], TNonPaginatedOneToManyQueryArgs['TMapFn']> ? Array<ExtractResultsUnionFromOneToOneQueryBuilder<TNonPaginatedOneToManyQueryArgs['TTargetNodeOrTargetNodeRecord'], TNonPaginatedOneToManyQueryArgs['TQueryBuilderOpts'], Prev[D]>> : never : never : never;
-declare type ExtractResultsUnionFromOneToOneQueryBuilder<TTargetNodeOrTargetNodeRecord extends Record<string, INode>, TQueryBuilderOpts extends IOneToOneQueryBuilderOpts<TTargetNodeOrTargetNodeRecord>, D extends Prev[number]> = ExtractObjectValues<{
-    [key in keyof TQueryBuilderOpts]: key extends keyof TTargetNodeOrTargetNodeRecord ? TQueryBuilderOpts[key] extends IOneToOneQueryBuilderOpts<TTargetNodeOrTargetNodeRecord[key]> ? ExtractQueriedDataFromOneToOneQuery<IOneToOneQuery<{
-        TTargetNodeOrTargetNodeRecord: TTargetNodeOrTargetNodeRecord[key];
-        TQueryBuilderOpts: {
-            map: TQueryBuilderOpts[key]['map'];
-        };
-    }>, D> : never : never;
-}>;
-declare type ExtractObjectValues<TObject extends Record<string, any>> = TObject extends Record<string, infer TValueType> ? TValueType : never;
-export declare type ExtractNodeData<TNode extends INode> = TNode extends INode<infer TNodeArgs> ? TNodeArgs["TNodeData"] : never;
-export declare type ExtractNodeDataWithDefaultProperties<TNode extends INode> = TNode extends INode<infer TNodeArgs> ? TNodeArgs["TNodeData"] & NodeDefaultProps : never;
-export declare type ExtractNodeRelationalDataSort<TNode extends INode> = TNode extends INode<infer TNodeArgs> ? DeepPartial<{
-    [Tkey in keyof TNodeArgs['TNodeRelationalData']]: TNodeArgs['TNodeRelationalData'][Tkey] extends (IOneToManyQueryBuilder<infer TOneToManyRelationalNode> | INonPaginatedOneToManyQueryBuilder<infer TOneToManyRelationalNode>) ? TOneToManyRelationalNode extends INode<any> ? ExtractNodeSortData<TOneToManyRelationalNode> : never : TNodeArgs['TNodeRelationalData'][Tkey] extends IOneToOneQueryBuilder<infer TOneToOneRelationalNode> ? TOneToOneRelationalNode extends INode<any> ? ExtractNodeSortData<TOneToOneRelationalNode> : never : never;
-}> : never;
-declare type ExtractNodeComputedData<TNode extends INode> = TNode extends INode<infer TNodeArgs> ? RemoveNevers<TNodeArgs["TNodeComputedData"]> : never;
-export declare type ExtractNodeRelationalData<TNode extends INode> = TNode extends INode<infer TNodeArgs> ? RemoveNevers<TNodeArgs["TNodeRelationalData"]> : never;
-/**
- * a record of all the queries identified in this query definitions
- * looks something like this
- *
- * {
- *   // alias
- *   usersTodos: {
- *     // the Node we're querying
- *     def: todo,
- *     // id used as under
- *     under: ['some-id-I-want-to-get-children-for'],
- *     // ^ could have under or ids, not both
- *     ids: ['some-specific-node-id-im-trying-to-query'],
- *     // properties being queried on this todo, Array<keyof Todo>
- *     properties: ['id', 'task'],
- *     // relational data being queried
- *     relational: {
- *       // alias for the relational query result
- *       assignee: {
- *         // the node for the relational data we're querying
- *         def: user,
- *         properties: ['firstName', 'lastName'],
- *
- *         // if the todo node defines the assignee as being a "oneToMany" relationship
- *         // This would also return an array of users, instead of a single user in that case.
- *         oneToMany: true,
- *         // OR if the todo node defines the assignee as being a "oneToOne" relationship
- *         oneToOne: true
- *       }
- *     }
- *   })
- * }
- */
-export declare type BaseQueryRecordEntry = {
-    def: INode;
-    properties: Array<string>;
-    relational?: RelationalQueryRecord;
-    filter?: ValidFilterForNode<INode, boolean>;
-    sort?: ValidSortForNode<INode>;
-    pagination?: IQueryPagination<boolean>;
-};
-export declare type QueryRecordEntry = BaseQueryRecordEntry & {
-    tokenName: Maybe<string>;
-    pagination?: IQueryPagination<boolean>;
-    ids?: Array<string>;
-    id?: string;
-    allowNullResult?: boolean;
-};
-export declare type RelationalQueryRecordEntry = {
-    _relationshipName: string;
-} & ((BaseQueryRecordEntry & {
-    oneToOne: true;
-}) | (BaseQueryRecordEntry & {
-    oneToMany: true;
-}) | (BaseQueryRecordEntry & {
-    nonPaginatedOneToMany: true;
-}));
-export declare type QueryRecord = Record<string, QueryRecordEntry | null>;
-export declare type RelationalQueryRecord = Record<string, RelationalQueryRecordEntry>;
-export interface IDOProxy {
-    id: string | number;
-    updateRelationalResults(newRelationalResults: Maybe<Record<string, IDOProxy | Array<IDOProxy>>>): void;
-}
-export declare type SubscriptionMessage = {
-    data: Record<string, SubscriptionMessageData>;
-};
-export declare type SubscriptionMessageData = {
-    __typename: string;
-    id: string;
-    target?: {
-        id: string | number;
-        property: string;
-    };
-    value?: {
-        id: string;
-    } & Record<string, any>;
-};
-export {};
-=======
-import { NodesCollection } from './nodesCollection';
-import { DEFAULT_NODE_PROPERTIES, PROPERTIES_QUERIED_FOR_ALL_NODES } from './consts';
-import { createDOFactory } from './DO';
-import { createDOProxyGenerator } from './DOProxyGenerator';
-import { generateQuerier, generateSubscriber } from './queriers';
-import { createQueryManager } from './queriers/QueryManager';
-import { QuerySlimmer } from './queriers/QuerySlimmer';
-import { StaticData } from './queriers/getResponseFromStaticData';
-declare type ValidateShape<T, Shape> = T extends Shape ? Exclude<keyof T, keyof Shape> extends never ? T : Shape : Shape;
-export declare type BOmit<T, K extends keyof T> = T extends any ? Omit<T, K> : never;
-export declare type Maybe<T> = T | null;
-export declare type IsMaybe<Type> = null extends Type ? true : false;
-export declare type RemoveNevers<TRecord extends Record<string, any>> = {
-    [TKey in keyof TRecord as TRecord[TKey] extends never ? never : TKey]: TRecord[TKey];
-};
-export declare type DataDefaultFn = {
-    _default: IData;
-    (_default: any): IData;
-};
-export declare enum QueryState {
-    'IDLE' = "IDLE",
-    'LOADING' = "LOADING",
-    'ERROR' = "ERROR"
-}
-export declare type DocumentNode = import('@apollo/client/core').DocumentNode;
-export declare type Plugin = {
-    DO?: {
-        onConstruct?: (opts: {
-            DOInstance: NodeDO;
-            parsedDataKey: string;
-        }) => void;
-        computedDecorator?: <TReturnType, TComputedFn extends (data: Record<string, any>) => TReturnType>(opts: {
-            DOInstance: NodeDO;
-            computedFn: TComputedFn;
-        }) => () => TReturnType;
-    };
-    DOProxy?: {
-        computedDecorator?: <TReturnType, TComputedFn extends (data: Record<string, any>) => TReturnType>(opts: {
-            ProxyInstance: IDOProxy;
-            computedFn: TComputedFn;
-        }) => () => TReturnType;
-    };
-};
-export declare type Config = {
-    gqlClient: IGQLClient;
-    plugins?: Array<Plugin>;
-    generateMockData: boolean;
-    mockDataType: 'random' | 'static' | undefined;
-    staticData: StaticData | undefined;
-    getMockDataDelay?: () => number;
-    enableQuerySlimming: boolean;
-    paginationFilteringSortingInstance: EPaginationFilteringSortingInstance;
-    logging: {
-        querySlimming: boolean;
-        gqlQueries: boolean;
-        gqlMutations: boolean;
-        gqlSubscriptions: boolean;
-        gqlSubscriptionErrors: boolean;
-    };
-};
-export interface IGQLClient {
-    query(opts: {
-        gql: DocumentNode;
-        token?: string;
-        cookie?: string;
-        batchKey?: string;
-    }): Promise<any>;
-    subscribe(opts: {
-        gql: DocumentNode;
-        token?: string;
-        cookie?: string;
-        onMessage: (message: SubscriptionMessage) => void;
-        onError: (error: any) => void;
-    }): SubscriptionCanceller;
-    mutate(opts: {
-        mutations: Array<DocumentNode>;
-        token?: string;
-        cookie?: string;
-    }): Promise<any>;
-}
-export declare type QueryReturn<TQueryDefinitions extends QueryDefinitions> = {
-    data: QueryDataReturn<TQueryDefinitions>;
-    error: any;
-};
-export declare type QueryOpts<TQueryDefinitions extends QueryDefinitions> = {
-    onData?: (info: {
-        results: QueryDataReturn<TQueryDefinitions>;
-    }) => void;
-    onError?: (...args: any) => void;
-    queryId?: string;
-    batchKey?: string;
-};
-export declare type SubscriptionOpts<TQueryDefinitions extends QueryDefinitions<unknown, unknown, unknown>> = {
-    onData: (info: {
-        results: QueryDataReturn<TQueryDefinitions>;
-    }) => void;
-    onError?: (...args: any) => void;
-    onSubscriptionInitialized?: (subscriptionCanceller: SubscriptionCanceller) => void;
-    onQueryManagerQueryStateChange?: (queryStateChangeOpts: {
-        queryIdx: number;
-        queryState: QueryState;
-        error?: any;
-    }) => void;
-    skipInitialQuery?: boolean;
-    queryId?: string;
-    batchKey?: string;
-};
-export declare type NodeDefaultProps = typeof DEFAULT_NODE_PROPERTIES;
-export declare type PropertiesQueriedForAllNodes = typeof PROPERTIES_QUERIED_FOR_ALL_NODES;
-export declare type SubscriptionCanceller = () => void;
-export declare type SubscriptionMeta = {
-    unsub: SubscriptionCanceller;
-    onQueryDefinitionsUpdated: (newQueryDefinitionRecord: QueryDefinitions<any, any, any>) => Promise<void>;
-    error: any;
-};
-export declare enum EPaginationFilteringSortingInstance {
-    'SERVER' = 0,
-    'CLIENT' = 1
-}
-export interface IMMGQL {
-    getToken(opts: {
-        tokenName: string;
-    }): string;
-    setToken(opts: {
-        tokenName: string;
-        token: string;
-    }): void;
-    clearTokens(): void;
-    query: ReturnType<typeof generateQuerier>;
-    subscribe: ReturnType<typeof generateSubscriber>;
-    gqlClient: IGQLClient;
-    plugins: Array<Plugin> | undefined;
-    generateMockData: boolean | undefined;
-    mockDataType: 'random' | 'static' | undefined;
-    staticData: StaticData | undefined;
-    getMockDataDelay: (() => number) | undefined;
-    enableQuerySlimming: boolean | undefined;
-    paginationFilteringSortingInstance: EPaginationFilteringSortingInstance;
-    DOProxyGenerator: ReturnType<typeof createDOProxyGenerator>;
-    DOFactory: ReturnType<typeof createDOFactory>;
-    QueryManager: ReturnType<typeof createQueryManager>;
-    QuerySlimmer: QuerySlimmer;
-    logging: Config['logging'];
-    def<TNodeType extends string, TNodeData extends Record<string, IData | DataDefaultFn>, TNodeComputedData extends Record<string, any> = {}, TNodeRelationalData extends NodeRelationalQueryBuilderRecord = {}>(def: NodeDefArgs<{
-        TNodeType: TNodeType;
-        TNodeData: TNodeData;
-        TNodeComputedData: TNodeComputedData;
-        TNodeRelationalData: TNodeRelationalData;
-    }>): INode<{
-        TNodeType: TNodeType;
-        TNodeData: TNodeData;
-        TNodeComputedData: TNodeComputedData;
-        TNodeRelationalData: TNodeRelationalData;
-    }>;
-    defTyped<TNode extends INode>(def: TNode extends INode<infer TNodeArgs> ? NodeDefArgs<TNodeArgs> : never): TNode;
-}
-export declare type NodeDefArgs<TDefArgs extends {
-    TNodeType: string;
-    TNodeData: Record<string, IData | DataDefaultFn>;
-    TNodeComputedData: Record<string, any>;
-    TNodeRelationalData: NodeRelationalQueryBuilderRecord;
-}> = {
-    type: TDefArgs["TNodeType"];
-    properties: TDefArgs["TNodeData"];
-    computed?: NodeComputedFns<{
-        TNodeData: TDefArgs["TNodeData"] & NodeDefaultProps;
-        TNodeComputedData: TDefArgs["TNodeComputedData"];
-    }>;
-    relational?: NodeRelationalFns<TDefArgs["TNodeRelationalData"]>;
-    generateMockData?: () => DeepPartial<GetResultingDataTypeFromProperties<TDefArgs["TNodeData"]>>;
-};
-/**
- * The interface implemented by each data type (like data.string, data.boolean)
- */
-export interface IData<TDataArgs extends {
-    TValue: any;
-    TParsedValue: any;
-    /**
-     * only defined for object and array types
-     *
-     * for arrays is the data type of each item in that array
-     * for objects is a record of strings to data (matching the structure the data.object received as an argument)
-     */
-    TBoxedValue: IData<any> | DataDefaultFn | Record<string, IData | DataDefaultFn> | undefined;
-} = any> {
-    type: string;
-    parser(value: TDataArgs["TValue"]): TDataArgs["TParsedValue"];
-    boxedValue: TDataArgs["TBoxedValue"];
-    defaultValue: Maybe<TDataArgs["TParsedValue"]>;
-    isOptional: boolean;
-    /**
-     *  Enum type data will keep a reference to its acceptable values
-     *  so that later this can be used by the mock data generator to produce a random value from this array
-     */
-    acceptableValues?: Array<TDataArgs["TParsedValue"]>;
-}
-/**
- * Utility to extract the parsed value of an Data type
- */
-export declare type GetDataType<TData extends IData | DataDefaultFn> = TData extends IData<infer TDataArgs> ? TDataArgs['TParsedValue'] : TData extends DataDefaultFn ? TData extends (_: any) => IData<infer TDataArgs> ? TDataArgs['TParsedValue'] : never : never;
-export declare type GetParsedValueTypeFromDefaultFn<TDefaultFn extends (_default: any) => IData> = TDefaultFn extends (_default: any) => IData<infer TDataArgs> ? TDataArgs["TParsedValue"] : never;
-/**
- * Utility to extract the resulting data type from the properties definition of a node
- * for example
- *
- * {
- *   flag: boolean(false), // boolean and string types from mm-gql
- *   name: string
- * }
- *
- * will return
- *
- * {
- *   flag: boolean, // boolean and string native types from TS
- *   name: string
- * }
- */
-export declare type GetResultingDataTypeFromProperties<TProperties extends Record<string, IData | DataDefaultFn>> = {
-    [key in keyof TProperties]: TProperties[key] extends IData<infer TDataArgs> ? TDataArgs["TBoxedValue"] extends Record<string, IData | DataDefaultFn> ? IsMaybe<TDataArgs["TParsedValue"]> extends true ? Maybe<GetAllAvailableNodeDataTypeWithoutDefaultProps<{
-        TNodeData: TDataArgs["TBoxedValue"];
-        TNodeComputedData: {};
-    }>> : GetAllAvailableNodeDataTypeWithoutDefaultProps<{
-        TNodeData: TDataArgs["TBoxedValue"];
-        TNodeComputedData: {};
-    }> : TDataArgs["TParsedValue"] extends Array<infer TArrayItemType> ? IsMaybe<TDataArgs["TParsedValue"]> extends true ? Maybe<Array<TArrayItemType>> : Array<TArrayItemType> : TDataArgs["TParsedValue"] : TProperties[key] extends DataDefaultFn ? GetParsedValueTypeFromDefaultFn<TProperties[key]> : never;
-};
-export declare type GetResultingFilterDataTypeFromProperties<TProperties extends Record<string, IData | DataDefaultFn>, TIsCollectionFilter extends boolean> = {
-    [key in keyof TProperties]: TProperties[key] extends IData<infer TDataArgs> ? TDataArgs['TBoxedValue'] extends Record<string, IData | DataDefaultFn> ? IsMaybe<TDataArgs['TParsedValue']> extends true ? Maybe<GetAllAvailableNodeFilterDataTypeWithoutDefaultProps<{
-        TNodeData: TDataArgs['TBoxedValue'];
-        TNodeComputedData: {};
-        TIsCollectionFilter: TIsCollectionFilter;
-    }>> : GetAllAvailableNodeFilterDataTypeWithoutDefaultProps<{
-        TNodeData: TDataArgs['TBoxedValue'];
-        TNodeComputedData: {};
-        TIsCollectionFilter: TIsCollectionFilter;
-    }> : TDataArgs['TParsedValue'] extends Array<infer TArrayItemType> ? IsMaybe<TDataArgs['TParsedValue']> extends true ? Maybe<Array<TArrayItemType>> : Array<TArrayItemType> : FilterValue<TDataArgs['TParsedValue'], TIsCollectionFilter> : TProperties[key] extends DataDefaultFn ? FilterValue<GetParsedValueTypeFromDefaultFn<TProperties[key]>, TIsCollectionFilter> : never;
-};
-export declare type GetSortingDataTypeFromProperties<TProperties extends Record<string, IData | DataDefaultFn>> = {
-    [key in keyof TProperties]: TProperties[key] extends IData<infer TDataArgs> ? TDataArgs['TBoxedValue'] extends Record<string, IData | DataDefaultFn> ? IsMaybe<TDataArgs['TParsedValue']> extends true ? Maybe<GetAllAvailableNodeDataTypeWithoutDefaultPropsForSorting<{
-        TNodeData: TDataArgs['TBoxedValue'];
-        TNodeComputedData: {};
-    }>> : GetAllAvailableNodeDataTypeWithoutDefaultPropsForSorting<{
-        TNodeData: TDataArgs['TBoxedValue'];
-        TNodeComputedData: {};
-    }> : TDataArgs['TParsedValue'] extends Array<infer TArrayItemType> ? IsMaybe<TDataArgs['TParsedValue']> extends true ? Maybe<Array<TArrayItemType>> : Array<TArrayItemType> : SortValue : TProperties[key] extends DataDefaultFn ? SortValue : never;
-};
-export declare type GetResultingDataTypeFromNodeDefinition<TNode extends INode> = TNode extends INode<infer TNodeArgs> ? GetResultingDataTypeFromProperties<TNodeArgs["TNodeData"]> : never;
-export declare type SortDirection = 'asc' | 'desc';
-export declare type NodeFilterCondition = 'or' | 'and';
-export declare type CollectionFilterCondition = 'all' | 'some' | 'none';
-export declare type FilterValue<TValue extends Maybe<string> | Maybe<number> | Maybe<boolean>, TIsCollectionFilter extends boolean> = TValue | (Partial<Record<TValue extends boolean ? EBooleanFilterOperator : TValue extends string ? EStringFilterOperator : TValue extends number ? ENumberFilterOperator : never, TValue> & {
-    condition?: TIsCollectionFilter extends true ? CollectionFilterCondition : NodeFilterCondition;
-}>);
-export declare type SortObject = {
-    direction: SortDirection;
-    priority?: number;
-};
-export declare type SortValue = SortDirection | SortObject;
-export declare type GetResultingFilterDataTypeFromNodeDefinition<TSMNode extends INode, TIsCollectionFilter extends boolean> = TSMNode extends INode<infer TNodeArgs> ? GetResultingFilterDataTypeFromProperties<TNodeArgs["TNodeData"] & NodeDefaultProps, TIsCollectionFilter> : never;
-export declare type GetSortingDataTypeFromNodeDefinition<TSMNode extends INode> = TSMNode extends INode<infer TNodeArgs> ? GetSortingDataTypeFromProperties<TNodeArgs["TNodeData"] & NodeDefaultProps> : never;
-/**
- * Utility to extract the expected data type of a node based on its' properties and computed data
- * For data resulting from property definitions only, use GetResultingDataTypeFromProperties
- */
-export declare type GetAllAvailableNodeDataType<TGetAllAvailableNodeDataTypeArgs extends {
-    TNodeData: Record<string, IData | DataDefaultFn>;
-    TNodeComputedData: Record<string, any>;
-}> = GetResultingDataTypeFromProperties<TGetAllAvailableNodeDataTypeArgs['TNodeData'] & NodeDefaultProps> & TGetAllAvailableNodeDataTypeArgs['TNodeComputedData'];
-declare type GetAllAvailableNodeDataTypeWithoutDefaultPropsForSorting<TGetAllAvailableNodeDataTypeWithoutDefaultPropsForSortingArgs extends {
-    TNodeData: Record<string, IData | DataDefaultFn>;
-    TNodeComputedData: Record<string, any>;
-}> = GetSortingDataTypeFromProperties<TGetAllAvailableNodeDataTypeWithoutDefaultPropsForSortingArgs['TNodeData']> & TGetAllAvailableNodeDataTypeWithoutDefaultPropsForSortingArgs['TNodeComputedData'];
-declare type GetAllAvailableNodeDataTypeWithoutDefaultProps<TGetAllAvailableNodeDataTypeWithoutDefaultPropsArgs extends {
-    TNodeData: Record<string, IData | DataDefaultFn>;
-    TNodeComputedData: Record<string, any>;
-}> = GetResultingDataTypeFromProperties<TGetAllAvailableNodeDataTypeWithoutDefaultPropsArgs['TNodeData']> & TGetAllAvailableNodeDataTypeWithoutDefaultPropsArgs['TNodeComputedData'];
-declare type GetAllAvailableNodeFilterDataTypeWithoutDefaultProps<TGetAllAvailableNodeFilterDataTypeWithoutDefaultPropsArgs extends {
-    TNodeData: Record<string, IData | DataDefaultFn>;
-    TNodeComputedData: Record<string, any>;
-    TIsCollectionFilter: boolean;
-}> = GetResultingFilterDataTypeFromProperties<TGetAllAvailableNodeFilterDataTypeWithoutDefaultPropsArgs['TNodeData'], TGetAllAvailableNodeFilterDataTypeWithoutDefaultPropsArgs['TIsCollectionFilter']> & TGetAllAvailableNodeFilterDataTypeWithoutDefaultPropsArgs['TNodeComputedData'];
-/**
- * Takes in any object and returns a Partial of that object type
- * for nested objects, those will also be turned into partials
- */
-export declare type DeepPartial<ObjectType extends Record<string, any>> = Partial<{
-    [Key in keyof ObjectType]: ObjectType[Key] extends Maybe<Array<any>> ? ObjectType[Key] : ObjectType[Key] extends Maybe<Record<string, any>> ? ObjectType[Key] extends null ? Maybe<DeepPartial<ObjectType[Key]>> : DeepPartial<ObjectType[Key]> : ObjectType[Key];
-}>;
-declare type IsArray<Thing extends any, Y = true, N = false> = Thing extends Array<any> ? Y : N;
-/**
- * A record that lives on each instance of a DOProxy to determine
- * if each data property on that DO is currently guaranteed to be up to date.
- * Any property that is read while not being up to date throws a run-time error to ensure the devs never use outdated data mistakenly
- */
-export declare type UpToDateData<TNodeData extends Record<string, IData | DataDefaultFn>> = DeepPartial<{
-    [Key in keyof TNodeData]: TNodeData[Key] extends IData<{
-        TNodeData: Maybe<Array<any>>;
-        TBoxedValue: any;
-        TParsedValue: any;
-        TValue: any;
-    }> ? boolean : TNodeData[Key] extends IData<infer TDataArgs> ? TDataArgs["TBoxedValue"] extends Record<string, IData | DataDefaultFn> ? UpToDateData<TDataArgs["TBoxedValue"]> : boolean : boolean;
-}>;
-/**
- * These methods are called automatically when using this lib's public methods like "useData"
- */
-export interface IDOMethods {
-    /**
-     * Called when we get data from the backend for this particular DO instance, found by its id
-     */
-    onDataReceived(data: Record<string, any>, opts?: {
-        __unsafeIgnoreVersion?: boolean;
-    }): void;
-}
-export interface IDOAccessors {
-    id: string;
-    version: number;
-    lastUpdatedBy: string;
-    persistedData: Record<string, any>;
-}
-export declare type NodeDO = Record<string, any> & IDOMethods & IDOAccessors;
-export declare type NodeComputedFns<TNodeComputedFnsArgs extends {
-    TNodeData: Record<string, IData | DataDefaultFn>;
-    TNodeComputedData: Record<string, any>;
-}> = {
-    [key in keyof TNodeComputedFnsArgs["TNodeComputedData"]]: (data: GetAllAvailableNodeDataType<TNodeComputedFnsArgs>) => TNodeComputedFnsArgs["TNodeComputedData"][key];
-};
-export declare type NodeRelationalFns<TNodeRelationalData extends NodeRelationalQueryBuilderRecord> = {
-    [key in keyof TNodeRelationalData]: () => TNodeRelationalData[key];
-};
-export interface INode<TNodeArgs extends {
-    TNodeType: string;
-    TNodeData: Record<string, IData | DataDefaultFn>;
-    TNodeComputedData: Record<string, any>;
-    TNodeRelationalData: NodeRelationalQueryBuilderRecord;
-} = any, TNodeComputedFns = NodeComputedFns<{
-    TNodeData: TNodeArgs['TNodeData'] & NodeDefaultProps;
-    TNodeComputedData: TNodeArgs['TNodeComputedData'];
-}>, TNodeDO = NodeDO> {
-    _isNodeDef: true;
-    data: TNodeArgs['TNodeData'] & NodeDefaultProps;
-    computed?: TNodeComputedFns;
-    relational?: NodeRelationalFns<TNodeArgs['TNodeRelationalData']>;
-    type: TNodeArgs['TNodeType'];
-    repository: INodeRepository;
-    do: new (data?: Record<string, any>) => TNodeDO;
-    generateMockData?: () => DeepPartial<GetResultingDataTypeFromProperties<TNodeArgs["TNodeData"]>>;
-}
-/**
- * These inform the library how to query for data that is related to the node type we're building.
- * So, for example, if a user has meetings under them, one of the user's relational data properties is "meetings", which will be "IChildren".
- * This teaches the library how to interpret a query that asks for the user's meetings.
- */
-export declare type NodeRelationalQueryBuilder<TNodeRelationalQueryBuilderArgs extends {
-    TTargetNodeOrTargetNodeRecord: INode | Maybe<INode> | Record<string, INode> | Maybe<Record<string, INode>>;
-    TIncludeTotalCount: boolean;
-    TMapFn: TNodeRelationalQueryBuilderArgs['TTargetNodeOrTargetNodeRecord'] extends INode | Maybe<INode> ? MapFnForNode<NonNullable<TNodeRelationalQueryBuilderArgs['TTargetNodeOrTargetNodeRecord']>> : never;
-}> = IOneToOneQueryBuilder<TNodeRelationalQueryBuilderArgs["TTargetNodeOrTargetNodeRecord"]> | IOneToManyQueryBuilder<TNodeRelationalQueryBuilderArgs["TTargetNodeOrTargetNodeRecord"]> | INonPaginatedOneToManyQueryBuilder<TNodeRelationalQueryBuilderArgs["TTargetNodeOrTargetNodeRecord"]>;
-export declare type NodeRelationalQuery<TTargetNodeOrTargetNodeRecord extends INode | Maybe<INode> | Record<string, INode> | Maybe<Record<string, INode>>, TMapFn extends TTargetNodeOrTargetNodeRecord extends INode | Maybe<INode> ? MapFnForNode<NonNullable<TTargetNodeOrTargetNodeRecord>> : never> = IOneToOneQuery<{
-    TTargetNodeOrTargetNodeRecord: TTargetNodeOrTargetNodeRecord;
-    TQueryBuilderOpts: any;
-}> | IOneToManyQuery<{
-    TTargetNodeOrTargetNodeRecord: TTargetNodeOrTargetNodeRecord;
-    TQueryBuilderOpts: any;
-    TIncludeTotalCount: any;
-    TMapFn: TMapFn;
-}> | INonPaginatedOneToManyQuery<{
-    TTargetNodeOrTargetNodeRecord: TTargetNodeOrTargetNodeRecord;
-    TQueryBuilderOpts: any;
-    TIncludeTotalCount: any;
-    TMapFn: TMapFn;
-}>;
-export declare type IOneToOneQueryBuilderOpts<TTargetNodeOrTargetNodeRecord extends INode | Maybe<INode> | Record<string, INode> | Maybe<Record<string, INode>>> = TTargetNodeOrTargetNodeRecord extends INode ? {
-    map: MapFnForNode<NonNullable<TTargetNodeOrTargetNodeRecord>>;
-} : TTargetNodeOrTargetNodeRecord extends Record<string, INode> ? {
-    [Tkey in keyof TTargetNodeOrTargetNodeRecord]: {
-        map: MapFnForNode<TTargetNodeOrTargetNodeRecord[Tkey]>;
-    };
-} : never;
-export interface IOneToOneQueryBuilder<TTargetNodeOrTargetNodeRecord extends INode | Maybe<INode> | Record<string, INode> | Maybe<Record<string, INode>>> {
-    <TQueryBuilderOpts extends IOneToOneQueryBuilderOpts<TTargetNodeOrTargetNodeRecord>>(queryBuilderOpts: ValidateShape<TQueryBuilderOpts, IOneToOneQueryBuilderOpts<TTargetNodeOrTargetNodeRecord>>): IOneToOneQuery<{
-        TTargetNodeOrTargetNodeRecord: TTargetNodeOrTargetNodeRecord;
-        TQueryBuilderOpts: TQueryBuilderOpts;
-    }>;
-}
-export interface IOneToOneQuery<TOneToOneQueryArgs extends {
-    TTargetNodeOrTargetNodeRecord: INode | Maybe<INode> | Record<string, INode> | Maybe<Record<string, INode>>;
-    TQueryBuilderOpts: IOneToOneQueryBuilderOpts<TOneToOneQueryArgs["TTargetNodeOrTargetNodeRecord"]>;
-}> {
-    _relational: RELATIONAL_TYPES.oneToOne;
-    _relationshipName: string;
-    queryBuilderOpts: TOneToOneQueryArgs["TQueryBuilderOpts"];
-    def: TOneToOneQueryArgs["TTargetNodeOrTargetNodeRecord"];
-}
-export declare type IOneToManyQueryBuilderOpts<TTargetNodeOrTargetNodeRecord extends INode | Maybe<INode> | Record<string, INode> | Maybe<Record<string, INode>>, TIncludeTotalCount extends boolean, TMapFn extends TTargetNodeOrTargetNodeRecord extends INode | Maybe<INode> ? MapFnForNode<NonNullable<TTargetNodeOrTargetNodeRecord>> : never> = TTargetNodeOrTargetNodeRecord extends INode ? SingleNodeTypeOneToManyQueryBuilderOpts<TTargetNodeOrTargetNodeRecord, TIncludeTotalCount, TMapFn> : TTargetNodeOrTargetNodeRecord extends Record<string, INode> ? {
-    [Tkey in keyof TTargetNodeOrTargetNodeRecord]: {
-        map: MapFnForNode<TTargetNodeOrTargetNodeRecord[Tkey]>;
-    };
-} : never;
-declare type SingleNodeTypeOneToManyQueryBuilderOpts<TNode extends INode, TIncludeTotalCount extends boolean, TMapFn extends MapFnForNode<TNode>> = {
-    map: TMapFn;
-    filter?: FilterTypeForQuery<{
-        TNode: TNode;
-        TMapFn: TMapFn;
-        TIsCollectionFilter: true;
-    }>;
-    pagination?: IQueryPagination<TIncludeTotalCount>;
-    sort?: ValidSortForNode<TNode>;
-};
-export interface IOneToManyQueryBuilder<TTargetNodeOrTargetNodeRecord extends INode | Maybe<INode> | Record<string, INode> | Maybe<Record<string, INode>>> {
-    <TIncludeTotalCount extends boolean, TMapFn extends TTargetNodeOrTargetNodeRecord extends INode | Maybe<INode> ? MapFnForNode<NonNullable<TTargetNodeOrTargetNodeRecord>> : never, TQueryBuilderOpts extends IOneToManyQueryBuilderOpts<TTargetNodeOrTargetNodeRecord, TIncludeTotalCount, TMapFn>>(queryBuilderOpts: ValidateShape<TQueryBuilderOpts, IOneToManyQueryBuilderOpts<TTargetNodeOrTargetNodeRecord, TIncludeTotalCount, TMapFn>>): IOneToManyQuery<{
-        TTargetNodeOrTargetNodeRecord: TTargetNodeOrTargetNodeRecord;
-        TQueryBuilderOpts: TQueryBuilderOpts;
-        TIncludeTotalCount: TIncludeTotalCount;
-        TMapFn: TMapFn;
-    }>;
-}
-export interface IOneToManyQuery<TOneToManyQueryArgs extends {
-    TTargetNodeOrTargetNodeRecord: INode | Maybe<INode> | Record<string, INode> | Maybe<Record<string, INode>>;
-    TIncludeTotalCount: boolean;
-    TMapFn: TOneToManyQueryArgs['TTargetNodeOrTargetNodeRecord'] extends INode | Maybe<INode> ? MapFnForNode<NonNullable<TOneToManyQueryArgs['TTargetNodeOrTargetNodeRecord']>> : never;
-    TQueryBuilderOpts: IOneToManyQueryBuilderOpts<TOneToManyQueryArgs['TTargetNodeOrTargetNodeRecord'], TOneToManyQueryArgs['TIncludeTotalCount'], TOneToManyQueryArgs['TMapFn']>;
-}> {
-    _relational: RELATIONAL_TYPES.oneToMany;
-    _relationshipName: string;
-    queryBuilderOpts: TOneToManyQueryArgs['TQueryBuilderOpts'];
-    def: TOneToManyQueryArgs['TTargetNodeOrTargetNodeRecord'];
-}
-export declare type INonPaginatedOneToManyQueryBuilderOpts<TTargetNodeOrTargetNodeRecord extends INode | Maybe<INode> | Record<string, INode> | Maybe<Record<string, INode>>, TIncludeTotalCount extends boolean, TMapFn extends TTargetNodeOrTargetNodeRecord extends INode | Maybe<INode> ? MapFnForNode<NonNullable<TTargetNodeOrTargetNodeRecord>> : never> = TTargetNodeOrTargetNodeRecord extends INode ? SingleNodeTypeOneToManyQueryBuilderOpts<TTargetNodeOrTargetNodeRecord, TIncludeTotalCount, TMapFn> : TTargetNodeOrTargetNodeRecord extends Record<string, INode> ? {
-    [Tkey in keyof TTargetNodeOrTargetNodeRecord]: {
-        map: MapFnForNode<TTargetNodeOrTargetNodeRecord[Tkey]>;
-    };
-} : never;
-export interface INonPaginatedOneToManyQueryBuilder<TTargetNodeOrTargetNodeRecord extends INode | Maybe<INode> | Record<string, INode> | Maybe<Record<string, INode>>> {
-    <TIncludeTotalCount extends boolean, TMapFn extends TTargetNodeOrTargetNodeRecord extends INode | Maybe<INode> ? MapFnForNode<NonNullable<TTargetNodeOrTargetNodeRecord>> : never, TQueryBuilderOpts extends INonPaginatedOneToManyQueryBuilderOpts<TTargetNodeOrTargetNodeRecord, TIncludeTotalCount, TMapFn>>(queryBuilderOpts: ValidateShape<TQueryBuilderOpts, INonPaginatedOneToManyQueryBuilderOpts<TTargetNodeOrTargetNodeRecord, TIncludeTotalCount, TMapFn>>): INonPaginatedOneToManyQuery<{
-        TTargetNodeOrTargetNodeRecord: TTargetNodeOrTargetNodeRecord;
-        TQueryBuilderOpts: TQueryBuilderOpts;
-        TIncludeTotalCount: TIncludeTotalCount;
-        TMapFn: TMapFn;
-    }>;
-}
-export interface INonPaginatedOneToManyQuery<TNonPaginatedOneToManyQueryArgs extends {
-    TTargetNodeOrTargetNodeRecord: INode | Maybe<INode> | Record<string, INode> | Maybe<Record<string, INode>>;
-    TIncludeTotalCount: boolean;
-    TMapFn: TNonPaginatedOneToManyQueryArgs['TTargetNodeOrTargetNodeRecord'] extends INode | Maybe<INode> ? MapFnForNode<NonNullable<TNonPaginatedOneToManyQueryArgs['TTargetNodeOrTargetNodeRecord']>> : never;
-    TQueryBuilderOpts: IOneToManyQueryBuilderOpts<TNonPaginatedOneToManyQueryArgs['TTargetNodeOrTargetNodeRecord'], TNonPaginatedOneToManyQueryArgs['TIncludeTotalCount'], TNonPaginatedOneToManyQueryArgs['TMapFn']>;
-}> {
-    _relational: RELATIONAL_TYPES.nonPaginatedOneToMany;
-    _relationshipName: string;
-    queryBuilderOpts: TNonPaginatedOneToManyQueryArgs['TQueryBuilderOpts'];
-    def: TNonPaginatedOneToManyQueryArgs['TTargetNodeOrTargetNodeRecord'];
-}
-export declare enum DATA_TYPES {
-    string = "s",
-    maybeString = "mS",
-    stringEnum = "sE",
-    maybeStringEnum = "mSE",
-    number = "n",
-    maybeNumber = "mN",
-    boolean = "b",
-    maybeBoolean = "mB",
-    object = "o",
-    maybeObject = "mO",
-    record = "r",
-    maybeRecord = "mR",
-    array = "a",
-    maybeArray = "mA"
-}
-export declare enum RELATIONAL_TYPES {
-    oneToOne = "oTO",
-    oneToMany = "oTM",
-    nonPaginatedOneToMany = "nPOTM"
-}
-export interface IQueryPagination<TIncludeTotalCount extends boolean> {
-    itemsPerPage?: number;
-    startCursor?: string;
-    endCursor?: string;
-    includeTotalCount?: TIncludeTotalCount;
-}
-export declare type NodeRelationalQueryBuilderRecord = Record<string, NodeRelationalQueryBuilder>;
-export interface INodeRepository {
-    byId(id: string): NodeDO;
-    onDataReceived(data: {
-        id: string;
-    } & Record<string, any>): void;
-    onNodeDeleted(id: string): void;
-}
-export declare enum EStringFilterOperator {
-    'eq' = "eq",
-    'neq' = "neq",
-    'contains' = "contains",
-    'ncontains' = "ncontains",
-    'startsWith' = "startsWith",
-    'nstartsWith' = "nstartsWith",
-    'endsWith' = "endsWith",
-    'nendsWith' = "nendsWith"
-}
-export declare enum ENumberFilterOperator {
-    'eq' = "eq",
-    'neq' = "neq",
-    'gt' = "gt",
-    'ngt' = "ngt",
-    'gte' = "gte",
-    'ngte' = "ngte",
-    'lt' = "lt",
-    'nlt' = "nlt",
-    'lte' = "lte",
-    'nlte' = "nlte"
-}
-export declare enum EBooleanFilterOperator {
-    'eq' = "eq",
-    'neq' = "neq"
-}
-export declare type FilterOperator = EStringFilterOperator | ENumberFilterOperator | EBooleanFilterOperator;
-/**
- * Returns the valid filter for a node
- * excluding properties which are arrays and records
- * and including properties which are nested in objects
- */
-export declare type ValidFilterForNode<TNode extends INode, TIsCollectionFilter extends boolean> = Partial<ExtractNodeFilterData<TNode, TIsCollectionFilter>>;
-export declare type ValidFilterForMapFnRelationalResults<TValidFilterForMapFnRelationalResultsArgs extends {
-    TMapFn: MapFnForNode<TValidFilterForMapFnRelationalResultsArgs['TNode']> | undefined;
-    TNode: INode;
-}, TMapFn = TValidFilterForMapFnRelationalResultsArgs['TMapFn'], TMapFnReturn = TMapFn extends (...args: any) => any ? ReturnType<TMapFn> : {}> = Partial<RemoveNevers<{
-    [TKey in keyof TMapFnReturn]: TMapFnReturn[TKey] extends IOneToOneQuery<infer TOneToOneQueryArgs> ? TOneToOneQueryArgs['TTargetNodeOrTargetNodeRecord'] extends INode ? TOneToOneQueryArgs['TQueryBuilderOpts']['map'] extends MapFnForNode<TOneToOneQueryArgs['TTargetNodeOrTargetNodeRecord']> ? ValidFilterForNode<TOneToOneQueryArgs['TTargetNodeOrTargetNodeRecord'], false> : never : never : TMapFnReturn[TKey] extends IOneToManyQuery<infer TOneToManyQueryArgs> ? TOneToManyQueryArgs['TTargetNodeOrTargetNodeRecord'] extends INode ? TOneToManyQueryArgs['TQueryBuilderOpts']['map'] extends MapFnForNode<TOneToManyQueryArgs['TTargetNodeOrTargetNodeRecord']> ? ValidFilterForNode<TOneToManyQueryArgs['TTargetNodeOrTargetNodeRecord'], true> : never : never : TMapFnReturn[TKey] extends INonPaginatedOneToManyQuery<infer TNonPaginatedOneToManyQueryArgs> ? TNonPaginatedOneToManyQueryArgs['TTargetNodeOrTargetNodeRecord'] extends INode ? TNonPaginatedOneToManyQueryArgs['TQueryBuilderOpts']['map'] extends MapFnForNode<TNonPaginatedOneToManyQueryArgs['TTargetNodeOrTargetNodeRecord']> ? ValidFilterForNode<TNonPaginatedOneToManyQueryArgs['TTargetNodeOrTargetNodeRecord'], true> : never : never : never;
-}>>;
-export declare type ValidSortForNode<TNode extends INode> = ExtractNodeSortData<TNode> | ExtractNodeRelationalDataSort<TNode>;
-export declare type ExtractNodeFilterData<TNode extends INode, TIsCollectionFilter extends boolean> = DeepPartial<{
-    [TKey in keyof ExtractNodeDataWithDefaultProperties<TNode> as ExtractNodeDataWithDefaultProperties<TNode>[TKey] extends IData<infer TDataArgs> ? IsArray<TDataArgs["TParsedValue"]> extends true ? never : TDataArgs["TBoxedValue"] extends undefined ? TKey : TDataArgs["TBoxedValue"] extends Record<string, IData | DataDefaultFn> ? TKey : never : ExtractNodeDataWithDefaultProperties<TNode>[TKey] extends DataDefaultFn ? IsArray<GetParsedValueTypeFromDefaultFn<ExtractNodeDataWithDefaultProperties<TNode>[TKey]>> extends true ? never : TKey : TKey]: TKey extends keyof GetResultingFilterDataTypeFromNodeDefinition<TNode, TIsCollectionFilter> ? GetResultingFilterDataTypeFromNodeDefinition<TNode, TIsCollectionFilter>[TKey] : never;
-}>;
-export declare type ExtractNodeSortData<TNode extends INode> = DeepPartial<{
-    [TKey in keyof ExtractNodeDataWithDefaultProperties<TNode> as ExtractNodeDataWithDefaultProperties<TNode>[TKey] extends IData<infer TDataArgs> ? IsArray<TDataArgs["TParsedValue"]> extends true ? never : TDataArgs["TBoxedValue"] extends undefined ? TKey : TDataArgs["TBoxedValue"] extends Record<string, IData | DataDefaultFn> ? TKey : never : ExtractNodeDataWithDefaultProperties<TNode>[TKey] extends DataDefaultFn ? IsArray<GetParsedValueTypeFromDefaultFn<ExtractNodeDataWithDefaultProperties<TNode>[TKey]>> extends true ? never : TKey : TKey]: TKey extends keyof GetSortingDataTypeFromNodeDefinition<TNode> ? GetSortingDataTypeFromNodeDefinition<TNode>[TKey] : never;
-}>;
-export declare type QueryDefinitionTarget = {
-    id: string;
-    allowNullResult?: boolean;
-} | {
-    ids: Array<string>;
-};
-export declare type FilterTypeForQuery<TFilterTypeForQueryArgs extends {
-    TNode: INode;
-    TMapFn: MapFnForNode<TFilterTypeForQueryArgs['TNode']> | undefined;
-    TIsCollectionFilter: boolean;
-}> = ValidFilterForMapFnRelationalResults<TFilterTypeForQueryArgs> & ValidFilterForNode<TFilterTypeForQueryArgs['TNode'], TFilterTypeForQueryArgs['TIsCollectionFilter']>;
-export declare type SortObjectForNode<TNode extends INode> = ValidSortForNode<TNode>;
-export declare type QueryDefinition<TQueryDefinitionArgs extends {
-    TNode: INode;
-    TMapFn: MapFnForNode<TQueryDefinitionArgs["TNode"]> | undefined;
-    TQueryDefinitionTarget: QueryDefinitionTarget;
-    TIncludeTotalCount: boolean;
-}> = {
-    def: TQueryDefinitionArgs["TNode"];
-    map: TQueryDefinitionArgs["TMapFn"];
-    filter?: FilterTypeForQuery<{
-        TMapFn: TQueryDefinitionArgs['TMapFn'];
-        TNode: TQueryDefinitionArgs['TNode'];
-        TIsCollectionFilter: false;
-    }>;
-    sort?: SortObjectForNode<TQueryDefinitionArgs["TNode"]>;
-    target?: TQueryDefinitionArgs["TQueryDefinitionTarget"];
-    pagination?: IQueryPagination<TQueryDefinitionArgs["TIncludeTotalCount"]>;
-    tokenName?: string;
-};
-export declare type QueryDefinitions<TNode, TMapFn, TQueryDefinitionTarget> = Record<string, QueryDefinition<{
-    TNode: TNode;
-    TMapFn: TMapFn;
-    TQueryDefinitionTarget: TQueryDefinitionTarget;
-}> | INode | null>;
-export declare type UseSubscriptionQueryDefinitionOpts = {
-    doNotSuspend?: boolean;
-};
-export declare type UseSubscriptionQueryDefinition<TUseSubscriptionQueryDefinitionArgs extends {
-    TNode: INode;
-    TMapFn: MapFnForNode<TUseSubscriptionQueryDefinitionArgs['TNode']> | undefined;
-    TQueryDefinitionTarget: QueryDefinitionTarget;
-    TUseSubscriptionQueryDefinitionOpts: UseSubscriptionQueryDefinitionOpts;
-    TIncludeTotalCount: boolean;
-}> = QueryDefinition<{
-    TNode: TUseSubscriptionQueryDefinitionArgs["TNode"];
-    TMapFn: TUseSubscriptionQueryDefinitionArgs["TMapFn"];
-    TQueryDefinitionTarget: TUseSubscriptionQueryDefinitionArgs["TQueryDefinitionTarget"];
-    TIncludeTotalCount: TUseSubscriptionQueryDefinitionArgs["TIncludeTotalCount"];
-}> & {
-    useSubOpts?: TUseSubscriptionQueryDefinitionArgs["TUseSubscriptionQueryDefinitionOpts"];
-};
-export declare type UseSubscriptionQueryDefinitions<TNode, TMapFn, TQueryDefinitionTarget, TUseSubscriptionQueryDefinitionOpts> = Record<string, UseSubscriptionQueryDefinition<{
-    TNode: TNode;
-    TMapFn: TMapFn;
-    TQueryDefinitionTarget: TQueryDefinitionTarget;
-    TUseSubscriptionQueryDefinitionOpts: TUseSubscriptionQueryDefinitionOpts;
-}> | INode | null>;
-export declare type QueryDataReturn<TQueryDefinitions extends QueryDefinitions> = {
-    [Key in keyof TQueryDefinitions]: IsMaybe<TQueryDefinitions[Key]> extends true ? Maybe<GetResultingDataFromQueryDefinition<TQueryDefinitions[Key]>> : GetResultingDataFromQueryDefinition<TQueryDefinitions[Key]>;
-};
-export declare type GetResultingDataFromQueryDefinition<TQueryDefinition extends QueryDefinition<any> | INode | null> = TQueryDefinition extends {
-    map: MapFn<any>;
-} ? TQueryDefinition extends {
-    def: infer TNode;
-    map: infer TMapFn;
-} ? TNode extends INode ? TMapFn extends MapFnForNode<TNode> ? TQueryDefinition extends {
-    target?: {
-        id: string;
-    };
-} ? TQueryDefinition extends {
-    target?: {
-        allowNullResult: true;
-    };
-} ? Maybe<ExtractQueriedDataFromMapFn<TMapFn, TNode>> : ExtractQueriedDataFromMapFn<TMapFn, TNode> : NodesCollectionWithCorrectTotalCountParam<{
-    TItemType: ExtractQueriedDataFromMapFn<TMapFn, TNode>;
-    TQueryDefinition: TQueryDefinition;
-}> : never : never : never : TQueryDefinition extends {
-    def: INode;
-} ? TQueryDefinition extends {
-    def: infer TNode;
-} ? TNode extends INode ? TQueryDefinition extends {
-    target?: {
-        id: string;
-    };
-} ? GetAllAvailableNodeDataType<{
-    TNodeData: ExtractNodeData<TNode>;
-    TNodeComputedData: ExtractNodeComputedData<TNode>;
-}> & DataExpectedOnAllNodeResults<TNode> : NodesCollectionWithCorrectTotalCountParam<{
-    TItemType: GetAllAvailableNodeDataType<{
-        TNodeData: ExtractNodeData<TNode>;
-        TNodeComputedData: ExtractNodeComputedData<TNode>;
-    }> & DataExpectedOnAllNodeResults<TNode>;
-    TQueryDefinition: TQueryDefinition;
-}> : never : never : TQueryDefinition extends INode ? NodesCollectionWithCorrectTotalCountParam<{
-    TItemType: GetAllAvailableNodeDataType<{
-        TNodeData: ExtractNodeData<TQueryDefinition>;
-        TNodeComputedData: ExtractNodeComputedData<TQueryDefinition>;
-    }> & DataExpectedOnAllNodeResults<TQueryDefinition>;
-    TQueryDefinition: TQueryDefinition;
-}> : never;
-declare type NodesCollectionWithCorrectTotalCountParam<NodesCollectionWithCorrectTotalCountParamArgs extends {
-    TItemType: unknown;
-    TQueryDefinition: unknown;
-}> = NodesCollectionWithCorrectTotalCountParamArgs["TQueryDefinition"] extends {
-    pagination?: IQueryPagination<true> | undefined;
-} ? NodesCollection<{
-    TItemType: NodesCollectionWithCorrectTotalCountParamArgs["TItemType"];
-    TIncludeTotalCount: true;
-}> : NodesCollection<{
-    TItemType: NodesCollectionWithCorrectTotalCountParamArgs["TItemType"];
-    TIncludeTotalCount: false;
-}>;
-declare type NodesCollectionWithCorrectTotalCountParamForRelationalQueries<NodesCollectionWithCorrectTotalCountParamArgs extends {
-    TItemType: unknown;
-    TQueryDefinition: unknown;
-}> = NodesCollectionWithCorrectTotalCountParamArgs["TQueryDefinition"] extends {
-    pagination?: {
-        includeTotalCount: true;
-    };
-} ? NodesCollection<{
-    TItemType: NodesCollectionWithCorrectTotalCountParamArgs["TItemType"];
-    TIncludeTotalCount: true;
-}> : NodesCollection<{
-    TItemType: NodesCollectionWithCorrectTotalCountParamArgs["TItemType"];
-    TIncludeTotalCount: false;
-}>;
-export declare type UseSubscriptionReturn<TQueryDefinitions extends UseSubscriptionQueryDefinitions> = {
-    data: {
-        [key in keyof TQueryDefinitions]: TQueryDefinitions[key] extends {
-            useSubOpts?: {
-                doNotSuspend: true;
-            };
-        } ? Maybe<GetResultingDataFromQueryDefinition<TQueryDefinitions[key]>> : IsMaybe<TQueryDefinitions[key]> extends true ? Maybe<GetResultingDataFromQueryDefinition<TQueryDefinitions[key]>> : GetResultingDataFromQueryDefinition<TQueryDefinitions[key]>;
-    };
-    querying: boolean;
-    error: any;
-};
-export declare type MapFnForNode<TNode extends INode> = MapFn<{
-    TNodeData: ExtractNodeData<TNode>;
-    TNodeComputedData: ExtractNodeComputedData<TNode>;
-    TNodeRelationalData: ExtractNodeRelationalData<TNode>;
-}>;
-export declare type MapFn<TMapFnArgs extends {
-    TNodeData: Record<string, IData | DataDefaultFn>;
-    TNodeComputedData: Record<string, any>;
-    TNodeRelationalData: NodeRelationalQueryBuilderRecord;
-}> = ((data: GetMapFnArgs<INode<TMapFnArgs & {
-    TNodeType: any;
-}>>) => RequestedData) | undefined;
-export declare type GetMapFnArgs<TNode extends INode> = TNode extends INode<infer TNodeArgs> ? GetMapFnArgsFromProperties<TNodeArgs['TNodeData']> & TNodeArgs['TNodeRelationalData'] & GetMapFnArgsFromProperties<NodeDefaultProps> : never;
-declare type GetMapFnArgsFromProperties<TProperties extends Record<string, IData | DataDefaultFn>> = {
-    [key in keyof TProperties]: TProperties[key] extends IData<{
-        TParsedValue: Maybe<Array<any>>;
-        TValue: any;
-        TBoxedValue: any;
-    }> ? TProperties[key] : TProperties[key] extends IData<infer TDataArgs> ? TDataArgs['TBoxedValue'] extends Record<string, IData | DataDefaultFn> ? <TMapFn extends MapFn<{
-        TNodeData: TDataArgs['TBoxedValue'];
-        TNodeComputedData: Record<string, never>;
-        TNodeRelationalData: Record<string, never>;
-    }>>(opts: {
-        map: TMapFn;
-    }) => TMapFn : TProperties[key] : TProperties[key];
-};
-declare type RequestedData = {
-    [key in string]: IData | ((args: any) => RequestedData | IData) | ((opts: {
-        map: MapFn<any>;
-    }) => MapFn<any>) | IOneToManyQuery<any> | INonPaginatedOneToManyQuery<any> | IOneToOneQuery<any>;
-};
-export declare type ExtractQueriedDataFromMapFn<TMapFn extends MapFnForNode<NonNullable<TNode>>, TNode extends INode | null> = RemoveNevers<(TNode extends null ? Record<string, never> : DataExpectedOnAllNodeResults<NonNullable<TNode>>) & (TMapFn extends undefined ? GetAllAvailableNodeDataType<{
-    TNodeData: ExtractNodeData<NonNullable<TNode>>;
-    TNodeComputedData: ExtractNodeComputedData<NonNullable<TNode>>;
-}> : TMapFn extends NonNullable<MapFnForNode<NonNullable<TNode>>> ? ExtractQueriedDataFromMapFnReturn<ReturnType<TMapFn>, NonNullable<TNode>> : never)>;
-declare type DataExpectedOnAllNodeResults<TNode extends INode> = {
-    type: TNode['type'];
-} & GetResultingDataTypeFromProperties<PropertiesQueriedForAllNodes> & ExtractNodeComputedData<TNode>;
-declare type ExtractQueriedDataFromMapFnReturn<TMapFnReturn, TNode extends INode> = {
-    [Key in keyof TMapFnReturn]: TMapFnReturn[Key] extends NodeRelationalQueryBuilder<any> ? never : TMapFnReturn[Key] extends IOneToOneQuery<any> ? ExtractQueriedDataFromOneToOneQuery<TMapFnReturn[Key]> : TMapFnReturn[Key] extends IOneToManyQuery<any> ? ExtractQueriedDataFromOneToManyQuery<TMapFnReturn[Key]> : TMapFnReturn[Key] extends INonPaginatedOneToManyQuery<any> ? ExtractQueriedDataFromNonPaginatedOneToManyQuery<TMapFnReturn[Key]> : TMapFnReturn[Key] extends MapFnForNode<TNode> ? ExtractQueriedDataFromMapFn<TMapFnReturn[Key], TNode> : TMapFnReturn[Key] extends IData | DataDefaultFn ? GetDataType<TMapFnReturn[Key]> : TMapFnReturn[Key] extends (opts: {
-        map: MapFn<infer TMapFnArgs>;
-    }) => MapFn<any> ? GetResultingDataTypeFromProperties<TMapFnArgs['TNodeData']> : TMapFnReturn[Key] extends MapFn<any> ? ExtractQueriedDataFromMapFn<TMapFnReturn[Key], null> : never;
-};
-declare type Prev = [never, 0, 1];
-declare type ExtractQueriedDataFromOneToOneQuery<TOneToOneQuery extends IOneToOneQuery<any>, D extends Prev[number] = 1> = [
-    D
-] extends [never] ? never : TOneToOneQuery extends IOneToOneQuery<infer TOneToOneQueryArgs> ? IsMaybe<TOneToOneQueryArgs['TTargetNodeOrTargetNodeRecord']> extends true ? TOneToOneQueryArgs['TTargetNodeOrTargetNodeRecord'] extends Maybe<INode> ? TOneToOneQueryArgs['TQueryBuilderOpts'] extends IOneToOneQueryBuilderOpts<NonNullable<TOneToOneQueryArgs["TTargetNodeOrTargetNodeRecord"]>> ? Maybe<ExtractQueriedDataFromMapFn<TOneToOneQueryArgs['TQueryBuilderOpts']['map'], NonNullable<TOneToOneQueryArgs['TTargetNodeOrTargetNodeRecord']>>> : never : TOneToOneQueryArgs['TTargetNodeOrTargetNodeRecord'] extends Maybe<Record<string, INode>> ? TOneToOneQueryArgs['TQueryBuilderOpts'] extends IOneToOneQueryBuilderOpts<NonNullable<TOneToOneQueryArgs["TTargetNodeOrTargetNodeRecord"]>> ? Maybe<ExtractResultsUnionFromOneToOneQueryBuilder<NonNullable<TOneToOneQueryArgs['TTargetNodeOrTargetNodeRecord']>, TOneToOneQueryArgs['TQueryBuilderOpts'], Prev[D]>> : never : never : TOneToOneQueryArgs['TTargetNodeOrTargetNodeRecord'] extends INode ? TOneToOneQueryArgs['TQueryBuilderOpts'] extends IOneToOneQueryBuilderOpts<TOneToOneQueryArgs['TTargetNodeOrTargetNodeRecord']> ? ExtractQueriedDataFromMapFn<TOneToOneQueryArgs['TQueryBuilderOpts']['map'], TOneToOneQueryArgs['TTargetNodeOrTargetNodeRecord']> : never : TOneToOneQueryArgs['TTargetNodeOrTargetNodeRecord'] extends Record<string, INode> ? TOneToOneQueryArgs['TQueryBuilderOpts'] extends IOneToOneQueryBuilderOpts<TOneToOneQueryArgs['TTargetNodeOrTargetNodeRecord']> ? ExtractResultsUnionFromOneToOneQueryBuilder<TOneToOneQueryArgs['TTargetNodeOrTargetNodeRecord'], TOneToOneQueryArgs['TQueryBuilderOpts'], Prev[D]> : never : never : never;
-declare type ExtractQueriedDataFromOneToManyQuery<TOneToManyQuery extends IOneToManyQuery<any>, D extends Prev[number] = 1> = [
-    D
-] extends [never] ? never : TOneToManyQuery extends IOneToManyQuery<infer TOneToManyQueryArgs> ? IsMaybe<TOneToManyQueryArgs['TTargetNodeOrTargetNodeRecord']> extends true ? TOneToManyQueryArgs['TTargetNodeOrTargetNodeRecord'] extends Maybe<INode> ? TOneToManyQueryArgs['TQueryBuilderOpts'] extends IOneToManyQueryBuilderOpts<NonNullable<TOneToManyQueryArgs['TTargetNodeOrTargetNodeRecord']>, TOneToManyQueryArgs["TIncludeTotalCount"], TOneToManyQueryArgs['TMapFn']> ? Maybe<NodesCollectionWithCorrectTotalCountParamForRelationalQueries<{
-    TItemType: ExtractQueriedDataFromMapFn<TOneToManyQueryArgs['TQueryBuilderOpts']['map'], NonNullable<TOneToManyQueryArgs['TTargetNodeOrTargetNodeRecord']>>;
-    TQueryDefinition: TOneToManyQueryArgs['TQueryBuilderOpts'];
-}>> : never : TOneToManyQueryArgs['TTargetNodeOrTargetNodeRecord'] extends Maybe<Record<string, INode>> ? TOneToManyQueryArgs['TQueryBuilderOpts'] extends IOneToManyQueryBuilderOpts<NonNullable<TOneToManyQueryArgs['TTargetNodeOrTargetNodeRecord']>, TOneToManyQueryArgs["TIncludeTotalCount"], TOneToManyQueryArgs['TMapFn']> ? Maybe<NodesCollectionWithCorrectTotalCountParamForRelationalQueries<{
-    TItemType: ExtractResultsUnionFromOneToOneQueryBuilder<NonNullable<TOneToManyQueryArgs['TTargetNodeOrTargetNodeRecord']>, TOneToManyQueryArgs['TQueryBuilderOpts'], Prev[D]>;
-    TQueryDefinition: TOneToManyQueryArgs['TQueryBuilderOpts'];
-}>> : never : never : TOneToManyQueryArgs['TTargetNodeOrTargetNodeRecord'] extends INode ? TOneToManyQueryArgs['TQueryBuilderOpts'] extends IOneToManyQueryBuilderOpts<TOneToManyQueryArgs['TTargetNodeOrTargetNodeRecord'], TOneToManyQueryArgs["TIncludeTotalCount"], TOneToManyQueryArgs['TMapFn']> ? NodesCollectionWithCorrectTotalCountParamForRelationalQueries<{
-    TItemType: ExtractQueriedDataFromMapFn<TOneToManyQueryArgs['TQueryBuilderOpts']['map'], TOneToManyQueryArgs['TTargetNodeOrTargetNodeRecord']>;
-    TQueryDefinition: TOneToManyQueryArgs['TQueryBuilderOpts'];
-}> : never : TOneToManyQueryArgs['TTargetNodeOrTargetNodeRecord'] extends Record<string, INode> ? TOneToManyQueryArgs['TQueryBuilderOpts'] extends IOneToManyQueryBuilderOpts<TOneToManyQueryArgs['TTargetNodeOrTargetNodeRecord'], TOneToManyQueryArgs["TIncludeTotalCount"], TOneToManyQueryArgs['TMapFn']> ? NodesCollectionWithCorrectTotalCountParamForRelationalQueries<{
-    TItemType: ExtractResultsUnionFromOneToOneQueryBuilder<TOneToManyQueryArgs['TTargetNodeOrTargetNodeRecord'], TOneToManyQueryArgs['TQueryBuilderOpts'], Prev[D]>;
-    TQueryDefinition: TOneToManyQueryArgs['TQueryBuilderOpts'];
-}> : never : never : never;
-declare type ExtractQueriedDataFromNonPaginatedOneToManyQuery<TNonPaginatedOneToManyQuery extends INonPaginatedOneToManyQuery<any>, D extends Prev[number] = 1> = [
-    D
-] extends [never] ? never : TNonPaginatedOneToManyQuery extends INonPaginatedOneToManyQuery<infer TNonPaginatedOneToManyQueryArgs> ? IsMaybe<TNonPaginatedOneToManyQueryArgs['TTargetNodeOrTargetNodeRecord']> extends true ? TNonPaginatedOneToManyQueryArgs['TTargetNodeOrTargetNodeRecord'] extends Maybe<INode> ? TNonPaginatedOneToManyQueryArgs['TQueryBuilderOpts'] extends INonPaginatedOneToManyQueryBuilderOpts<NonNullable<TNonPaginatedOneToManyQueryArgs['TTargetNodeOrTargetNodeRecord']>, TNonPaginatedOneToManyQueryArgs["TIncludeTotalCount"], TNonPaginatedOneToManyQueryArgs['TMapFn']> ? Maybe<Array<ExtractQueriedDataFromMapFn<TNonPaginatedOneToManyQueryArgs['TQueryBuilderOpts']['map'], NonNullable<TNonPaginatedOneToManyQueryArgs['TTargetNodeOrTargetNodeRecord']>>>> : never : TNonPaginatedOneToManyQueryArgs['TTargetNodeOrTargetNodeRecord'] extends Maybe<Record<string, INode>> ? TNonPaginatedOneToManyQueryArgs['TQueryBuilderOpts'] extends INonPaginatedOneToManyQueryBuilderOpts<NonNullable<TNonPaginatedOneToManyQueryArgs['TTargetNodeOrTargetNodeRecord']>, TNonPaginatedOneToManyQueryArgs["TIncludeTotalCount"], TNonPaginatedOneToManyQueryArgs['TMapFn']> ? Maybe<Array<ExtractResultsUnionFromOneToOneQueryBuilder<NonNullable<TNonPaginatedOneToManyQueryArgs['TTargetNodeOrTargetNodeRecord']>, TNonPaginatedOneToManyQueryArgs['TQueryBuilderOpts'], Prev[D]>>> : never : never : TNonPaginatedOneToManyQueryArgs['TTargetNodeOrTargetNodeRecord'] extends INode ? TNonPaginatedOneToManyQueryArgs['TQueryBuilderOpts'] extends INonPaginatedOneToManyQueryBuilderOpts<NonNullable<TNonPaginatedOneToManyQueryArgs['TTargetNodeOrTargetNodeRecord']>, TNonPaginatedOneToManyQueryArgs["TIncludeTotalCount"], TNonPaginatedOneToManyQueryArgs['TMapFn']> ? Array<ExtractQueriedDataFromMapFn<TNonPaginatedOneToManyQueryArgs['TQueryBuilderOpts']['map'], TNonPaginatedOneToManyQueryArgs['TTargetNodeOrTargetNodeRecord']>> : never : TNonPaginatedOneToManyQueryArgs['TTargetNodeOrTargetNodeRecord'] extends Record<string, INode> ? TNonPaginatedOneToManyQueryArgs['TQueryBuilderOpts'] extends INonPaginatedOneToManyQueryBuilderOpts<NonNullable<TNonPaginatedOneToManyQueryArgs['TTargetNodeOrTargetNodeRecord']>, TNonPaginatedOneToManyQueryArgs["TIncludeTotalCount"], TNonPaginatedOneToManyQueryArgs['TMapFn']> ? Array<ExtractResultsUnionFromOneToOneQueryBuilder<TNonPaginatedOneToManyQueryArgs['TTargetNodeOrTargetNodeRecord'], TNonPaginatedOneToManyQueryArgs['TQueryBuilderOpts'], Prev[D]>> : never : never : never;
-declare type ExtractResultsUnionFromOneToOneQueryBuilder<TTargetNodeOrTargetNodeRecord extends Record<string, INode>, TQueryBuilderOpts extends IOneToOneQueryBuilderOpts<TTargetNodeOrTargetNodeRecord>, D extends Prev[number]> = ExtractObjectValues<{
-    [key in keyof TQueryBuilderOpts]: key extends keyof TTargetNodeOrTargetNodeRecord ? TQueryBuilderOpts[key] extends IOneToOneQueryBuilderOpts<TTargetNodeOrTargetNodeRecord[key]> ? ExtractQueriedDataFromOneToOneQuery<IOneToOneQuery<{
-        TTargetNodeOrTargetNodeRecord: TTargetNodeOrTargetNodeRecord[key];
-        TQueryBuilderOpts: {
-            map: TQueryBuilderOpts[key]['map'];
-        };
-    }>, D> : never : never;
-}>;
-declare type ExtractObjectValues<TObject extends Record<string, any>> = TObject extends Record<string, infer TValueType> ? TValueType : never;
-export declare type ExtractNodeData<TNode extends INode> = TNode extends INode<infer TNodeArgs> ? TNodeArgs["TNodeData"] : never;
-export declare type ExtractNodeDataWithDefaultProperties<TNode extends INode> = TNode extends INode<infer TNodeArgs> ? TNodeArgs["TNodeData"] & NodeDefaultProps : never;
-export declare type ExtractNodeRelationalDataSort<TNode extends INode> = TNode extends INode<infer TNodeArgs> ? DeepPartial<{
-    [Tkey in keyof TNodeArgs['TNodeRelationalData']]: TNodeArgs['TNodeRelationalData'][Tkey] extends (IOneToManyQueryBuilder<infer TOneToManyRelationalNode> | INonPaginatedOneToManyQueryBuilder<infer TOneToManyRelationalNode>) ? TOneToManyRelationalNode extends INode<any> ? ExtractNodeSortData<TOneToManyRelationalNode> : never : TNodeArgs['TNodeRelationalData'][Tkey] extends IOneToOneQueryBuilder<infer TOneToOneRelationalNode> ? TOneToOneRelationalNode extends INode<any> ? ExtractNodeSortData<TOneToOneRelationalNode> : never : never;
-}> : never;
-declare type ExtractNodeComputedData<TNode extends INode> = TNode extends INode<infer TNodeArgs> ? RemoveNevers<TNodeArgs["TNodeComputedData"]> : never;
-export declare type ExtractNodeRelationalData<TNode extends INode> = TNode extends INode<infer TNodeArgs> ? RemoveNevers<TNodeArgs["TNodeRelationalData"]> : never;
-/**
- * a record of all the queries identified in this query definitions
- * looks something like this
- *
- * {
- *   // alias
- *   usersTodos: {
- *     // the Node we're querying
- *     def: todo,
- *     // id used as under
- *     under: ['some-id-I-want-to-get-children-for'],
- *     // ^ could have under or ids, not both
- *     ids: ['some-specific-node-id-im-trying-to-query'],
- *     // properties being queried on this todo, Array<keyof Todo>
- *     properties: ['id', 'task'],
- *     // relational data being queried
- *     relational: {
- *       // alias for the relational query result
- *       assignee: {
- *         // the node for the relational data we're querying
- *         def: user,
- *         properties: ['firstName', 'lastName'],
- *
- *         // if the todo node defines the assignee as being a "oneToMany" relationship
- *         // This would also return an array of users, instead of a single user in that case.
- *         oneToMany: true,
- *         // OR if the todo node defines the assignee as being a "oneToOne" relationship
- *         oneToOne: true
- *       }
- *     }
- *   })
- * }
- */
-export declare type BaseQueryRecordEntry = {
-    def: INode;
-    properties: Array<string>;
-    relational?: RelationalQueryRecord;
-    filter?: ValidFilterForNode<INode, boolean>;
-    sort?: ValidSortForNode<INode>;
-    pagination?: IQueryPagination<boolean>;
-};
-export declare type QueryRecordEntry = BaseQueryRecordEntry & {
-    tokenName: Maybe<string>;
-    pagination?: IQueryPagination<boolean>;
-    ids?: Array<string>;
-    id?: string;
-    allowNullResult?: boolean;
-};
-export declare type RelationalQueryRecordEntry = {
-    _relationshipName: string;
-} & ((BaseQueryRecordEntry & {
-    oneToOne: true;
-}) | (BaseQueryRecordEntry & {
-    oneToMany: true;
-}) | (BaseQueryRecordEntry & {
-    nonPaginatedOneToMany: true;
-}));
-export declare type QueryRecord = Record<string, QueryRecordEntry | null>;
-export declare type RelationalQueryRecord = Record<string, RelationalQueryRecordEntry>;
-export interface IDOProxy {
-    id: string;
-    updateRelationalResults(newRelationalResults: Maybe<Record<string, IDOProxy | Array<IDOProxy>>>): void;
-}
-export declare type SubscriptionMessage = {
-    data: Record<string, SubscriptionMessageData>;
-};
-export declare type SubscriptionMessageData = {
-    __typename: string;
-    id: string;
-    target?: {
-        id: string;
-        property: string;
-    };
-    targets?: Array<{
-        id: string;
-        property: string;
-    }>;
-    value?: {
-        id: string;
-    } & Record<string, any>;
-};
-export {};
->>>>>>> e9a8ae98
+import { NodesCollection } from './nodesCollection';
+import { DEFAULT_NODE_PROPERTIES, PROPERTIES_QUERIED_FOR_ALL_NODES } from './consts';
+import { createDOFactory } from './DO';
+import { createDOProxyGenerator } from './DOProxyGenerator';
+import { generateQuerier, generateSubscriber } from './queriers';
+import { createQueryManager } from './queriers/QueryManager';
+import { QuerySlimmer } from './queriers/QuerySlimmer';
+import { StaticData } from './queriers/getResponseFromStaticData';
+declare type ValidateShape<T, Shape> = T extends Shape ? Exclude<keyof T, keyof Shape> extends never ? T : Shape : Shape;
+export declare type BOmit<T, K extends keyof T> = T extends any ? Omit<T, K> : never;
+export declare type Maybe<T> = T | null;
+export declare type IsMaybe<Type> = null extends Type ? true : false;
+export declare type RemoveNevers<TRecord extends Record<string, any>> = {
+    [TKey in keyof TRecord as TRecord[TKey] extends never ? never : TKey]: TRecord[TKey];
+};
+export declare type DataDefaultFn = {
+    _default: IData;
+    (_default: any): IData;
+};
+export declare enum QueryState {
+    'IDLE' = "IDLE",
+    'LOADING' = "LOADING",
+    'ERROR' = "ERROR"
+}
+export declare type DocumentNode = import('@apollo/client/core').DocumentNode;
+export declare type Plugin = {
+    DO?: {
+        onConstruct?: (opts: {
+            DOInstance: NodeDO;
+            parsedDataKey: string;
+        }) => void;
+        computedDecorator?: <TReturnType, TComputedFn extends (data: Record<string, any>) => TReturnType>(opts: {
+            DOInstance: NodeDO;
+            computedFn: TComputedFn;
+        }) => () => TReturnType;
+    };
+    DOProxy?: {
+        computedDecorator?: <TReturnType, TComputedFn extends (data: Record<string, any>) => TReturnType>(opts: {
+            ProxyInstance: IDOProxy;
+            computedFn: TComputedFn;
+        }) => () => TReturnType;
+    };
+};
+export declare type Config = {
+    gqlClient: IGQLClient;
+    plugins?: Array<Plugin>;
+    generateMockData: boolean;
+    mockDataType: 'random' | 'static' | undefined;
+    staticData: StaticData | undefined;
+    getMockDataDelay?: () => number;
+    enableQuerySlimming: boolean;
+    paginationFilteringSortingInstance: EPaginationFilteringSortingInstance;
+    logging: {
+        querySlimming: boolean;
+        gqlQueries: boolean;
+        gqlMutations: boolean;
+        gqlSubscriptions: boolean;
+        gqlSubscriptionErrors: boolean;
+    };
+};
+export interface IGQLClient {
+    query(opts: {
+        gql: DocumentNode;
+        token?: string;
+        cookie?: string;
+        batchKey?: string;
+    }): Promise<any>;
+    subscribe(opts: {
+        gql: DocumentNode;
+        token?: string;
+        cookie?: string;
+        onMessage: (message: SubscriptionMessage) => void;
+        onError: (error: any) => void;
+    }): SubscriptionCanceller;
+    mutate(opts: {
+        mutations: Array<DocumentNode>;
+        token?: string;
+        cookie?: string;
+    }): Promise<any>;
+}
+export declare type QueryReturn<TQueryDefinitions extends QueryDefinitions> = {
+    data: QueryDataReturn<TQueryDefinitions>;
+    error: any;
+};
+export declare type QueryOpts<TQueryDefinitions extends QueryDefinitions> = {
+    onData?: (info: {
+        results: QueryDataReturn<TQueryDefinitions>;
+    }) => void;
+    onError?: (...args: any) => void;
+    queryId?: string;
+    batchKey?: string;
+};
+export declare type SubscriptionOpts<TQueryDefinitions extends QueryDefinitions<unknown, unknown, unknown>> = {
+    onData: (info: {
+        results: QueryDataReturn<TQueryDefinitions>;
+    }) => void;
+    onError?: (...args: any) => void;
+    onSubscriptionInitialized?: (subscriptionCanceller: SubscriptionCanceller) => void;
+    onQueryManagerQueryStateChange?: (queryStateChangeOpts: {
+        queryIdx: number;
+        queryState: QueryState;
+        error?: any;
+    }) => void;
+    skipInitialQuery?: boolean;
+    queryId?: string;
+    batchKey?: string;
+};
+export declare type NodeDefaultProps = typeof DEFAULT_NODE_PROPERTIES;
+export declare type PropertiesQueriedForAllNodes = typeof PROPERTIES_QUERIED_FOR_ALL_NODES;
+export declare type SubscriptionCanceller = () => void;
+export declare type SubscriptionMeta = {
+    unsub: SubscriptionCanceller;
+    onQueryDefinitionsUpdated: (newQueryDefinitionRecord: QueryDefinitions<any, any, any>) => Promise<void>;
+    error: any;
+};
+export declare enum EPaginationFilteringSortingInstance {
+    'SERVER' = 0,
+    'CLIENT' = 1
+}
+export interface IMMGQL {
+    getToken(opts: {
+        tokenName: string;
+    }): string;
+    setToken(opts: {
+        tokenName: string;
+        token: string;
+    }): void;
+    clearTokens(): void;
+    query: ReturnType<typeof generateQuerier>;
+    subscribe: ReturnType<typeof generateSubscriber>;
+    gqlClient: IGQLClient;
+    plugins: Array<Plugin> | undefined;
+    generateMockData: boolean | undefined;
+    mockDataType: 'random' | 'static' | undefined;
+    staticData: StaticData | undefined;
+    getMockDataDelay: (() => number) | undefined;
+    enableQuerySlimming: boolean | undefined;
+    paginationFilteringSortingInstance: EPaginationFilteringSortingInstance;
+    DOProxyGenerator: ReturnType<typeof createDOProxyGenerator>;
+    DOFactory: ReturnType<typeof createDOFactory>;
+    QueryManager: ReturnType<typeof createQueryManager>;
+    QuerySlimmer: QuerySlimmer;
+    logging: Config['logging'];
+    def<TNodeType extends string, TNodeData extends Record<string, IData | DataDefaultFn>, TNodeComputedData extends Record<string, any> = {}, TNodeRelationalData extends NodeRelationalQueryBuilderRecord = {}>(def: NodeDefArgs<{
+        TNodeType: TNodeType;
+        TNodeData: TNodeData;
+        TNodeComputedData: TNodeComputedData;
+        TNodeRelationalData: TNodeRelationalData;
+    }>): INode<{
+        TNodeType: TNodeType;
+        TNodeData: TNodeData;
+        TNodeComputedData: TNodeComputedData;
+        TNodeRelationalData: TNodeRelationalData;
+    }>;
+    defTyped<TNode extends INode>(def: TNode extends INode<infer TNodeArgs> ? NodeDefArgs<TNodeArgs> : never): TNode;
+}
+export declare type NodeDefArgs<TDefArgs extends {
+    TNodeType: string;
+    TNodeData: Record<string, IData | DataDefaultFn>;
+    TNodeComputedData: Record<string, any>;
+    TNodeRelationalData: NodeRelationalQueryBuilderRecord;
+}> = {
+    type: TDefArgs["TNodeType"];
+    properties: TDefArgs["TNodeData"];
+    computed?: NodeComputedFns<{
+        TNodeData: TDefArgs["TNodeData"] & NodeDefaultProps;
+        TNodeComputedData: TDefArgs["TNodeComputedData"];
+    }>;
+    relational?: NodeRelationalFns<TDefArgs["TNodeRelationalData"]>;
+    generateMockData?: () => DeepPartial<GetResultingDataTypeFromProperties<TDefArgs["TNodeData"]>>;
+};
+/**
+ * The interface implemented by each data type (like data.string, data.boolean)
+ */
+export interface IData<TDataArgs extends {
+    TValue: any;
+    TParsedValue: any;
+    /**
+     * only defined for object and array types
+     *
+     * for arrays is the data type of each item in that array
+     * for objects is a record of strings to data (matching the structure the data.object received as an argument)
+     */
+    TBoxedValue: IData<any> | DataDefaultFn | Record<string, IData | DataDefaultFn> | undefined;
+} = any> {
+    type: string;
+    parser(value: TDataArgs["TValue"]): TDataArgs["TParsedValue"];
+    boxedValue: TDataArgs["TBoxedValue"];
+    defaultValue: Maybe<TDataArgs["TParsedValue"]>;
+    isOptional: boolean;
+    /**
+     *  Enum type data will keep a reference to its acceptable values
+     *  so that later this can be used by the mock data generator to produce a random value from this array
+     */
+    acceptableValues?: Array<TDataArgs["TParsedValue"]>;
+}
+/**
+ * Utility to extract the parsed value of an Data type
+ */
+export declare type GetDataType<TData extends IData | DataDefaultFn> = TData extends IData<infer TDataArgs> ? TDataArgs['TParsedValue'] : TData extends DataDefaultFn ? TData extends (_: any) => IData<infer TDataArgs> ? TDataArgs['TParsedValue'] : never : never;
+export declare type GetParsedValueTypeFromDefaultFn<TDefaultFn extends (_default: any) => IData> = TDefaultFn extends (_default: any) => IData<infer TDataArgs> ? TDataArgs["TParsedValue"] : never;
+/**
+ * Utility to extract the resulting data type from the properties definition of a node
+ * for example
+ *
+ * {
+ *   flag: boolean(false), // boolean and string types from mm-gql
+ *   name: string
+ * }
+ *
+ * will return
+ *
+ * {
+ *   flag: boolean, // boolean and string native types from TS
+ *   name: string
+ * }
+ */
+export declare type GetResultingDataTypeFromProperties<TProperties extends Record<string, IData | DataDefaultFn>> = {
+    [key in keyof TProperties]: TProperties[key] extends IData<infer TDataArgs> ? TDataArgs["TBoxedValue"] extends Record<string, IData | DataDefaultFn> ? IsMaybe<TDataArgs["TParsedValue"]> extends true ? Maybe<GetAllAvailableNodeDataTypeWithoutDefaultProps<{
+        TNodeData: TDataArgs["TBoxedValue"];
+        TNodeComputedData: {};
+    }>> : GetAllAvailableNodeDataTypeWithoutDefaultProps<{
+        TNodeData: TDataArgs["TBoxedValue"];
+        TNodeComputedData: {};
+    }> : TDataArgs["TParsedValue"] extends Array<infer TArrayItemType> ? IsMaybe<TDataArgs["TParsedValue"]> extends true ? Maybe<Array<TArrayItemType>> : Array<TArrayItemType> : TDataArgs["TParsedValue"] : TProperties[key] extends DataDefaultFn ? GetParsedValueTypeFromDefaultFn<TProperties[key]> : never;
+};
+export declare type GetResultingFilterDataTypeFromProperties<TProperties extends Record<string, IData | DataDefaultFn>, TIsCollectionFilter extends boolean> = {
+    [key in keyof TProperties]: TProperties[key] extends IData<infer TDataArgs> ? TDataArgs['TBoxedValue'] extends Record<string, IData | DataDefaultFn> ? IsMaybe<TDataArgs['TParsedValue']> extends true ? Maybe<GetAllAvailableNodeFilterDataTypeWithoutDefaultProps<{
+        TNodeData: TDataArgs['TBoxedValue'];
+        TNodeComputedData: {};
+        TIsCollectionFilter: TIsCollectionFilter;
+    }>> : GetAllAvailableNodeFilterDataTypeWithoutDefaultProps<{
+        TNodeData: TDataArgs['TBoxedValue'];
+        TNodeComputedData: {};
+        TIsCollectionFilter: TIsCollectionFilter;
+    }> : TDataArgs['TParsedValue'] extends Array<infer TArrayItemType> ? IsMaybe<TDataArgs['TParsedValue']> extends true ? Maybe<Array<TArrayItemType>> : Array<TArrayItemType> : FilterValue<TDataArgs['TParsedValue'], TIsCollectionFilter> : TProperties[key] extends DataDefaultFn ? FilterValue<GetParsedValueTypeFromDefaultFn<TProperties[key]>, TIsCollectionFilter> : never;
+};
+export declare type GetSortingDataTypeFromProperties<TProperties extends Record<string, IData | DataDefaultFn>> = {
+    [key in keyof TProperties]: TProperties[key] extends IData<infer TDataArgs> ? TDataArgs['TBoxedValue'] extends Record<string, IData | DataDefaultFn> ? IsMaybe<TDataArgs['TParsedValue']> extends true ? Maybe<GetAllAvailableNodeDataTypeWithoutDefaultPropsForSorting<{
+        TNodeData: TDataArgs['TBoxedValue'];
+        TNodeComputedData: {};
+    }>> : GetAllAvailableNodeDataTypeWithoutDefaultPropsForSorting<{
+        TNodeData: TDataArgs['TBoxedValue'];
+        TNodeComputedData: {};
+    }> : TDataArgs['TParsedValue'] extends Array<infer TArrayItemType> ? IsMaybe<TDataArgs['TParsedValue']> extends true ? Maybe<Array<TArrayItemType>> : Array<TArrayItemType> : SortValue : TProperties[key] extends DataDefaultFn ? SortValue : never;
+};
+export declare type GetResultingDataTypeFromNodeDefinition<TNode extends INode> = TNode extends INode<infer TNodeArgs> ? GetResultingDataTypeFromProperties<TNodeArgs["TNodeData"]> : never;
+export declare type SortDirection = 'asc' | 'desc';
+export declare type NodeFilterCondition = 'or' | 'and';
+export declare type CollectionFilterCondition = 'all' | 'some' | 'none';
+export declare type FilterValue<TValue extends Maybe<string> | Maybe<number> | Maybe<boolean>, TIsCollectionFilter extends boolean> = TValue | (Partial<Record<TValue extends boolean ? EBooleanFilterOperator : TValue extends string ? EStringFilterOperator : TValue extends number ? ENumberFilterOperator : never, TValue> & {
+    condition?: TIsCollectionFilter extends true ? CollectionFilterCondition : NodeFilterCondition;
+}>);
+export declare type SortObject = {
+    direction: SortDirection;
+    priority?: number;
+};
+export declare type SortValue = SortDirection | SortObject;
+export declare type GetResultingFilterDataTypeFromNodeDefinition<TSMNode extends INode, TIsCollectionFilter extends boolean> = TSMNode extends INode<infer TNodeArgs> ? GetResultingFilterDataTypeFromProperties<TNodeArgs["TNodeData"] & NodeDefaultProps, TIsCollectionFilter> : never;
+export declare type GetSortingDataTypeFromNodeDefinition<TSMNode extends INode> = TSMNode extends INode<infer TNodeArgs> ? GetSortingDataTypeFromProperties<TNodeArgs["TNodeData"] & NodeDefaultProps> : never;
+/**
+ * Utility to extract the expected data type of a node based on its' properties and computed data
+ * For data resulting from property definitions only, use GetResultingDataTypeFromProperties
+ */
+export declare type GetAllAvailableNodeDataType<TGetAllAvailableNodeDataTypeArgs extends {
+    TNodeData: Record<string, IData | DataDefaultFn>;
+    TNodeComputedData: Record<string, any>;
+}> = GetResultingDataTypeFromProperties<TGetAllAvailableNodeDataTypeArgs['TNodeData'] & NodeDefaultProps> & TGetAllAvailableNodeDataTypeArgs['TNodeComputedData'];
+declare type GetAllAvailableNodeDataTypeWithoutDefaultPropsForSorting<TGetAllAvailableNodeDataTypeWithoutDefaultPropsForSortingArgs extends {
+    TNodeData: Record<string, IData | DataDefaultFn>;
+    TNodeComputedData: Record<string, any>;
+}> = GetSortingDataTypeFromProperties<TGetAllAvailableNodeDataTypeWithoutDefaultPropsForSortingArgs['TNodeData']> & TGetAllAvailableNodeDataTypeWithoutDefaultPropsForSortingArgs['TNodeComputedData'];
+declare type GetAllAvailableNodeDataTypeWithoutDefaultProps<TGetAllAvailableNodeDataTypeWithoutDefaultPropsArgs extends {
+    TNodeData: Record<string, IData | DataDefaultFn>;
+    TNodeComputedData: Record<string, any>;
+}> = GetResultingDataTypeFromProperties<TGetAllAvailableNodeDataTypeWithoutDefaultPropsArgs['TNodeData']> & TGetAllAvailableNodeDataTypeWithoutDefaultPropsArgs['TNodeComputedData'];
+declare type GetAllAvailableNodeFilterDataTypeWithoutDefaultProps<TGetAllAvailableNodeFilterDataTypeWithoutDefaultPropsArgs extends {
+    TNodeData: Record<string, IData | DataDefaultFn>;
+    TNodeComputedData: Record<string, any>;
+    TIsCollectionFilter: boolean;
+}> = GetResultingFilterDataTypeFromProperties<TGetAllAvailableNodeFilterDataTypeWithoutDefaultPropsArgs['TNodeData'], TGetAllAvailableNodeFilterDataTypeWithoutDefaultPropsArgs['TIsCollectionFilter']> & TGetAllAvailableNodeFilterDataTypeWithoutDefaultPropsArgs['TNodeComputedData'];
+/**
+ * Takes in any object and returns a Partial of that object type
+ * for nested objects, those will also be turned into partials
+ */
+export declare type DeepPartial<ObjectType extends Record<string, any>> = Partial<{
+    [Key in keyof ObjectType]: ObjectType[Key] extends Maybe<Array<any>> ? ObjectType[Key] : ObjectType[Key] extends Maybe<Record<string, any>> ? ObjectType[Key] extends null ? Maybe<DeepPartial<ObjectType[Key]>> : DeepPartial<ObjectType[Key]> : ObjectType[Key];
+}>;
+declare type IsArray<Thing extends any, Y = true, N = false> = Thing extends Array<any> ? Y : N;
+/**
+ * A record that lives on each instance of a DOProxy to determine
+ * if each data property on that DO is currently guaranteed to be up to date.
+ * Any property that is read while not being up to date throws a run-time error to ensure the devs never use outdated data mistakenly
+ */
+export declare type UpToDateData<TNodeData extends Record<string, IData | DataDefaultFn>> = DeepPartial<{
+    [Key in keyof TNodeData]: TNodeData[Key] extends IData<{
+        TNodeData: Maybe<Array<any>>;
+        TBoxedValue: any;
+        TParsedValue: any;
+        TValue: any;
+    }> ? boolean : TNodeData[Key] extends IData<infer TDataArgs> ? TDataArgs["TBoxedValue"] extends Record<string, IData | DataDefaultFn> ? UpToDateData<TDataArgs["TBoxedValue"]> : boolean : boolean;
+}>;
+/**
+ * These methods are called automatically when using this lib's public methods like "useData"
+ */
+export interface IDOMethods {
+    /**
+     * Called when we get data from the backend for this particular DO instance, found by its id
+     */
+    onDataReceived(data: Record<string, any>, opts?: {
+        __unsafeIgnoreVersion?: boolean;
+    }): void;
+}
+export interface IDOAccessors {
+    id: string;
+    version: number;
+    lastUpdatedBy: string;
+    persistedData: Record<string, any>;
+}
+export declare type NodeDO = Record<string, any> & IDOMethods & IDOAccessors;
+export declare type NodeComputedFns<TNodeComputedFnsArgs extends {
+    TNodeData: Record<string, IData | DataDefaultFn>;
+    TNodeComputedData: Record<string, any>;
+}> = {
+    [key in keyof TNodeComputedFnsArgs["TNodeComputedData"]]: (data: GetAllAvailableNodeDataType<TNodeComputedFnsArgs>) => TNodeComputedFnsArgs["TNodeComputedData"][key];
+};
+export declare type NodeRelationalFns<TNodeRelationalData extends NodeRelationalQueryBuilderRecord> = {
+    [key in keyof TNodeRelationalData]: () => TNodeRelationalData[key];
+};
+export interface INode<TNodeArgs extends {
+    TNodeType: string;
+    TNodeData: Record<string, IData | DataDefaultFn>;
+    TNodeComputedData: Record<string, any>;
+    TNodeRelationalData: NodeRelationalQueryBuilderRecord;
+} = any, TNodeComputedFns = NodeComputedFns<{
+    TNodeData: TNodeArgs['TNodeData'] & NodeDefaultProps;
+    TNodeComputedData: TNodeArgs['TNodeComputedData'];
+}>, TNodeDO = NodeDO> {
+    _isNodeDef: true;
+    data: TNodeArgs['TNodeData'] & NodeDefaultProps;
+    computed?: TNodeComputedFns;
+    relational?: NodeRelationalFns<TNodeArgs['TNodeRelationalData']>;
+    type: TNodeArgs['TNodeType'];
+    repository: INodeRepository;
+    do: new (data?: Record<string, any>) => TNodeDO;
+    generateMockData?: () => DeepPartial<GetResultingDataTypeFromProperties<TNodeArgs["TNodeData"]>>;
+}
+/**
+ * These inform the library how to query for data that is related to the node type we're building.
+ * So, for example, if a user has meetings under them, one of the user's relational data properties is "meetings", which will be "IChildren".
+ * This teaches the library how to interpret a query that asks for the user's meetings.
+ */
+export declare type NodeRelationalQueryBuilder<TNodeRelationalQueryBuilderArgs extends {
+    TTargetNodeOrTargetNodeRecord: INode | Maybe<INode> | Record<string, INode> | Maybe<Record<string, INode>>;
+    TIncludeTotalCount: boolean;
+    TMapFn: TNodeRelationalQueryBuilderArgs['TTargetNodeOrTargetNodeRecord'] extends INode | Maybe<INode> ? MapFnForNode<NonNullable<TNodeRelationalQueryBuilderArgs['TTargetNodeOrTargetNodeRecord']>> : never;
+}> = IOneToOneQueryBuilder<TNodeRelationalQueryBuilderArgs["TTargetNodeOrTargetNodeRecord"]> | IOneToManyQueryBuilder<TNodeRelationalQueryBuilderArgs["TTargetNodeOrTargetNodeRecord"]> | INonPaginatedOneToManyQueryBuilder<TNodeRelationalQueryBuilderArgs["TTargetNodeOrTargetNodeRecord"]>;
+export declare type NodeRelationalQuery<TTargetNodeOrTargetNodeRecord extends INode | Maybe<INode> | Record<string, INode> | Maybe<Record<string, INode>>, TMapFn extends TTargetNodeOrTargetNodeRecord extends INode | Maybe<INode> ? MapFnForNode<NonNullable<TTargetNodeOrTargetNodeRecord>> : never> = IOneToOneQuery<{
+    TTargetNodeOrTargetNodeRecord: TTargetNodeOrTargetNodeRecord;
+    TQueryBuilderOpts: any;
+}> | IOneToManyQuery<{
+    TTargetNodeOrTargetNodeRecord: TTargetNodeOrTargetNodeRecord;
+    TQueryBuilderOpts: any;
+    TIncludeTotalCount: any;
+    TMapFn: TMapFn;
+}> | INonPaginatedOneToManyQuery<{
+    TTargetNodeOrTargetNodeRecord: TTargetNodeOrTargetNodeRecord;
+    TQueryBuilderOpts: any;
+    TIncludeTotalCount: any;
+    TMapFn: TMapFn;
+}>;
+export declare type IOneToOneQueryBuilderOpts<TTargetNodeOrTargetNodeRecord extends INode | Maybe<INode> | Record<string, INode> | Maybe<Record<string, INode>>> = TTargetNodeOrTargetNodeRecord extends INode ? {
+    map: MapFnForNode<NonNullable<TTargetNodeOrTargetNodeRecord>>;
+} : TTargetNodeOrTargetNodeRecord extends Record<string, INode> ? {
+    [Tkey in keyof TTargetNodeOrTargetNodeRecord]: {
+        map: MapFnForNode<TTargetNodeOrTargetNodeRecord[Tkey]>;
+    };
+} : never;
+export interface IOneToOneQueryBuilder<TTargetNodeOrTargetNodeRecord extends INode | Maybe<INode> | Record<string, INode> | Maybe<Record<string, INode>>> {
+    <TQueryBuilderOpts extends IOneToOneQueryBuilderOpts<TTargetNodeOrTargetNodeRecord>>(queryBuilderOpts: ValidateShape<TQueryBuilderOpts, IOneToOneQueryBuilderOpts<TTargetNodeOrTargetNodeRecord>>): IOneToOneQuery<{
+        TTargetNodeOrTargetNodeRecord: TTargetNodeOrTargetNodeRecord;
+        TQueryBuilderOpts: TQueryBuilderOpts;
+    }>;
+}
+export interface IOneToOneQuery<TOneToOneQueryArgs extends {
+    TTargetNodeOrTargetNodeRecord: INode | Maybe<INode> | Record<string, INode> | Maybe<Record<string, INode>>;
+    TQueryBuilderOpts: IOneToOneQueryBuilderOpts<TOneToOneQueryArgs["TTargetNodeOrTargetNodeRecord"]>;
+}> {
+    _relational: RELATIONAL_TYPES.oneToOne;
+    _relationshipName: string;
+    queryBuilderOpts: TOneToOneQueryArgs["TQueryBuilderOpts"];
+    def: TOneToOneQueryArgs["TTargetNodeOrTargetNodeRecord"];
+}
+export declare type IOneToManyQueryBuilderOpts<TTargetNodeOrTargetNodeRecord extends INode | Maybe<INode> | Record<string, INode> | Maybe<Record<string, INode>>, TIncludeTotalCount extends boolean, TMapFn extends TTargetNodeOrTargetNodeRecord extends INode | Maybe<INode> ? MapFnForNode<NonNullable<TTargetNodeOrTargetNodeRecord>> : never> = TTargetNodeOrTargetNodeRecord extends INode ? SingleNodeTypeOneToManyQueryBuilderOpts<TTargetNodeOrTargetNodeRecord, TIncludeTotalCount, TMapFn> : TTargetNodeOrTargetNodeRecord extends Record<string, INode> ? {
+    [Tkey in keyof TTargetNodeOrTargetNodeRecord]: {
+        map: MapFnForNode<TTargetNodeOrTargetNodeRecord[Tkey]>;
+    };
+} : never;
+declare type SingleNodeTypeOneToManyQueryBuilderOpts<TNode extends INode, TIncludeTotalCount extends boolean, TMapFn extends MapFnForNode<TNode>> = {
+    map: TMapFn;
+    filter?: FilterTypeForQuery<{
+        TNode: TNode;
+        TMapFn: TMapFn;
+        TIsCollectionFilter: true;
+    }>;
+    pagination?: IQueryPagination<TIncludeTotalCount>;
+    sort?: ValidSortForNode<TNode>;
+};
+export interface IOneToManyQueryBuilder<TTargetNodeOrTargetNodeRecord extends INode | Maybe<INode> | Record<string, INode> | Maybe<Record<string, INode>>> {
+    <TIncludeTotalCount extends boolean, TMapFn extends TTargetNodeOrTargetNodeRecord extends INode | Maybe<INode> ? MapFnForNode<NonNullable<TTargetNodeOrTargetNodeRecord>> : never, TQueryBuilderOpts extends IOneToManyQueryBuilderOpts<TTargetNodeOrTargetNodeRecord, TIncludeTotalCount, TMapFn>>(queryBuilderOpts: ValidateShape<TQueryBuilderOpts, IOneToManyQueryBuilderOpts<TTargetNodeOrTargetNodeRecord, TIncludeTotalCount, TMapFn>>): IOneToManyQuery<{
+        TTargetNodeOrTargetNodeRecord: TTargetNodeOrTargetNodeRecord;
+        TQueryBuilderOpts: TQueryBuilderOpts;
+        TIncludeTotalCount: TIncludeTotalCount;
+        TMapFn: TMapFn;
+    }>;
+}
+export interface IOneToManyQuery<TOneToManyQueryArgs extends {
+    TTargetNodeOrTargetNodeRecord: INode | Maybe<INode> | Record<string, INode> | Maybe<Record<string, INode>>;
+    TIncludeTotalCount: boolean;
+    TMapFn: TOneToManyQueryArgs['TTargetNodeOrTargetNodeRecord'] extends INode | Maybe<INode> ? MapFnForNode<NonNullable<TOneToManyQueryArgs['TTargetNodeOrTargetNodeRecord']>> : never;
+    TQueryBuilderOpts: IOneToManyQueryBuilderOpts<TOneToManyQueryArgs['TTargetNodeOrTargetNodeRecord'], TOneToManyQueryArgs['TIncludeTotalCount'], TOneToManyQueryArgs['TMapFn']>;
+}> {
+    _relational: RELATIONAL_TYPES.oneToMany;
+    _relationshipName: string;
+    queryBuilderOpts: TOneToManyQueryArgs['TQueryBuilderOpts'];
+    def: TOneToManyQueryArgs['TTargetNodeOrTargetNodeRecord'];
+}
+export declare type INonPaginatedOneToManyQueryBuilderOpts<TTargetNodeOrTargetNodeRecord extends INode | Maybe<INode> | Record<string, INode> | Maybe<Record<string, INode>>, TIncludeTotalCount extends boolean, TMapFn extends TTargetNodeOrTargetNodeRecord extends INode | Maybe<INode> ? MapFnForNode<NonNullable<TTargetNodeOrTargetNodeRecord>> : never> = TTargetNodeOrTargetNodeRecord extends INode ? SingleNodeTypeOneToManyQueryBuilderOpts<TTargetNodeOrTargetNodeRecord, TIncludeTotalCount, TMapFn> : TTargetNodeOrTargetNodeRecord extends Record<string, INode> ? {
+    [Tkey in keyof TTargetNodeOrTargetNodeRecord]: {
+        map: MapFnForNode<TTargetNodeOrTargetNodeRecord[Tkey]>;
+    };
+} : never;
+export interface INonPaginatedOneToManyQueryBuilder<TTargetNodeOrTargetNodeRecord extends INode | Maybe<INode> | Record<string, INode> | Maybe<Record<string, INode>>> {
+    <TIncludeTotalCount extends boolean, TMapFn extends TTargetNodeOrTargetNodeRecord extends INode | Maybe<INode> ? MapFnForNode<NonNullable<TTargetNodeOrTargetNodeRecord>> : never, TQueryBuilderOpts extends INonPaginatedOneToManyQueryBuilderOpts<TTargetNodeOrTargetNodeRecord, TIncludeTotalCount, TMapFn>>(queryBuilderOpts: ValidateShape<TQueryBuilderOpts, INonPaginatedOneToManyQueryBuilderOpts<TTargetNodeOrTargetNodeRecord, TIncludeTotalCount, TMapFn>>): INonPaginatedOneToManyQuery<{
+        TTargetNodeOrTargetNodeRecord: TTargetNodeOrTargetNodeRecord;
+        TQueryBuilderOpts: TQueryBuilderOpts;
+        TIncludeTotalCount: TIncludeTotalCount;
+        TMapFn: TMapFn;
+    }>;
+}
+export interface INonPaginatedOneToManyQuery<TNonPaginatedOneToManyQueryArgs extends {
+    TTargetNodeOrTargetNodeRecord: INode | Maybe<INode> | Record<string, INode> | Maybe<Record<string, INode>>;
+    TIncludeTotalCount: boolean;
+    TMapFn: TNonPaginatedOneToManyQueryArgs['TTargetNodeOrTargetNodeRecord'] extends INode | Maybe<INode> ? MapFnForNode<NonNullable<TNonPaginatedOneToManyQueryArgs['TTargetNodeOrTargetNodeRecord']>> : never;
+    TQueryBuilderOpts: IOneToManyQueryBuilderOpts<TNonPaginatedOneToManyQueryArgs['TTargetNodeOrTargetNodeRecord'], TNonPaginatedOneToManyQueryArgs['TIncludeTotalCount'], TNonPaginatedOneToManyQueryArgs['TMapFn']>;
+}> {
+    _relational: RELATIONAL_TYPES.nonPaginatedOneToMany;
+    _relationshipName: string;
+    queryBuilderOpts: TNonPaginatedOneToManyQueryArgs['TQueryBuilderOpts'];
+    def: TNonPaginatedOneToManyQueryArgs['TTargetNodeOrTargetNodeRecord'];
+}
+export declare enum DATA_TYPES {
+    string = "s",
+    maybeString = "mS",
+    stringEnum = "sE",
+    maybeStringEnum = "mSE",
+    number = "n",
+    maybeNumber = "mN",
+    boolean = "b",
+    maybeBoolean = "mB",
+    object = "o",
+    maybeObject = "mO",
+    record = "r",
+    maybeRecord = "mR",
+    array = "a",
+    maybeArray = "mA"
+}
+export declare enum RELATIONAL_TYPES {
+    oneToOne = "oTO",
+    oneToMany = "oTM",
+    nonPaginatedOneToMany = "nPOTM"
+}
+export interface IQueryPagination<TIncludeTotalCount extends boolean> {
+    itemsPerPage?: number;
+    startCursor?: string;
+    endCursor?: string;
+    includeTotalCount?: TIncludeTotalCount;
+}
+export declare type NodeRelationalQueryBuilderRecord = Record<string, NodeRelationalQueryBuilder>;
+export interface INodeRepository {
+    byId(id: string): NodeDO;
+    onDataReceived(data: {
+        id: string;
+    } & Record<string, any>): void;
+    onNodeDeleted(id: string): void;
+}
+export declare enum EStringFilterOperator {
+    'eq' = "eq",
+    'neq' = "neq",
+    'contains' = "contains",
+    'ncontains' = "ncontains",
+    'startsWith' = "startsWith",
+    'nstartsWith' = "nstartsWith",
+    'endsWith' = "endsWith",
+    'nendsWith' = "nendsWith"
+}
+export declare enum ENumberFilterOperator {
+    'eq' = "eq",
+    'neq' = "neq",
+    'gt' = "gt",
+    'ngt' = "ngt",
+    'gte' = "gte",
+    'ngte' = "ngte",
+    'lt' = "lt",
+    'nlt' = "nlt",
+    'lte' = "lte",
+    'nlte' = "nlte"
+}
+export declare enum EBooleanFilterOperator {
+    'eq' = "eq",
+    'neq' = "neq"
+}
+export declare type FilterOperator = EStringFilterOperator | ENumberFilterOperator | EBooleanFilterOperator;
+/**
+ * Returns the valid filter for a node
+ * excluding properties which are arrays and records
+ * and including properties which are nested in objects
+ */
+export declare type ValidFilterForNode<TNode extends INode, TIsCollectionFilter extends boolean> = Partial<ExtractNodeFilterData<TNode, TIsCollectionFilter>>;
+export declare type ValidFilterForMapFnRelationalResults<TValidFilterForMapFnRelationalResultsArgs extends {
+    TMapFn: MapFnForNode<TValidFilterForMapFnRelationalResultsArgs['TNode']> | undefined;
+    TNode: INode;
+}, TMapFn = TValidFilterForMapFnRelationalResultsArgs['TMapFn'], TMapFnReturn = TMapFn extends (...args: any) => any ? ReturnType<TMapFn> : {}> = Partial<RemoveNevers<{
+    [TKey in keyof TMapFnReturn]: TMapFnReturn[TKey] extends IOneToOneQuery<infer TOneToOneQueryArgs> ? TOneToOneQueryArgs['TTargetNodeOrTargetNodeRecord'] extends INode ? TOneToOneQueryArgs['TQueryBuilderOpts']['map'] extends MapFnForNode<TOneToOneQueryArgs['TTargetNodeOrTargetNodeRecord']> ? ValidFilterForNode<TOneToOneQueryArgs['TTargetNodeOrTargetNodeRecord'], false> : never : never : TMapFnReturn[TKey] extends IOneToManyQuery<infer TOneToManyQueryArgs> ? TOneToManyQueryArgs['TTargetNodeOrTargetNodeRecord'] extends INode ? TOneToManyQueryArgs['TQueryBuilderOpts']['map'] extends MapFnForNode<TOneToManyQueryArgs['TTargetNodeOrTargetNodeRecord']> ? ValidFilterForNode<TOneToManyQueryArgs['TTargetNodeOrTargetNodeRecord'], true> : never : never : TMapFnReturn[TKey] extends INonPaginatedOneToManyQuery<infer TNonPaginatedOneToManyQueryArgs> ? TNonPaginatedOneToManyQueryArgs['TTargetNodeOrTargetNodeRecord'] extends INode ? TNonPaginatedOneToManyQueryArgs['TQueryBuilderOpts']['map'] extends MapFnForNode<TNonPaginatedOneToManyQueryArgs['TTargetNodeOrTargetNodeRecord']> ? ValidFilterForNode<TNonPaginatedOneToManyQueryArgs['TTargetNodeOrTargetNodeRecord'], true> : never : never : never;
+}>>;
+export declare type ValidSortForNode<TNode extends INode> = ExtractNodeSortData<TNode> | ExtractNodeRelationalDataSort<TNode>;
+export declare type ExtractNodeFilterData<TNode extends INode, TIsCollectionFilter extends boolean> = DeepPartial<{
+    [TKey in keyof ExtractNodeDataWithDefaultProperties<TNode> as ExtractNodeDataWithDefaultProperties<TNode>[TKey] extends IData<infer TDataArgs> ? IsArray<TDataArgs["TParsedValue"]> extends true ? never : TDataArgs["TBoxedValue"] extends undefined ? TKey : TDataArgs["TBoxedValue"] extends Record<string, IData | DataDefaultFn> ? TKey : never : ExtractNodeDataWithDefaultProperties<TNode>[TKey] extends DataDefaultFn ? IsArray<GetParsedValueTypeFromDefaultFn<ExtractNodeDataWithDefaultProperties<TNode>[TKey]>> extends true ? never : TKey : TKey]: TKey extends keyof GetResultingFilterDataTypeFromNodeDefinition<TNode, TIsCollectionFilter> ? GetResultingFilterDataTypeFromNodeDefinition<TNode, TIsCollectionFilter>[TKey] : never;
+}>;
+export declare type ExtractNodeSortData<TNode extends INode> = DeepPartial<{
+    [TKey in keyof ExtractNodeDataWithDefaultProperties<TNode> as ExtractNodeDataWithDefaultProperties<TNode>[TKey] extends IData<infer TDataArgs> ? IsArray<TDataArgs["TParsedValue"]> extends true ? never : TDataArgs["TBoxedValue"] extends undefined ? TKey : TDataArgs["TBoxedValue"] extends Record<string, IData | DataDefaultFn> ? TKey : never : ExtractNodeDataWithDefaultProperties<TNode>[TKey] extends DataDefaultFn ? IsArray<GetParsedValueTypeFromDefaultFn<ExtractNodeDataWithDefaultProperties<TNode>[TKey]>> extends true ? never : TKey : TKey]: TKey extends keyof GetSortingDataTypeFromNodeDefinition<TNode> ? GetSortingDataTypeFromNodeDefinition<TNode>[TKey] : never;
+}>;
+export declare type QueryDefinitionTarget = {
+    id: string;
+    allowNullResult?: boolean;
+} | {
+    ids: Array<string>;
+};
+export declare type FilterTypeForQuery<TFilterTypeForQueryArgs extends {
+    TNode: INode;
+    TMapFn: MapFnForNode<TFilterTypeForQueryArgs['TNode']> | undefined;
+    TIsCollectionFilter: boolean;
+}> = ValidFilterForMapFnRelationalResults<TFilterTypeForQueryArgs> & ValidFilterForNode<TFilterTypeForQueryArgs['TNode'], TFilterTypeForQueryArgs['TIsCollectionFilter']>;
+export declare type SortObjectForNode<TNode extends INode> = ValidSortForNode<TNode>;
+export declare type QueryDefinition<TQueryDefinitionArgs extends {
+    TNode: INode;
+    TMapFn: MapFnForNode<TQueryDefinitionArgs["TNode"]> | undefined;
+    TQueryDefinitionTarget: QueryDefinitionTarget;
+    TIncludeTotalCount: boolean;
+}> = {
+    def: TQueryDefinitionArgs["TNode"];
+    map: TQueryDefinitionArgs["TMapFn"];
+    filter?: FilterTypeForQuery<{
+        TMapFn: TQueryDefinitionArgs['TMapFn'];
+        TNode: TQueryDefinitionArgs['TNode'];
+        TIsCollectionFilter: false;
+    }>;
+    sort?: SortObjectForNode<TQueryDefinitionArgs["TNode"]>;
+    target?: TQueryDefinitionArgs["TQueryDefinitionTarget"];
+    pagination?: IQueryPagination<TQueryDefinitionArgs["TIncludeTotalCount"]>;
+    tokenName?: string;
+};
+export declare type QueryDefinitions<TNode, TMapFn, TQueryDefinitionTarget> = Record<string, QueryDefinition<{
+    TNode: TNode;
+    TMapFn: TMapFn;
+    TQueryDefinitionTarget: TQueryDefinitionTarget;
+}> | INode | null>;
+export declare type UseSubscriptionQueryDefinitionOpts = {
+    doNotSuspend?: boolean;
+};
+export declare type UseSubscriptionQueryDefinition<TUseSubscriptionQueryDefinitionArgs extends {
+    TNode: INode;
+    TMapFn: MapFnForNode<TUseSubscriptionQueryDefinitionArgs['TNode']> | undefined;
+    TQueryDefinitionTarget: QueryDefinitionTarget;
+    TUseSubscriptionQueryDefinitionOpts: UseSubscriptionQueryDefinitionOpts;
+    TIncludeTotalCount: boolean;
+}> = QueryDefinition<{
+    TNode: TUseSubscriptionQueryDefinitionArgs["TNode"];
+    TMapFn: TUseSubscriptionQueryDefinitionArgs["TMapFn"];
+    TQueryDefinitionTarget: TUseSubscriptionQueryDefinitionArgs["TQueryDefinitionTarget"];
+    TIncludeTotalCount: TUseSubscriptionQueryDefinitionArgs["TIncludeTotalCount"];
+}> & {
+    useSubOpts?: TUseSubscriptionQueryDefinitionArgs["TUseSubscriptionQueryDefinitionOpts"];
+};
+export declare type UseSubscriptionQueryDefinitions<TNode, TMapFn, TQueryDefinitionTarget, TUseSubscriptionQueryDefinitionOpts> = Record<string, UseSubscriptionQueryDefinition<{
+    TNode: TNode;
+    TMapFn: TMapFn;
+    TQueryDefinitionTarget: TQueryDefinitionTarget;
+    TUseSubscriptionQueryDefinitionOpts: TUseSubscriptionQueryDefinitionOpts;
+}> | INode | null>;
+export declare type QueryDataReturn<TQueryDefinitions extends QueryDefinitions> = {
+    [Key in keyof TQueryDefinitions]: IsMaybe<TQueryDefinitions[Key]> extends true ? Maybe<GetResultingDataFromQueryDefinition<TQueryDefinitions[Key]>> : GetResultingDataFromQueryDefinition<TQueryDefinitions[Key]>;
+};
+export declare type GetResultingDataFromQueryDefinition<TQueryDefinition extends QueryDefinition<any> | INode | null> = TQueryDefinition extends {
+    map: MapFn<any>;
+} ? TQueryDefinition extends {
+    def: infer TNode;
+    map: infer TMapFn;
+} ? TNode extends INode ? TMapFn extends MapFnForNode<TNode> ? TQueryDefinition extends {
+    target?: {
+        id: string;
+    };
+} ? TQueryDefinition extends {
+    target?: {
+        allowNullResult: true;
+    };
+} ? Maybe<ExtractQueriedDataFromMapFn<TMapFn, TNode>> : ExtractQueriedDataFromMapFn<TMapFn, TNode> : NodesCollectionWithCorrectTotalCountParam<{
+    TItemType: ExtractQueriedDataFromMapFn<TMapFn, TNode>;
+    TQueryDefinition: TQueryDefinition;
+}> : never : never : never : TQueryDefinition extends {
+    def: INode;
+} ? TQueryDefinition extends {
+    def: infer TNode;
+} ? TNode extends INode ? TQueryDefinition extends {
+    target?: {
+        id: string;
+    };
+} ? GetAllAvailableNodeDataType<{
+    TNodeData: ExtractNodeData<TNode>;
+    TNodeComputedData: ExtractNodeComputedData<TNode>;
+}> & DataExpectedOnAllNodeResults<TNode> : NodesCollectionWithCorrectTotalCountParam<{
+    TItemType: GetAllAvailableNodeDataType<{
+        TNodeData: ExtractNodeData<TNode>;
+        TNodeComputedData: ExtractNodeComputedData<TNode>;
+    }> & DataExpectedOnAllNodeResults<TNode>;
+    TQueryDefinition: TQueryDefinition;
+}> : never : never : TQueryDefinition extends INode ? NodesCollectionWithCorrectTotalCountParam<{
+    TItemType: GetAllAvailableNodeDataType<{
+        TNodeData: ExtractNodeData<TQueryDefinition>;
+        TNodeComputedData: ExtractNodeComputedData<TQueryDefinition>;
+    }> & DataExpectedOnAllNodeResults<TQueryDefinition>;
+    TQueryDefinition: TQueryDefinition;
+}> : never;
+declare type NodesCollectionWithCorrectTotalCountParam<NodesCollectionWithCorrectTotalCountParamArgs extends {
+    TItemType: unknown;
+    TQueryDefinition: unknown;
+}> = NodesCollectionWithCorrectTotalCountParamArgs["TQueryDefinition"] extends {
+    pagination?: IQueryPagination<true> | undefined;
+} ? NodesCollection<{
+    TItemType: NodesCollectionWithCorrectTotalCountParamArgs["TItemType"];
+    TIncludeTotalCount: true;
+}> : NodesCollection<{
+    TItemType: NodesCollectionWithCorrectTotalCountParamArgs["TItemType"];
+    TIncludeTotalCount: false;
+}>;
+declare type NodesCollectionWithCorrectTotalCountParamForRelationalQueries<NodesCollectionWithCorrectTotalCountParamArgs extends {
+    TItemType: unknown;
+    TQueryDefinition: unknown;
+}> = NodesCollectionWithCorrectTotalCountParamArgs["TQueryDefinition"] extends {
+    pagination?: {
+        includeTotalCount: true;
+    };
+} ? NodesCollection<{
+    TItemType: NodesCollectionWithCorrectTotalCountParamArgs["TItemType"];
+    TIncludeTotalCount: true;
+}> : NodesCollection<{
+    TItemType: NodesCollectionWithCorrectTotalCountParamArgs["TItemType"];
+    TIncludeTotalCount: false;
+}>;
+export declare type UseSubscriptionReturn<TQueryDefinitions extends UseSubscriptionQueryDefinitions> = {
+    data: {
+        [key in keyof TQueryDefinitions]: TQueryDefinitions[key] extends {
+            useSubOpts?: {
+                doNotSuspend: true;
+            };
+        } ? Maybe<GetResultingDataFromQueryDefinition<TQueryDefinitions[key]>> : IsMaybe<TQueryDefinitions[key]> extends true ? Maybe<GetResultingDataFromQueryDefinition<TQueryDefinitions[key]>> : GetResultingDataFromQueryDefinition<TQueryDefinitions[key]>;
+    };
+    querying: boolean;
+    error: any;
+};
+export declare type MapFnForNode<TNode extends INode> = MapFn<{
+    TNodeData: ExtractNodeData<TNode>;
+    TNodeComputedData: ExtractNodeComputedData<TNode>;
+    TNodeRelationalData: ExtractNodeRelationalData<TNode>;
+}>;
+export declare type MapFn<TMapFnArgs extends {
+    TNodeData: Record<string, IData | DataDefaultFn>;
+    TNodeComputedData: Record<string, any>;
+    TNodeRelationalData: NodeRelationalQueryBuilderRecord;
+}> = ((data: GetMapFnArgs<INode<TMapFnArgs & {
+    TNodeType: any;
+}>>) => RequestedData) | undefined;
+export declare type GetMapFnArgs<TNode extends INode> = TNode extends INode<infer TNodeArgs> ? GetMapFnArgsFromProperties<TNodeArgs['TNodeData']> & TNodeArgs['TNodeRelationalData'] & GetMapFnArgsFromProperties<NodeDefaultProps> : never;
+declare type GetMapFnArgsFromProperties<TProperties extends Record<string, IData | DataDefaultFn>> = {
+    [key in keyof TProperties]: TProperties[key] extends IData<{
+        TParsedValue: Maybe<Array<any>>;
+        TValue: any;
+        TBoxedValue: any;
+    }> ? TProperties[key] : TProperties[key] extends IData<infer TDataArgs> ? TDataArgs['TBoxedValue'] extends Record<string, IData | DataDefaultFn> ? <TMapFn extends MapFn<{
+        TNodeData: TDataArgs['TBoxedValue'];
+        TNodeComputedData: Record<string, never>;
+        TNodeRelationalData: Record<string, never>;
+    }>>(opts: {
+        map: TMapFn;
+    }) => TMapFn : TProperties[key] : TProperties[key];
+};
+declare type RequestedData = {
+    [key in string]: IData | ((args: any) => RequestedData | IData) | ((opts: {
+        map: MapFn<any>;
+    }) => MapFn<any>) | IOneToManyQuery<any> | INonPaginatedOneToManyQuery<any> | IOneToOneQuery<any>;
+};
+export declare type ExtractQueriedDataFromMapFn<TMapFn extends MapFnForNode<NonNullable<TNode>>, TNode extends INode | null> = RemoveNevers<(TNode extends null ? Record<string, never> : DataExpectedOnAllNodeResults<NonNullable<TNode>>) & (TMapFn extends undefined ? GetAllAvailableNodeDataType<{
+    TNodeData: ExtractNodeData<NonNullable<TNode>>;
+    TNodeComputedData: ExtractNodeComputedData<NonNullable<TNode>>;
+}> : TMapFn extends NonNullable<MapFnForNode<NonNullable<TNode>>> ? ExtractQueriedDataFromMapFnReturn<ReturnType<TMapFn>, NonNullable<TNode>> : never)>;
+declare type DataExpectedOnAllNodeResults<TNode extends INode> = {
+    type: TNode['type'];
+} & GetResultingDataTypeFromProperties<PropertiesQueriedForAllNodes> & ExtractNodeComputedData<TNode>;
+declare type ExtractQueriedDataFromMapFnReturn<TMapFnReturn, TNode extends INode> = {
+    [Key in keyof TMapFnReturn]: TMapFnReturn[Key] extends NodeRelationalQueryBuilder<any> ? never : TMapFnReturn[Key] extends IOneToOneQuery<any> ? ExtractQueriedDataFromOneToOneQuery<TMapFnReturn[Key]> : TMapFnReturn[Key] extends IOneToManyQuery<any> ? ExtractQueriedDataFromOneToManyQuery<TMapFnReturn[Key]> : TMapFnReturn[Key] extends INonPaginatedOneToManyQuery<any> ? ExtractQueriedDataFromNonPaginatedOneToManyQuery<TMapFnReturn[Key]> : TMapFnReturn[Key] extends MapFnForNode<TNode> ? ExtractQueriedDataFromMapFn<TMapFnReturn[Key], TNode> : TMapFnReturn[Key] extends IData | DataDefaultFn ? GetDataType<TMapFnReturn[Key]> : TMapFnReturn[Key] extends (opts: {
+        map: MapFn<infer TMapFnArgs>;
+    }) => MapFn<any> ? GetResultingDataTypeFromProperties<TMapFnArgs['TNodeData']> : TMapFnReturn[Key] extends MapFn<any> ? ExtractQueriedDataFromMapFn<TMapFnReturn[Key], null> : never;
+};
+declare type Prev = [never, 0, 1];
+declare type ExtractQueriedDataFromOneToOneQuery<TOneToOneQuery extends IOneToOneQuery<any>, D extends Prev[number] = 1> = [
+    D
+] extends [never] ? never : TOneToOneQuery extends IOneToOneQuery<infer TOneToOneQueryArgs> ? IsMaybe<TOneToOneQueryArgs['TTargetNodeOrTargetNodeRecord']> extends true ? TOneToOneQueryArgs['TTargetNodeOrTargetNodeRecord'] extends Maybe<INode> ? TOneToOneQueryArgs['TQueryBuilderOpts'] extends IOneToOneQueryBuilderOpts<NonNullable<TOneToOneQueryArgs["TTargetNodeOrTargetNodeRecord"]>> ? Maybe<ExtractQueriedDataFromMapFn<TOneToOneQueryArgs['TQueryBuilderOpts']['map'], NonNullable<TOneToOneQueryArgs['TTargetNodeOrTargetNodeRecord']>>> : never : TOneToOneQueryArgs['TTargetNodeOrTargetNodeRecord'] extends Maybe<Record<string, INode>> ? TOneToOneQueryArgs['TQueryBuilderOpts'] extends IOneToOneQueryBuilderOpts<NonNullable<TOneToOneQueryArgs["TTargetNodeOrTargetNodeRecord"]>> ? Maybe<ExtractResultsUnionFromOneToOneQueryBuilder<NonNullable<TOneToOneQueryArgs['TTargetNodeOrTargetNodeRecord']>, TOneToOneQueryArgs['TQueryBuilderOpts'], Prev[D]>> : never : never : TOneToOneQueryArgs['TTargetNodeOrTargetNodeRecord'] extends INode ? TOneToOneQueryArgs['TQueryBuilderOpts'] extends IOneToOneQueryBuilderOpts<TOneToOneQueryArgs['TTargetNodeOrTargetNodeRecord']> ? ExtractQueriedDataFromMapFn<TOneToOneQueryArgs['TQueryBuilderOpts']['map'], TOneToOneQueryArgs['TTargetNodeOrTargetNodeRecord']> : never : TOneToOneQueryArgs['TTargetNodeOrTargetNodeRecord'] extends Record<string, INode> ? TOneToOneQueryArgs['TQueryBuilderOpts'] extends IOneToOneQueryBuilderOpts<TOneToOneQueryArgs['TTargetNodeOrTargetNodeRecord']> ? ExtractResultsUnionFromOneToOneQueryBuilder<TOneToOneQueryArgs['TTargetNodeOrTargetNodeRecord'], TOneToOneQueryArgs['TQueryBuilderOpts'], Prev[D]> : never : never : never;
+declare type ExtractQueriedDataFromOneToManyQuery<TOneToManyQuery extends IOneToManyQuery<any>, D extends Prev[number] = 1> = [
+    D
+] extends [never] ? never : TOneToManyQuery extends IOneToManyQuery<infer TOneToManyQueryArgs> ? IsMaybe<TOneToManyQueryArgs['TTargetNodeOrTargetNodeRecord']> extends true ? TOneToManyQueryArgs['TTargetNodeOrTargetNodeRecord'] extends Maybe<INode> ? TOneToManyQueryArgs['TQueryBuilderOpts'] extends IOneToManyQueryBuilderOpts<NonNullable<TOneToManyQueryArgs['TTargetNodeOrTargetNodeRecord']>, TOneToManyQueryArgs["TIncludeTotalCount"], TOneToManyQueryArgs['TMapFn']> ? Maybe<NodesCollectionWithCorrectTotalCountParamForRelationalQueries<{
+    TItemType: ExtractQueriedDataFromMapFn<TOneToManyQueryArgs['TQueryBuilderOpts']['map'], NonNullable<TOneToManyQueryArgs['TTargetNodeOrTargetNodeRecord']>>;
+    TQueryDefinition: TOneToManyQueryArgs['TQueryBuilderOpts'];
+}>> : never : TOneToManyQueryArgs['TTargetNodeOrTargetNodeRecord'] extends Maybe<Record<string, INode>> ? TOneToManyQueryArgs['TQueryBuilderOpts'] extends IOneToManyQueryBuilderOpts<NonNullable<TOneToManyQueryArgs['TTargetNodeOrTargetNodeRecord']>, TOneToManyQueryArgs["TIncludeTotalCount"], TOneToManyQueryArgs['TMapFn']> ? Maybe<NodesCollectionWithCorrectTotalCountParamForRelationalQueries<{
+    TItemType: ExtractResultsUnionFromOneToOneQueryBuilder<NonNullable<TOneToManyQueryArgs['TTargetNodeOrTargetNodeRecord']>, TOneToManyQueryArgs['TQueryBuilderOpts'], Prev[D]>;
+    TQueryDefinition: TOneToManyQueryArgs['TQueryBuilderOpts'];
+}>> : never : never : TOneToManyQueryArgs['TTargetNodeOrTargetNodeRecord'] extends INode ? TOneToManyQueryArgs['TQueryBuilderOpts'] extends IOneToManyQueryBuilderOpts<TOneToManyQueryArgs['TTargetNodeOrTargetNodeRecord'], TOneToManyQueryArgs["TIncludeTotalCount"], TOneToManyQueryArgs['TMapFn']> ? NodesCollectionWithCorrectTotalCountParamForRelationalQueries<{
+    TItemType: ExtractQueriedDataFromMapFn<TOneToManyQueryArgs['TQueryBuilderOpts']['map'], TOneToManyQueryArgs['TTargetNodeOrTargetNodeRecord']>;
+    TQueryDefinition: TOneToManyQueryArgs['TQueryBuilderOpts'];
+}> : never : TOneToManyQueryArgs['TTargetNodeOrTargetNodeRecord'] extends Record<string, INode> ? TOneToManyQueryArgs['TQueryBuilderOpts'] extends IOneToManyQueryBuilderOpts<TOneToManyQueryArgs['TTargetNodeOrTargetNodeRecord'], TOneToManyQueryArgs["TIncludeTotalCount"], TOneToManyQueryArgs['TMapFn']> ? NodesCollectionWithCorrectTotalCountParamForRelationalQueries<{
+    TItemType: ExtractResultsUnionFromOneToOneQueryBuilder<TOneToManyQueryArgs['TTargetNodeOrTargetNodeRecord'], TOneToManyQueryArgs['TQueryBuilderOpts'], Prev[D]>;
+    TQueryDefinition: TOneToManyQueryArgs['TQueryBuilderOpts'];
+}> : never : never : never;
+declare type ExtractQueriedDataFromNonPaginatedOneToManyQuery<TNonPaginatedOneToManyQuery extends INonPaginatedOneToManyQuery<any>, D extends Prev[number] = 1> = [
+    D
+] extends [never] ? never : TNonPaginatedOneToManyQuery extends INonPaginatedOneToManyQuery<infer TNonPaginatedOneToManyQueryArgs> ? IsMaybe<TNonPaginatedOneToManyQueryArgs['TTargetNodeOrTargetNodeRecord']> extends true ? TNonPaginatedOneToManyQueryArgs['TTargetNodeOrTargetNodeRecord'] extends Maybe<INode> ? TNonPaginatedOneToManyQueryArgs['TQueryBuilderOpts'] extends INonPaginatedOneToManyQueryBuilderOpts<NonNullable<TNonPaginatedOneToManyQueryArgs['TTargetNodeOrTargetNodeRecord']>, TNonPaginatedOneToManyQueryArgs["TIncludeTotalCount"], TNonPaginatedOneToManyQueryArgs['TMapFn']> ? Maybe<Array<ExtractQueriedDataFromMapFn<TNonPaginatedOneToManyQueryArgs['TQueryBuilderOpts']['map'], NonNullable<TNonPaginatedOneToManyQueryArgs['TTargetNodeOrTargetNodeRecord']>>>> : never : TNonPaginatedOneToManyQueryArgs['TTargetNodeOrTargetNodeRecord'] extends Maybe<Record<string, INode>> ? TNonPaginatedOneToManyQueryArgs['TQueryBuilderOpts'] extends INonPaginatedOneToManyQueryBuilderOpts<NonNullable<TNonPaginatedOneToManyQueryArgs['TTargetNodeOrTargetNodeRecord']>, TNonPaginatedOneToManyQueryArgs["TIncludeTotalCount"], TNonPaginatedOneToManyQueryArgs['TMapFn']> ? Maybe<Array<ExtractResultsUnionFromOneToOneQueryBuilder<NonNullable<TNonPaginatedOneToManyQueryArgs['TTargetNodeOrTargetNodeRecord']>, TNonPaginatedOneToManyQueryArgs['TQueryBuilderOpts'], Prev[D]>>> : never : never : TNonPaginatedOneToManyQueryArgs['TTargetNodeOrTargetNodeRecord'] extends INode ? TNonPaginatedOneToManyQueryArgs['TQueryBuilderOpts'] extends INonPaginatedOneToManyQueryBuilderOpts<NonNullable<TNonPaginatedOneToManyQueryArgs['TTargetNodeOrTargetNodeRecord']>, TNonPaginatedOneToManyQueryArgs["TIncludeTotalCount"], TNonPaginatedOneToManyQueryArgs['TMapFn']> ? Array<ExtractQueriedDataFromMapFn<TNonPaginatedOneToManyQueryArgs['TQueryBuilderOpts']['map'], TNonPaginatedOneToManyQueryArgs['TTargetNodeOrTargetNodeRecord']>> : never : TNonPaginatedOneToManyQueryArgs['TTargetNodeOrTargetNodeRecord'] extends Record<string, INode> ? TNonPaginatedOneToManyQueryArgs['TQueryBuilderOpts'] extends INonPaginatedOneToManyQueryBuilderOpts<NonNullable<TNonPaginatedOneToManyQueryArgs['TTargetNodeOrTargetNodeRecord']>, TNonPaginatedOneToManyQueryArgs["TIncludeTotalCount"], TNonPaginatedOneToManyQueryArgs['TMapFn']> ? Array<ExtractResultsUnionFromOneToOneQueryBuilder<TNonPaginatedOneToManyQueryArgs['TTargetNodeOrTargetNodeRecord'], TNonPaginatedOneToManyQueryArgs['TQueryBuilderOpts'], Prev[D]>> : never : never : never;
+declare type ExtractResultsUnionFromOneToOneQueryBuilder<TTargetNodeOrTargetNodeRecord extends Record<string, INode>, TQueryBuilderOpts extends IOneToOneQueryBuilderOpts<TTargetNodeOrTargetNodeRecord>, D extends Prev[number]> = ExtractObjectValues<{
+    [key in keyof TQueryBuilderOpts]: key extends keyof TTargetNodeOrTargetNodeRecord ? TQueryBuilderOpts[key] extends IOneToOneQueryBuilderOpts<TTargetNodeOrTargetNodeRecord[key]> ? ExtractQueriedDataFromOneToOneQuery<IOneToOneQuery<{
+        TTargetNodeOrTargetNodeRecord: TTargetNodeOrTargetNodeRecord[key];
+        TQueryBuilderOpts: {
+            map: TQueryBuilderOpts[key]['map'];
+        };
+    }>, D> : never : never;
+}>;
+declare type ExtractObjectValues<TObject extends Record<string, any>> = TObject extends Record<string, infer TValueType> ? TValueType : never;
+export declare type ExtractNodeData<TNode extends INode> = TNode extends INode<infer TNodeArgs> ? TNodeArgs["TNodeData"] : never;
+export declare type ExtractNodeDataWithDefaultProperties<TNode extends INode> = TNode extends INode<infer TNodeArgs> ? TNodeArgs["TNodeData"] & NodeDefaultProps : never;
+export declare type ExtractNodeRelationalDataSort<TNode extends INode> = TNode extends INode<infer TNodeArgs> ? DeepPartial<{
+    [Tkey in keyof TNodeArgs['TNodeRelationalData']]: TNodeArgs['TNodeRelationalData'][Tkey] extends (IOneToManyQueryBuilder<infer TOneToManyRelationalNode> | INonPaginatedOneToManyQueryBuilder<infer TOneToManyRelationalNode>) ? TOneToManyRelationalNode extends INode<any> ? ExtractNodeSortData<TOneToManyRelationalNode> : never : TNodeArgs['TNodeRelationalData'][Tkey] extends IOneToOneQueryBuilder<infer TOneToOneRelationalNode> ? TOneToOneRelationalNode extends INode<any> ? ExtractNodeSortData<TOneToOneRelationalNode> : never : never;
+}> : never;
+declare type ExtractNodeComputedData<TNode extends INode> = TNode extends INode<infer TNodeArgs> ? RemoveNevers<TNodeArgs["TNodeComputedData"]> : never;
+export declare type ExtractNodeRelationalData<TNode extends INode> = TNode extends INode<infer TNodeArgs> ? RemoveNevers<TNodeArgs["TNodeRelationalData"]> : never;
+/**
+ * a record of all the queries identified in this query definitions
+ * looks something like this
+ *
+ * {
+ *   // alias
+ *   usersTodos: {
+ *     // the Node we're querying
+ *     def: todo,
+ *     // id used as under
+ *     under: ['some-id-I-want-to-get-children-for'],
+ *     // ^ could have under or ids, not both
+ *     ids: ['some-specific-node-id-im-trying-to-query'],
+ *     // properties being queried on this todo, Array<keyof Todo>
+ *     properties: ['id', 'task'],
+ *     // relational data being queried
+ *     relational: {
+ *       // alias for the relational query result
+ *       assignee: {
+ *         // the node for the relational data we're querying
+ *         def: user,
+ *         properties: ['firstName', 'lastName'],
+ *
+ *         // if the todo node defines the assignee as being a "oneToMany" relationship
+ *         // This would also return an array of users, instead of a single user in that case.
+ *         oneToMany: true,
+ *         // OR if the todo node defines the assignee as being a "oneToOne" relationship
+ *         oneToOne: true
+ *       }
+ *     }
+ *   })
+ * }
+ */
+export declare type BaseQueryRecordEntry = {
+    def: INode;
+    properties: Array<string>;
+    relational?: RelationalQueryRecord;
+    filter?: ValidFilterForNode<INode, boolean>;
+    sort?: ValidSortForNode<INode>;
+    pagination?: IQueryPagination<boolean>;
+};
+export declare type QueryRecordEntry = BaseQueryRecordEntry & {
+    tokenName: Maybe<string>;
+    pagination?: IQueryPagination<boolean>;
+    ids?: Array<string>;
+    id?: string;
+    allowNullResult?: boolean;
+};
+export declare type RelationalQueryRecordEntry = {
+    _relationshipName: string;
+} & ((BaseQueryRecordEntry & {
+    oneToOne: true;
+}) | (BaseQueryRecordEntry & {
+    oneToMany: true;
+}) | (BaseQueryRecordEntry & {
+    nonPaginatedOneToMany: true;
+}));
+export declare type QueryRecord = Record<string, QueryRecordEntry | null>;
+export declare type RelationalQueryRecord = Record<string, RelationalQueryRecordEntry>;
+export interface IDOProxy {
+    id: string;
+    updateRelationalResults(newRelationalResults: Maybe<Record<string, IDOProxy | Array<IDOProxy>>>): void;
+}
+export declare type SubscriptionMessage = {
+    data: Record<string, SubscriptionMessageData>;
+};
+export declare type SubscriptionMessageData = {
+    __typename: string;
+    id: string;
+    target?: {
+        id: string;
+        property: string;
+    };
+    targets?: Array<{
+        id: string;
+        property: string;
+    }>;
+    value?: {
+        id: string;
+    } & Record<string, any>;
+};
+export {};