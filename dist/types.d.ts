<<<<<<< HEAD
import { DEFAULT_NODE_PROPERTIES } from './consts';
import { createDOFactory } from './DO';
import { createDOProxyGenerator } from './DOProxyGenerator';
import { generateQuerier, generateSubscriber } from './smQueriers';
import { createSMQueryManager } from './SMQueryManager';
import { createTransaction } from './transaction/transaction';
export declare type BOmit<T, K extends keyof T> = T extends any ? Omit<T, K> : never;
export declare type Maybe<T> = T | null;
export declare type IsMaybe<Type> = null extends Type ? true : false;
export declare type SMDataDefaultFn = {
    _default: ISMData;
    (_default: any): ISMData;
};
export declare type DocumentNode = import('@apollo/client/core').DocumentNode;
export declare type SMPlugin = {
    DO?: {
        onConstruct?: (opts: {
            DOInstance: NodeDO;
            parsedDataKey: string;
        }) => void;
        computedDecorator?: <TReturnType, TComputedFn extends (data: Record<string, any>) => TReturnType>(opts: {
            DOInstance: NodeDO;
            computedFn: TComputedFn;
        }) => () => TReturnType;
    };
    DOProxy?: {
        computedDecorator?: <TReturnType, TComputedFn extends (data: Record<string, any>) => TReturnType>(opts: {
            ProxyInstance: IDOProxy;
            computedFn: TComputedFn;
        }) => () => TReturnType;
    };
};
export declare type SMConfig = {
    gqlClient: ISMGQLClient;
    plugins?: Array<SMPlugin>;
    generateMockData?: boolean;
};
export interface ISMGQLClient {
    query(opts: {
        gql: DocumentNode;
        token: string;
        batchKey?: string;
    }): Promise<any>;
    subscribe(opts: {
        gql: DocumentNode;
        token: string;
        onMessage: (message: Record<string, any>) => void;
        onError: (error: any) => void;
    }): SubscriptionCanceller;
    mutate(opts: {
        mutations: Array<DocumentNode>;
        token: string;
    }): Promise<any>;
}
export interface ISMQueryManager {
    onQueryResult(opts: {
        queryResult: any;
        queryId: string;
    }): void;
    onSubscriptionMessage(opts: {
        node: Record<string, any>;
        operation: {
            action: 'UpdateNode' | 'DeleteNode' | 'InsertNode';
            path: string;
        };
        queryId: string;
        subscriptionAlias: string;
    }): void;
    getResults: () => Record<string, any>;
}
export declare type QueryReturn<TQueryDefinitions extends QueryDefinitions> = {
    data: QueryDataReturn<TQueryDefinitions>;
    error: any;
};
export declare type QueryOpts<TQueryDefinitions extends QueryDefinitions> = {
    onData?: (info: {
        results: QueryDataReturn<TQueryDefinitions>;
    }) => void;
    onError?: (...args: any) => void;
    queryId?: string;
    batchKey?: string;
};
export declare type SubscriptionOpts<TQueryDefinitions extends QueryDefinitions> = {
    onData: (info: {
        results: QueryDataReturn<TQueryDefinitions>;
    }) => void;
    onError?: (...args: any) => void;
    onSubscriptionInitialized?: (subscriptionCanceller: SubscriptionCanceller) => void;
    onQueryInfoConstructed?: (queryInfo: {
        queryGQL: DocumentNode;
        queryId: string;
    }) => void;
    skipInitialQuery?: boolean;
    queryId?: string;
    batchKey?: string;
};
export declare type SMNodeDefaultProps = typeof DEFAULT_NODE_PROPERTIES;
export declare type SubscriptionCanceller = () => void;
export declare type SubscriptionMeta = {
    unsub: SubscriptionCanceller;
    error: any;
};
export interface ISMJS {
    getToken(opts: {
        tokenName: string;
    }): string;
    setToken(opts: {
        tokenName: string;
        token: string;
    }): void;
    clearTokens(): void;
    query: ReturnType<typeof generateQuerier>;
    subscribe: ReturnType<typeof generateSubscriber>;
    transaction: ReturnType<typeof createTransaction>;
    gqlClient: ISMGQLClient;
    plugins: Array<SMPlugin> | undefined;
    generateMockData: boolean | undefined;
    DOProxyGenerator: ReturnType<typeof createDOProxyGenerator>;
    DOFactory: ReturnType<typeof createDOFactory>;
    SMQueryManager: ReturnType<typeof createSMQueryManager>;
    def<TNodeType extends string, TNodeData extends Record<string, ISMData | SMDataDefaultFn>, TNodeComputedData extends Record<string, any>, TNodeRelationalData extends NodeRelationalQueryBuilderRecord, TNodeMutations extends Record<string, NodeMutationFn>>(def: NodeDefArgs<TNodeType, TNodeData, TNodeComputedData, TNodeRelationalData, TNodeMutations>): ISMNode<TNodeType, TNodeData & SMNodeDefaultProps, TNodeComputedData, TNodeRelationalData, TNodeMutations>;
}
export declare type NodeDefArgs<TNodeType extends string, TNodeData extends Record<string, ISMData | SMDataDefaultFn>, TNodeComputedData extends Record<string, any>, TNodeRelationalData extends NodeRelationalQueryBuilderRecord, TNodeMutations extends Record<string, /*NodeMutationFn<TNodeData, any>*/ NodeMutationFn>> = {
    type: TNodeType;
    properties: TNodeData;
    computed?: NodeComputedFns<TNodeData & SMNodeDefaultProps, TNodeComputedData>;
    relational?: NodeRelationalFns<TNodeRelationalData>;
    mutations?: TNodeMutations;
};
/**
 * The interface implemented by each smData type (like smData.string, smData.boolean)
 */
export interface ISMData<TParsedValue = any, TSMValue = any, 
/**
 * only defined for object and array types
 *
 * for arrays is the smData type of each item in that array
 * for objects is a record of strings to smData (matching the structure the smData.object received as an argument)
 */
TBoxedValue extends ISMData | SMDataDefaultFn | Record<string, ISMData | SMDataDefaultFn> | undefined = any> {
    type: string;
    parser(smValue: TSMValue): TParsedValue;
    boxedValue: TBoxedValue;
    defaultValue: Maybe<TParsedValue>;
    isOptional: boolean;
}
export declare type SMDataEnum<Enum extends string | number | null> = ISMData<Enum, Enum, undefined>;
/**
 * Utility to extract the parsed value of an SMData type
 */
export declare type GetSMDataType<TSMData extends ISMData | SMDataDefaultFn> = TSMData extends ISMData<infer TParsedValue> ? TParsedValue : TSMData extends SMDataDefaultFn ? TSMData extends (_: any) => ISMData<infer TParsedValue> ? TParsedValue : never : never;
declare type GetSMBoxedValue<TSMData extends ISMData<any, any, Record<string, ISMData>> | SMDataDefaultFn> = TSMData extends ISMData<any, any, infer TBoxedValue> ? TBoxedValue : TSMData extends (_: any) => ISMData<any, any, infer TBoxedValue> ? TBoxedValue : never;
export declare type GetParsedValueTypeFromDefaultFn<TDefaultFn extends (_default: any) => ISMData> = TDefaultFn extends (_default: any) => ISMData<infer TParsedValue, any, any> ? TParsedValue : never;
/**
 * Utility to extract the resulting data type from the properties definition of a node
 * for example
 *
 * {
 *   flag: boolean(false), // boolean and string types from sm-js
 *   name: string
 * }
 *
 * will return
 *
 * {
 *   flag: boolean, // boolean and string native types from TS
 *   name: string
 * }
 *
 * setting TFilter to true
 *
 * will return
 *
 * {
 *   flag: Record<FilterCondition, boolean>
 *   name: Record<FilterCondition, string>
 * }
 */
export declare type GetResultingDataTypeFromProperties<TProperties extends Record<string, ISMData | SMDataDefaultFn>, TFilter = false> = {
    [key in keyof TProperties]: TProperties[key] extends ISMData<infer TParsedValue, any, infer TBoxedValue> ? TBoxedValue extends Record<string, ISMData | SMDataDefaultFn> ? IsMaybe<TParsedValue> extends true ? Maybe<GetAllAvailableNodeDataTypeWithoutDefaultProps<TBoxedValue, {}, TFilter>> : GetAllAvailableNodeDataTypeWithoutDefaultProps<TBoxedValue, {}, TFilter> : TParsedValue extends Array<infer TArrayItemType> ? IsMaybe<TParsedValue> extends true ? Maybe<Array<TArrayItemType>> : Array<TArrayItemType> : TFilter extends true ? FilterValue<TParsedValue> : TParsedValue : TProperties[key] extends SMDataDefaultFn ? TFilter extends true ? FilterValue<GetParsedValueTypeFromDefaultFn<TProperties[key]>> : GetParsedValueTypeFromDefaultFn<TProperties[key]> : never;
};
export declare type FilterValue<TValue> = TValue | Partial<Record<FilterOperator, TValue>>;
export declare type GetResultingDataTypeFromNodeDefinition<TSMNode extends ISMNode, TFilter = false> = TSMNode extends ISMNode<any, infer TProperties> ? GetResultingDataTypeFromProperties<TProperties, TFilter> : never;
/**
 * Utility to extract the expected data type of a node based on its' properties and computed data
 * For data resulting from property definitions only, use GetResultingDataTypeFromProperties
 */
export declare type GetAllAvailableNodeDataType<TSMData extends Record<string, ISMData | SMDataDefaultFn>, TComputedData extends Record<string, any>> = GetResultingDataTypeFromProperties<TSMData & SMNodeDefaultProps> & TComputedData;
declare type GetAllAvailableNodeDataTypeWithoutDefaultProps<TSMData extends Record<string, ISMData | SMDataDefaultFn>, TComputedData extends Record<string, any>, TFilter = false> = GetResultingDataTypeFromProperties<TSMData, TFilter> & TComputedData;
/**
 * Takes in any object and returns a Partial of that object type
 * for nested objects, those will also be turned into partials
 */
export declare type DeepPartial<ObjectType extends Record<string, any>> = Partial<{
    [Key in keyof ObjectType]: ObjectType[Key] extends Maybe<Array<any>> ? ObjectType[Key] : ObjectType[Key] extends Maybe<Record<string, any>> ? ObjectType[Key] extends null ? Maybe<DeepPartial<ObjectType[Key]>> : DeepPartial<ObjectType[Key]> : ObjectType[Key];
}>;
declare type IsArray<Thing extends any, Y = true, N = false> = Thing extends Array<any> ? Y : N;
declare type IsObject<TObject extends Record<string, any>, Y = true, N = false> = IsArray<TObject> extends true ? false : TObject extends Record<string, any> ? Y : N;
/**
 * Note: this is used solely for obtaining the keys in an object converted to the dot notation
 * it was not possible to have the correct value types be mapped over, which is why all values are "never"
 */
declare type GetIdReferencePropsInDotNotation<TObject extends Record<string, any>, TPrefix extends string = ''> = {
    [TKey in keyof TObject as IsObject<TObject[TKey]> extends true ? TKey extends string ? TPrefix extends '' ? keyof GetIdReferencePropsInDotNotation<TObject[TKey], TKey> : keyof GetIdReferencePropsInDotNotation<TObject[TKey], `${TPrefix}.${TKey}`> : never : never]: never;
} & {
    [TKey in keyof TObject as IsObject<TObject[TKey]> extends true ? never : IsArray<TObject[TKey]> extends true ? never : TPrefix extends '' ? TKey : TKey extends string ? `${TPrefix}.${TKey}` : never]: never;
};
/**
 * Note: this is used solely for obtaining the keys in an object converted to the dot notation
 * it was not possible to have the correct value types be mapped over, which is why all values are "never"
 */
declare type GetIdReferenceArrayPropsInDotNotation<TObject extends Record<string, any>, TPrefix extends string = ''> = {
    [TKey in keyof TObject as IsObject<TObject[TKey]> extends true ? TKey extends string ? TPrefix extends '' ? keyof GetIdReferenceArrayPropsInDotNotation<TObject[TKey], TKey> : keyof GetIdReferenceArrayPropsInDotNotation<TObject[TKey], `${TPrefix}.${TKey}`> : never : never]: never;
} & {
    [TKey in keyof TObject as IsObject<TObject[TKey]> extends true ? never : IsArray<TObject[TKey]> extends true ? TObject[TKey] extends Array<string> ? TPrefix extends '' ? TKey : TKey extends string ? `${TPrefix}.${TKey}` : never : never : never]: never;
};
declare type ValidReferenceIdProp<TObject extends Record<string, any>> = keyof GetIdReferencePropsInDotNotation<TObject>;
declare type ValidReferenceIdArrayProp<TObject extends Record<string, any>> = keyof GetIdReferenceArrayPropsInDotNotation<TObject>;
/**
 * Returns a union of all valid idReference props from a node's data type
 * excluding properties which are arrays
 * and converting nested properties to dot notation
 *
 * For example, if a node's data is
 * {
 *  string: string
 *  object: {
 *    nestedString: string
 *    nestedObject: {
 *      nestedNestedBoolean: boolean
 *    }
 *  }
 *  arr: []
 * }
 *
 * The resulting valid id references would be 'string' | 'object.nestedString' | 'object.nestedObject.nestedNestedBoolean'
 */
export declare type ValidReferenceIdPropFromNode<TSMNode extends ISMNode> = ValidReferenceIdProp<GetResultingDataTypeFromNodeDefinition<TSMNode>>;
/**
 * Returs a union of all valid id reference ARRAY props from a node's data type
 * meaning, only properties which are arrays of strings
 */
export declare type ValidReferenceIdArrayPropFromNode<TSMNode extends ISMNode> = ValidReferenceIdArrayProp<GetResultingDataTypeFromNodeDefinition<TSMNode>>;
/**
 * A record that lives on each instance of a DOProxy to determine
 * if each data property on that DO is currently guaranteed to be up to date.
 * Any property that is read while not being up to date throws a run-time error to ensure the devs never use outdated data mistakenly
 */
export declare type UpToDateData<TNodeData extends Record<string, ISMData>> = DeepPartial<{
    [Key in keyof TNodeData]: TNodeData[Key] extends ISMData<Maybe<Array<any>>> ? boolean : TNodeData[Key] extends ISMData<any, any, infer TBoxedValue> ? TBoxedValue extends Record<string, ISMData> ? UpToDateData<TBoxedValue> : boolean : boolean;
}>;
/**
 * These methods are called automatically when using this lib's public methods like "useSMData"
 */
export interface IDOMethods {
    /**
     * Called when we get data from SM for this particular DO instance, found by its id
     */
    onDataReceived(data: Record<string, any>, opts?: {
        __unsafeIgnoreVersion?: boolean;
    }): void;
}
export interface IDOAccessors {
    id: string;
    version: number;
    lastUpdatedBy: string;
    persistedData: Record<string, any>;
}
export declare type NodeDO = Record<string, any> & IDOMethods & IDOAccessors;
export declare type NodeComputedFns<TNodeData extends Record<string, ISMData | SMDataDefaultFn>, TNodeComputedData extends Record<string, any>> = {
    [key in keyof TNodeComputedData]: (data: GetAllAvailableNodeDataType<TNodeData, TNodeComputedData>) => TNodeComputedData[key];
};
export declare type NodeRelationalFns<TNodeRelationalData extends NodeRelationalQueryBuilderRecord> = {
    [key in keyof TNodeRelationalData]: () => TNodeRelationalData[key];
};
export declare type NodeMutationFn = () => Promise<any>;
export interface ISMNode<TNodeType extends string = any, TNodeData extends Record<string, ISMData | SMDataDefaultFn> = {}, TNodeComputedData extends Record<string, any> = {}, TNodeRelationalData extends NodeRelationalQueryBuilderRecord = {}, TNodeMutations extends Record<string, /*NodeMutationFn<TNodeData, any>*/ NodeMutationFn> = {}, TNodeComputedFns = NodeComputedFns<TNodeData & SMNodeDefaultProps, TNodeComputedData>, TNodeDO = NodeDO> {
    _isSMNodeDef: true;
    smData: TNodeData & SMNodeDefaultProps;
    smComputed?: TNodeComputedFns;
    smRelational?: NodeRelationalFns<TNodeRelationalData>;
    smMutations?: TNodeMutations;
    type: TNodeType;
    repository: ISMNodeRepository;
    do: new (data?: Record<string, any>) => TNodeDO;
}
/**
 * These inform the library how to query for data that is related to the node type we're building.
 * So, for example, if a user has meetings under them, one of the user's relational data properties is "meetings", which will be "IChildren".
 * This teaches the library how to interpret a query that asks for the user's meetings.
 */
export declare type NodeRelationalQueryBuilder<TOriginNode extends ISMNode> = IByReferenceQueryBuilder<TOriginNode, ISMNode> | IByReferenceArrayQueryBuilder<TOriginNode, ISMNode> | IChildrenQueryBuilder<TOriginNode>;
export declare type NodeRelationalQuery<TOriginNode extends ISMNode> = IChildrenQuery<TOriginNode, any> | IByReferenceQuery<TOriginNode, any, any> | IByReferenceArrayQuery<TOriginNode, any, any>;
export declare type ByReferenceQueryBuilderOpts<TTargetNodeOrTargetNodeRecord extends ISMNode | Maybe<ISMNode> | Record<string, ISMNode> | Maybe<Record<string, ISMNode>>> = TTargetNodeOrTargetNodeRecord extends ISMNode ? {
    map: MapFnForNode<NonNullable<TTargetNodeOrTargetNodeRecord>>;
} : TTargetNodeOrTargetNodeRecord extends Record<string, ISMNode> ? {
    [Tkey in keyof TTargetNodeOrTargetNodeRecord]: {
        map: MapFnForNode<TTargetNodeOrTargetNodeRecord[Tkey]>;
    };
} : never;
export interface IByReferenceQueryBuilder<TOriginNode extends ISMNode, TTargetNodeOrTargetNodeRecord extends ISMNode | Maybe<ISMNode> | Record<string, ISMNode> | Maybe<Record<string, ISMNode>>> {
    <TQueryBuilderOpts extends ByReferenceQueryBuilderOpts<TTargetNodeOrTargetNodeRecord>>(queryBuilderOpts: TQueryBuilderOpts): IByReferenceQuery<TOriginNode, TTargetNodeOrTargetNodeRecord, TQueryBuilderOpts>;
}
export declare type ByReferenceArrayQueryBuilderOpts<TTargetNodeOrTargetNodeRecord extends ISMNode | Record<string, ISMNode>> = TTargetNodeOrTargetNodeRecord extends ISMNode ? {
    map: MapFnForNode<NonNullable<TTargetNodeOrTargetNodeRecord>>;
} : TTargetNodeOrTargetNodeRecord extends Record<string, ISMNode> ? {
    [Tkey in keyof TTargetNodeOrTargetNodeRecord]: {
        map: MapFnForNode<TTargetNodeOrTargetNodeRecord[Tkey]>;
    };
} : never;
export interface IByReferenceArrayQueryBuilder<TOriginNode extends ISMNode, TTargetNodeOrTargetNodeRecord extends ISMNode | Record<string, ISMNode>> {
    <TQueryBuilderOpts extends ByReferenceQueryBuilderOpts<TTargetNodeOrTargetNodeRecord>>(queryBuilderOpts: TQueryBuilderOpts): IByReferenceArrayQuery<TOriginNode, TTargetNodeOrTargetNodeRecord, TQueryBuilderOpts>;
}
export declare enum SM_DATA_TYPES {
    string = "s",
    maybeString = "mS",
    number = "n",
    maybeNumber = "mN",
    boolean = "b",
    maybeBoolean = "mB",
    object = "o",
    maybeObject = "mO",
    record = "r",
    maybeRecord = "mR",
    array = "a",
    maybeArray = "mA"
}
export declare enum SM_RELATIONAL_TYPES {
    byReference = "bR",
    byReferenceArray = "bRA",
    children = "bP"
}
export interface IByReferenceQuery<TOriginNode extends ISMNode, TTargetNodeOrTargetNodeRecord extends ISMNode | Maybe<ISMNode> | Record<string, ISMNode> | Maybe<Record<string, ISMNode>>, TQueryBuilderOpts extends ByReferenceQueryBuilderOpts<TTargetNodeOrTargetNodeRecord>> {
    _smRelational: SM_RELATIONAL_TYPES.byReference;
    idProp: ValidReferenceIdPropFromNode<TOriginNode>;
    queryBuilderOpts: TQueryBuilderOpts;
    def: TTargetNodeOrTargetNodeRecord;
}
export interface IByReferenceArrayQuery<TOriginNode extends ISMNode, TTargetNodeOrTargetNodeRecord extends ISMNode | Record<string, ISMNode>, TQueryBuilderOpts extends ByReferenceArrayQueryBuilderOpts<TTargetNodeOrTargetNodeRecord>> {
    _smRelational: SM_RELATIONAL_TYPES.byReferenceArray;
    idProp: ValidReferenceIdArrayPropFromNode<TOriginNode>;
    queryBuilderOpts: TQueryBuilderOpts;
    def: TTargetNodeOrTargetNodeRecord;
}
export interface IChildrenQueryBuilder<TSMNode extends ISMNode> {
    <TMapFn extends MapFnForNode<TSMNode>>(opts: {
        map: TMapFn;
        pagination?: ISMQueryPagination;
        filter?: ValidFilterForNode<TSMNode>;
    }): IChildrenQuery<TSMNode, TMapFn>;
}
export interface IChildrenQuery<TSMNode extends ISMNode, TMapFn extends MapFnForNode<TSMNode>> {
    _smRelational: SM_RELATIONAL_TYPES.children;
    def: TSMNode;
    map: TMapFn;
    pagination?: ISMQueryPagination;
    filter?: ValidFilterForNode<TSMNode>;
    depth?: number;
}
export interface ISMQueryPagination {
    itemsPerPage?: number;
    page?: number;
}
export declare type NodeRelationalQueryBuilderRecord = Record<string, NodeRelationalQueryBuilder>;
export interface ISMNodeRepository {
    byId(id: string): NodeDO;
    onDataReceived(data: {
        id: string;
    } & Record<string, any>): void;
    onNodeDeleted(id: string): void;
}
export declare type FilterOperator = '_gte' | '_lte' | '_eq' | '_gt' | '_lt' | '_neq' | '_contains' | '_ncontains';
/**
 * Returns the valid filter for a node
 * excluding properties which are arrays and records
 * and including properties which are nested in objects
 */
export declare type ValidFilterForNode<TSMNode extends ISMNode> = DeepPartial<{
    [TKey in keyof ExtractNodeData<TSMNode> as ExtractNodeData<TSMNode>[TKey] extends ISMData<infer TSMDataParsedValueType, any, infer TBoxedValue> ? IsArray<TSMDataParsedValueType> extends true ? never : TBoxedValue extends undefined ? TKey : TBoxedValue extends Record<string, ISMData | SMDataDefaultFn> ? TKey : never : ExtractNodeData<TSMNode>[TKey] extends SMDataDefaultFn ? IsArray<GetParsedValueTypeFromDefaultFn<ExtractNodeData<TSMNode>[TKey]>> extends true ? never : TKey : TKey]: TKey extends keyof GetResultingDataTypeFromNodeDefinition<TSMNode, true> ? GetResultingDataTypeFromNodeDefinition<TSMNode, true>[TKey] : never;
}>;
export declare type QueryDefinitionTarget = {
    underIds: Array<string>;
    depth?: number;
} | {
    depth: number;
} | {
    id: string;
    allowNullResult?: boolean;
} | {
    ids: Array<string>;
};
export declare type QueryDefinition<TSMNode extends ISMNode, TMapFn extends MapFnForNode<TSMNode> | undefined, TQueryDefinitionTarget extends QueryDefinitionTarget> = {
    def: TSMNode;
    map: TMapFn;
    pagination?: ISMQueryPagination;
    filter?: ValidFilterForNode<TSMNode>;
    target?: TQueryDefinitionTarget;
    tokenName?: string;
};
export declare type QueryDefinitions<TSMNode, TMapFn, TQueryDefinitionTarget> = Record<string, QueryDefinition<TSMNode, TMapFn, TQueryDefinitionTarget> | ISMNode | null>;
export declare type UseSubscriptionQueryDefinitionOpts = {
    doNotSuspend?: boolean;
};
export declare type UseSubscriptionQueryDefinition<TSMNode extends ISMNode, TMapFn extends MapFnForNode<TSMNode> | undefined, TQueryDefinitionTarget extends QueryDefinitionTarget, TUseSubscriptionQueryDefinitionOpts extends UseSubscriptionQueryDefinitionOpts> = QueryDefinition<TSMNode, TMapFn, TQueryDefinitionTarget> & {
    useSubOpts?: TUseSubscriptionQueryDefinitionOpts;
};
export declare type UseSubscriptionQueryDefinitions<TSMNode, TMapFn, TQueryDefinitionTarget, TUseSubscriptionQueryDefinitionOpts> = Record<string, UseSubscriptionQueryDefinition<TSMNode, TMapFn, TQueryDefinitionTarget, TUseSubscriptionQueryDefinitionOpts> | ISMNode | null>;
export declare type QueryDataReturn<TQueryDefinitions extends QueryDefinitions> = {
    [Key in keyof TQueryDefinitions]: IsMaybe<TQueryDefinitions[Key]> extends true ? Maybe<GetResultingDataFromQueryDefinition<TQueryDefinitions[Key]>> : GetResultingDataFromQueryDefinition<TQueryDefinitions[Key]>;
};
declare type IPaginatedArray<T> = Array<T> & {
    pagination: {
        next: () => void;
        previous: () => void;
        page: (page: number) => void;
        totalPages: number;
        hasNextPage: boolean;
        hasPreviousPage: boolean;
        currentPage: number;
    };
};
export declare type GetResultingDataFromQueryDefinition<TQueryDefinition extends QueryDefinition<any, any, any> | ISMNode | null> = TQueryDefinition extends {
    map: MapFn<any, any, any>;
} ? TQueryDefinition extends {
    def: infer TSMNode;
    map: infer TMapFn;
} ? TSMNode extends ISMNode ? TMapFn extends MapFnForNode<TSMNode> ? TQueryDefinition extends {
    target?: {
        id: string;
    };
} ? TQueryDefinition extends {
    target?: {
        allowNullResult: true;
    };
} ? Maybe<ExtractQueriedDataFromMapFn<TMapFn, TSMNode>> : ExtractQueriedDataFromMapFn<TMapFn, TSMNode> : IPaginatedArray<ExtractQueriedDataFromMapFn<TMapFn, TSMNode>> : never : never : never : TQueryDefinition extends {
    def: ISMNode;
} ? TQueryDefinition extends {
    def: infer TSMNode;
} ? TSMNode extends ISMNode ? TQueryDefinition extends {
    target?: {
        id: string;
    };
} ? GetAllAvailableNodeDataType<ExtractNodeData<TSMNode>, ExtractNodeComputedData<TSMNode>> : Array<GetAllAvailableNodeDataType<ExtractNodeData<TSMNode>, ExtractNodeComputedData<TSMNode>>> : never : never : TQueryDefinition extends ISMNode ? Array<GetAllAvailableNodeDataType<ExtractNodeData<TQueryDefinition>, ExtractNodeComputedData<TQueryDefinition>>> : never;
export declare type UseSubscriptionReturn<TQueryDefinitions extends UseSubscriptionQueryDefinitions> = {
    data: {
        [key in keyof TQueryDefinitions]: TQueryDefinitions[key] extends {
            useSubOpts?: {
                doNotSuspend: true;
            };
        } ? Maybe<GetResultingDataFromQueryDefinition<TQueryDefinitions[key]>> : IsMaybe<TQueryDefinitions[key]> extends true ? Maybe<GetResultingDataFromQueryDefinition<TQueryDefinitions[key]>> : GetResultingDataFromQueryDefinition<TQueryDefinitions[key]>;
    };
    querying: boolean;
    error: any;
};
export declare type MapFnForNode<TSMNode extends ISMNode> = MapFn<ExtractNodeData<TSMNode>, ExtractNodeComputedData<TSMNode>, ExtractNodeRelationalData<TSMNode>>;
export declare type MapFn<TNodeData extends Record<string, ISMData | SMDataDefaultFn>, TNodeComputedData, TNodeRelationalData extends NodeRelationalQueryBuilderRecord> = (data: GetMapFnArgs<ISMNode<any, TNodeData & SMNodeDefaultProps, TNodeComputedData, TNodeRelationalData>>) => RequestedData<TNodeData, TNodeComputedData>;
export declare type GetMapFnArgs<TSMNode extends ISMNode> = TSMNode extends ISMNode<any, infer TNodeData, any, infer TNodeRelationalData> ? {
    [key in keyof TNodeData]: TNodeData[key] extends ISMData<Maybe<Array<any>>> ? TNodeData[key] : TNodeData[key] extends ISMData<any, any, Record<string, ISMData | SMDataDefaultFn>> ? <TMapFn extends MapFn<GetSMBoxedValue<TNodeData[key]>, {}, {}>>(opts: {
        map: TMapFn;
    }) => TMapFn : TNodeData[key];
} & TNodeRelationalData : never;
declare type RequestedData<TNodeData extends Record<string, ISMData | SMDataDefaultFn>, TNodeComputedData extends Record<string, any>> = Partial<{
    [Key in keyof TNodeData | keyof TNodeComputedData]: Key extends keyof TNodeData ? TNodeData[Key] extends ISMData<Maybe<Array<any>>> ? TNodeData[Key] : TNodeData[Key] extends ISMData<Maybe<Record<string, any>>> ? MapFn<GetSMDataType<TNodeData[Key]>, {}, {}> : TNodeData[Key] : Key extends keyof TNodeComputedData ? TNodeComputedData[Key] : never;
} | {}>;
export declare type ExtractQueriedDataFromMapFn<TMapFn extends MapFnForNode<TSMNode>, TSMNode extends ISMNode> = {
    type: TSMNode['type'];
} & ExtractQueriedDataFromMapFnReturn<ReturnType<TMapFn>, TSMNode> & ExtractNodeComputedData<TSMNode>;
declare type ExtractQueriedDataFromMapFnReturn<TMapFnReturn, TSMNode extends ISMNode> = {
    [Key in keyof TMapFnReturn]: TMapFnReturn[Key] extends NodeRelationalQueryBuilder<any> ? never : TMapFnReturn[Key] extends IByReferenceQuery<any, any, any> ? ExtractQueriedDataFromByReferenceQuery<TMapFnReturn[Key]> : TMapFnReturn[Key] extends IByReferenceArrayQuery<any, any, any> ? ExtractQueriedDataFromByReferenceArrayQuery<TMapFnReturn[Key]> : TMapFnReturn[Key] extends IChildrenQuery<any, any> ? ExtractQueriedDataFromChildrenQuery<TMapFnReturn[Key]> : TMapFnReturn[Key] extends MapFnForNode<TSMNode> ? ExtractQueriedDataFromMapFn<TMapFnReturn[Key], TSMNode> : TMapFnReturn[Key] extends ISMData | SMDataDefaultFn ? GetSMDataType<TMapFnReturn[Key]> : TMapFnReturn[Key] extends (opts: {
        map: MapFn<infer TBoxedValue, any, any>;
    }) => MapFn<any, any, any> ? GetResultingDataTypeFromProperties<TBoxedValue> : TMapFnReturn[Key] extends MapFn<any, any, any> ? ExtractQueriedDataFromMapFn<TMapFnReturn[Key], TSMNode> : never;
};
declare type ExtractQueriedDataFromChildrenQuery<TChildrenQuery extends IChildrenQuery<any, any>> = TChildrenQuery extends IChildrenQuery<infer TSMNode, infer TMapFn> ? IPaginatedArray<ExtractQueriedDataFromMapFn<TMapFn, TSMNode>> : never;
declare type Prev = [never, 0, 1];
declare type ExtractQueriedDataFromByReferenceQuery<TByReferenceQuery extends IByReferenceQuery<any, any, any>, D extends Prev[number] = 1> = [
    D
] extends [never] ? never : TByReferenceQuery extends IByReferenceQuery<infer TOriginNode, infer TTargetNodeOrTargetNodeRecord, infer TQueryBuilderOpts> ? IsMaybe<TTargetNodeOrTargetNodeRecord> extends true ? TTargetNodeOrTargetNodeRecord extends ISMNode ? TQueryBuilderOpts extends {
    map: MapFnForNode<NonNullable<TTargetNodeOrTargetNodeRecord>>;
} ? Maybe<ExtractQueriedDataFromMapFn<TQueryBuilderOpts['map'], NonNullable<TTargetNodeOrTargetNodeRecord>>> : never : TTargetNodeOrTargetNodeRecord extends Record<string, ISMNode> ? TQueryBuilderOpts extends {
    [key in keyof TTargetNodeOrTargetNodeRecord]: {
        map: MapFnForNode<TTargetNodeOrTargetNodeRecord[key]>;
    };
} ? Maybe<ExtractResultsUnionFromReferenceBuilder<TOriginNode, TTargetNodeOrTargetNodeRecord, TQueryBuilderOpts, Prev[D]>> : never : never : TTargetNodeOrTargetNodeRecord extends ISMNode ? TQueryBuilderOpts extends {
    map: MapFnForNode<TTargetNodeOrTargetNodeRecord>;
} ? ExtractQueriedDataFromMapFn<TQueryBuilderOpts['map'], TTargetNodeOrTargetNodeRecord> : never : TTargetNodeOrTargetNodeRecord extends Record<string, ISMNode> ? TQueryBuilderOpts extends {
    [key in keyof TTargetNodeOrTargetNodeRecord]: {
        map: MapFnForNode<TTargetNodeOrTargetNodeRecord[key]>;
    };
} ? ExtractResultsUnionFromReferenceBuilder<TOriginNode, TTargetNodeOrTargetNodeRecord, TQueryBuilderOpts, Prev[D]> : never : never : never;
declare type ExtractQueriedDataFromByReferenceArrayQuery<TByReferenceArrayQuery extends IByReferenceArrayQuery<any, any, any>, D extends Prev[number] = 1> = [
    D
] extends [never] ? never : TByReferenceArrayQuery extends IByReferenceArrayQuery<infer TOriginNode, infer TTargetNodeOrTargetNodeRecord, infer TQueryBuilderOpts> ? IsMaybe<TTargetNodeOrTargetNodeRecord> extends true ? TTargetNodeOrTargetNodeRecord extends ISMNode ? TQueryBuilderOpts extends {
    map: MapFnForNode<NonNullable<TTargetNodeOrTargetNodeRecord>>;
} ? Maybe<Array<ExtractQueriedDataFromMapFn<TQueryBuilderOpts['map'], NonNullable<TTargetNodeOrTargetNodeRecord>>>> : never : TTargetNodeOrTargetNodeRecord extends Record<string, ISMNode> ? TQueryBuilderOpts extends {
    [key in keyof TTargetNodeOrTargetNodeRecord]: {
        map: MapFnForNode<TTargetNodeOrTargetNodeRecord[key]>;
    };
} ? Maybe<Array<ExtractResultsUnionFromReferenceBuilder<TOriginNode, TTargetNodeOrTargetNodeRecord, TQueryBuilderOpts, Prev[D]>>> : never : never : TTargetNodeOrTargetNodeRecord extends ISMNode ? TQueryBuilderOpts extends {
    map: MapFnForNode<TTargetNodeOrTargetNodeRecord>;
} ? Array<ExtractQueriedDataFromMapFn<TQueryBuilderOpts['map'], TTargetNodeOrTargetNodeRecord>> : never : TTargetNodeOrTargetNodeRecord extends Record<string, ISMNode> ? TQueryBuilderOpts extends {
    [key in keyof TTargetNodeOrTargetNodeRecord]: {
        map: MapFnForNode<TTargetNodeOrTargetNodeRecord[key]>;
    };
} ? Array<ExtractResultsUnionFromReferenceBuilder<TOriginNode, TTargetNodeOrTargetNodeRecord, TQueryBuilderOpts, Prev[D]>> : never : never : never;
declare type ExtractResultsUnionFromReferenceBuilder<TOriginNode extends ISMNode, TTargetNodeOrTargetNodeRecord extends Record<string, ISMNode>, TQueryBuilderOpts extends ByReferenceQueryBuilderOpts<TTargetNodeOrTargetNodeRecord>, D extends Prev[number]> = ExtractObjectValues<{
    [key in keyof TQueryBuilderOpts]: key extends keyof TTargetNodeOrTargetNodeRecord ? TQueryBuilderOpts[key] extends ByReferenceQueryBuilderOpts<TTargetNodeOrTargetNodeRecord[key]> ? ExtractQueriedDataFromByReferenceQuery<IByReferenceQuery<TOriginNode, TTargetNodeOrTargetNodeRecord[key], {
        map: TQueryBuilderOpts[key]['map'];
    }>, D> : never : never;
}>;
declare type ExtractObjectValues<TObject extends Record<string, any>> = TObject extends Record<string, infer TValueType> ? TValueType : never;
export declare type ExtractNodeData<TSMNode extends ISMNode> = TSMNode extends ISMNode<any, infer TNodeData> ? TNodeData : never;
declare type ExtractNodeComputedData<TSMNode extends ISMNode> = TSMNode extends ISMNode<any, any, infer TNodeComputedData> ? TNodeComputedData : never;
declare type ExtractNodeRelationalData<TSMNode extends ISMNode> = TSMNode extends ISMNode<any, any, any, infer TNodeRelationalData> ? TNodeRelationalData : never;
/**
 * a record of all the queries identified in this query definitions
 * looks something like this
 *
 * {
 *   // alias
 *   usersTodos: {
 *     // the SMNode we're querying
 *     def: todo,
 *     // id used as under
 *     under: ['some-id-I-want-to-get-children-for'],
 *     // ^ could have under or ids, not both
 *     ids: ['some-specific-node-id-im-trying-to-query'],
 *     // properties being queried on this todo, Array<keyof Todo>
 *     properties: ['id', 'task'],
 *     // relational data being queried
 *     relational: {
 *       // alias for the relational query result
 *       assignee: {
 *         // the SM node for the relational data we're querying
 *         def: user,
 *         properties: ['firstName', 'lastName'],
 *
 *         // if the todo node defines the assignee as being a "child" of a todo (meaning there would have to be a V edge from todo to user).
 *         // This would also return an array of users, instead of a single user in that case.
 *         children: true,
 *         // OR if the todo node defines the assignee as being stored with a foreign key (in todo.assigneeId)
 *         byReference: true, idProp: 'assigneeId',
 *       }
 *     }
 *   })
 * }
 */
export declare type BaseQueryRecordEntry = {
    def: ISMNode;
    properties: Array<string>;
    filter?: ValidFilterForNode<ISMNode>;
    relational?: Record<string, RelationalQueryRecordEntry>;
};
export declare type QueryRecordEntry = BaseQueryRecordEntry & {
    underIds?: Array<string>;
    depth?: number;
    ids?: Array<string>;
    id?: string;
    allowNullResult?: boolean;
};
export declare type RelationalQueryRecordEntry = (BaseQueryRecordEntry & {
    children: true;
    depth?: number;
}) | (BaseQueryRecordEntry & {
    byReference: true;
    idProp: string;
}) | (BaseQueryRecordEntry & {
    byReferenceArray: true;
    idProp: string;
});
export declare type QueryRecord = Record<string, QueryRecordEntry>;
export interface IDOProxy {
    updateRelationalResults(newRelationalResults: Maybe<Record<string, IDOProxy | Array<IDOProxy>>>): void;
}
export {};
=======
import { DEFAULT_NODE_PROPERTIES } from './consts';
import { createDOFactory } from './DO';
import { createDOProxyGenerator } from './DOProxyGenerator';
import { generateQuerier, generateSubscriber } from './queriers';
import { createQueryManager } from './QueryManager';
import { createTransaction } from './transaction/transaction';
export declare type BOmit<T, K extends keyof T> = T extends any ? Omit<T, K> : never;
export declare type Maybe<T> = T | null;
export declare type IsMaybe<Type> = null extends Type ? true : false;
export declare type DataDefaultFn = {
    _default: IData;
    (_default: any): IData;
};
export declare type DocumentNode = import('@apollo/client/core').DocumentNode;
export declare type Plugin = {
    DO?: {
        onConstruct?: (opts: {
            DOInstance: NodeDO;
            parsedDataKey: string;
        }) => void;
        computedDecorator?: <TReturnType, TComputedFn extends (data: Record<string, any>) => TReturnType>(opts: {
            DOInstance: NodeDO;
            computedFn: TComputedFn;
        }) => () => TReturnType;
    };
    DOProxy?: {
        computedDecorator?: <TReturnType, TComputedFn extends (data: Record<string, any>) => TReturnType>(opts: {
            ProxyInstance: IDOProxy;
            computedFn: TComputedFn;
        }) => () => TReturnType;
    };
};
export declare type Config = {
    gqlClient: IGQLClient;
    plugins?: Array<Plugin>;
    generateMockData: boolean;
};
export interface IGQLClient {
    query(opts: {
        gql: DocumentNode;
        token: string;
        batchKey?: string;
    }): Promise<any>;
    subscribe(opts: {
        gql: DocumentNode;
        token: string;
        onMessage: (message: Record<string, any>) => void;
        onError: (error: any) => void;
    }): SubscriptionCanceller;
    mutate(opts: {
        mutations: Array<DocumentNode>;
        token: string;
    }): Promise<any>;
}
export interface IQueryManager {
    onQueryResult(opts: {
        queryResult: any;
        queryId: string;
    }): void;
    onSubscriptionMessage(opts: {
        node: Record<string, any>;
        operation: {
            action: 'UpdateNode' | 'DeleteNode' | 'InsertNode';
            path: string;
        };
        queryId: string;
        subscriptionAlias: string;
    }): void;
    getResults: () => Record<string, any>;
}
export declare type QueryReturn<TQueryDefinitions extends QueryDefinitions> = {
    data: QueryDataReturn<TQueryDefinitions>;
    error: any;
};
export declare type QueryOpts<TQueryDefinitions extends QueryDefinitions> = {
    onData?: (info: {
        results: QueryDataReturn<TQueryDefinitions>;
    }) => void;
    onError?: (...args: any) => void;
    queryId?: string;
    batchKey?: string;
};
export declare type SubscriptionOpts<TQueryDefinitions extends QueryDefinitions> = {
    onData: (info: {
        results: QueryDataReturn<TQueryDefinitions>;
    }) => void;
    onError?: (...args: any) => void;
    onSubscriptionInitialized?: (subscriptionCanceller: SubscriptionCanceller) => void;
    onQueryInfoConstructed?: (queryInfo: {
        queryGQL: DocumentNode;
        queryId: string;
    }) => void;
    skipInitialQuery?: boolean;
    queryId?: string;
    batchKey?: string;
};
export declare type NodeDefaultProps = typeof DEFAULT_NODE_PROPERTIES;
export declare type SubscriptionCanceller = () => void;
export declare type SubscriptionMeta = {
    unsub: SubscriptionCanceller;
    error: any;
};
export interface IMMGQL {
    getToken(opts: {
        tokenName: string;
    }): string;
    setToken(opts: {
        tokenName: string;
        token: string;
    }): void;
    clearTokens(): void;
    query: ReturnType<typeof generateQuerier>;
    subscribe: ReturnType<typeof generateSubscriber>;
    transaction: ReturnType<typeof createTransaction>;
    gqlClient: IGQLClient;
    plugins: Array<Plugin> | undefined;
    generateMockData: boolean | undefined;
    DOProxyGenerator: ReturnType<typeof createDOProxyGenerator>;
    DOFactory: ReturnType<typeof createDOFactory>;
    QueryManager: ReturnType<typeof createQueryManager>;
    def<TNodeType extends string, TNodeData extends Record<string, IData | DataDefaultFn>, TNodeComputedData extends Record<string, any>, TNodeRelationalData extends NodeRelationalQueryBuilderRecord>(def: NodeDefArgs<TNodeType, TNodeData, TNodeComputedData, TNodeRelationalData>): INode<TNodeType, TNodeData & NodeDefaultProps, TNodeComputedData, TNodeRelationalData>;
}
export declare type NodeDefArgs<TNodeType extends string, TNodeData extends Record<string, IData | DataDefaultFn>, TNodeComputedData extends Record<string, any>, TNodeRelationalData extends NodeRelationalQueryBuilderRecord> = {
    type: TNodeType;
    properties: TNodeData;
    computed?: NodeComputedFns<TNodeData & NodeDefaultProps, TNodeComputedData>;
    relational?: NodeRelationalFns<TNodeRelationalData>;
};
/**
 * The interface implemented by each data type (like data.string, data.boolean)
 */
export interface IData<TParsedValue = any, TValue = any, 
/**
 * only defined for object and array types
 *
 * for arrays is the data type of each item in that array
 * for objects is a record of strings to data (matching the structure the data.object received as an argument)
 */
TBoxedValue extends IData | DataDefaultFn | Record<string, IData | DataDefaultFn> | undefined = any> {
    type: string;
    parser(value: TValue): TParsedValue;
    boxedValue: TBoxedValue;
    defaultValue: Maybe<TParsedValue>;
    isOptional: boolean;
    /**
     *  Enum type data will keep a reference to its acceptable values
     *  so that later this can be used by the mock data generator to produce a random value from this array
     */
    acceptableValues?: Array<TParsedValue>;
}
/**
 * Utility to extract the parsed value of an Data type
 */
export declare type GetDataType<TData extends IData | DataDefaultFn> = TData extends IData<infer TParsedValue> ? TParsedValue : TData extends DataDefaultFn ? TData extends (_: any) => IData<infer TParsedValue> ? TParsedValue : never : never;
declare type GetBoxedValue<TData extends IData<any, any, Record<string, IData>> | DataDefaultFn> = TData extends IData<any, any, infer TBoxedValue> ? TBoxedValue : TData extends (_: any) => IData<any, any, infer TBoxedValue> ? TBoxedValue : never;
export declare type GetParsedValueTypeFromDefaultFn<TDefaultFn extends (_default: any) => IData> = TDefaultFn extends (_default: any) => IData<infer TParsedValue, any, any> ? TParsedValue : never;
/**
 * Utility to extract the resulting data type from the properties definition of a node
 * for example
 *
 * {
 *   flag: boolean(false), // boolean and string types from mm-gql
 *   name: string
 * }
 *
 * will return
 *
 * {
 *   flag: boolean, // boolean and string native types from TS
 *   name: string
 * }
 */
export declare type GetResultingDataTypeFromProperties<TProperties extends Record<string, IData | DataDefaultFn>> = {
    [key in keyof TProperties]: TProperties[key] extends IData<infer TParsedValue, any, infer TBoxedValue> ? TBoxedValue extends Record<string, IData | DataDefaultFn> ? IsMaybe<TParsedValue> extends true ? Maybe<GetAllAvailableNodeDataTypeWithoutDefaultProps<TBoxedValue, {}>> : GetAllAvailableNodeDataTypeWithoutDefaultProps<TBoxedValue, {}> : TParsedValue extends Array<infer TArrayItemType> ? IsMaybe<TParsedValue> extends true ? Maybe<Array<TArrayItemType>> : Array<TArrayItemType> : TParsedValue : TProperties[key] extends DataDefaultFn ? GetParsedValueTypeFromDefaultFn<TProperties[key]> : never;
};
export declare type GetResultingDataTypeFromNodeDefinition<TNode extends INode> = TNode extends INode<any, infer TProperties> ? GetResultingDataTypeFromProperties<TProperties> : never;
/**
 * Utility to extract the expected data type of a node based on its' properties and computed data
 * For data resulting from property definitions only, use GetResultingDataTypeFromProperties
 */
export declare type GetAllAvailableNodeDataType<TData extends Record<string, IData | DataDefaultFn>, TComputedData extends Record<string, any>> = GetResultingDataTypeFromProperties<TData & NodeDefaultProps> & TComputedData;
declare type GetAllAvailableNodeDataTypeWithoutDefaultProps<TData extends Record<string, IData | DataDefaultFn>, TComputedData extends Record<string, any>> = GetResultingDataTypeFromProperties<TData> & TComputedData;
/**
 * Takes in any object and returns a Partial of that object type
 * for nested objects, those will also be turned into partials
 */
export declare type DeepPartial<ObjectType extends Record<string, any>> = Partial<{
    [Key in keyof ObjectType]: ObjectType[Key] extends Maybe<Array<any>> ? ObjectType[Key] : ObjectType[Key] extends Maybe<Record<string, any>> ? ObjectType[Key] extends null ? Maybe<DeepPartial<ObjectType[Key]>> : DeepPartial<ObjectType[Key]> : ObjectType[Key];
}>;
declare type IsArray<Thing extends any, Y = true, N = false> = Thing extends Array<any> ? Y : N;
/**
 * A record that lives on each instance of a DOProxy to determine
 * if each data property on that DO is currently guaranteed to be up to date.
 * Any property that is read while not being up to date throws a run-time error to ensure the devs never use outdated data mistakenly
 */
export declare type UpToDateData<TNodeData extends Record<string, IData>> = DeepPartial<{
    [Key in keyof TNodeData]: TNodeData[Key] extends IData<Maybe<Array<any>>> ? boolean : TNodeData[Key] extends IData<any, any, infer TBoxedValue> ? TBoxedValue extends Record<string, IData> ? UpToDateData<TBoxedValue> : boolean : boolean;
}>;
/**
 * These methods are called automatically when using this lib's public methods like "useData"
 */
export interface IDOMethods {
    /**
     * Called when we get data from the backend for this particular DO instance, found by its id
     */
    onDataReceived(data: Record<string, any>, opts?: {
        __unsafeIgnoreVersion?: boolean;
    }): void;
}
export interface IDOAccessors {
    id: string;
    version: number;
    lastUpdatedBy: string;
    persistedData: Record<string, any>;
}
export declare type NodeDO = Record<string, any> & IDOMethods & IDOAccessors;
export declare type NodeComputedFns<TNodeData extends Record<string, IData | DataDefaultFn>, TNodeComputedData extends Record<string, any>> = {
    [key in keyof TNodeComputedData]: (data: GetAllAvailableNodeDataType<TNodeData, TNodeComputedData>) => TNodeComputedData[key];
};
export declare type NodeRelationalFns<TNodeRelationalData extends NodeRelationalQueryBuilderRecord> = {
    [key in keyof TNodeRelationalData]: () => TNodeRelationalData[key];
};
export interface INode<TNodeType extends string = any, TNodeData extends Record<string, IData | DataDefaultFn> = {}, TNodeComputedData extends Record<string, any> = {}, TNodeRelationalData extends NodeRelationalQueryBuilderRecord = {}, TNodeComputedFns = NodeComputedFns<TNodeData & NodeDefaultProps, TNodeComputedData>, TNodeDO = NodeDO> {
    _isNodeDef: true;
    data: TNodeData & NodeDefaultProps;
    computed?: TNodeComputedFns;
    relational?: NodeRelationalFns<TNodeRelationalData>;
    type: TNodeType;
    repository: INodeRepository;
    do: new (data?: Record<string, any>) => TNodeDO;
}
/**
 * These inform the library how to query for data that is related to the node type we're building.
 * So, for example, if a user has meetings under them, one of the user's relational data properties is "meetings", which will be "IChildren".
 * This teaches the library how to interpret a query that asks for the user's meetings.
 */
export declare type NodeRelationalQueryBuilder<TTargetNodeOrTargetNodeRecord extends INode | Maybe<INode> | Record<string, INode> | Maybe<Record<string, INode>>> = IOneToOneQueryBuilder<TTargetNodeOrTargetNodeRecord> | IOneToManyQueryBuilder<TTargetNodeOrTargetNodeRecord>;
export declare type NodeRelationalQuery<TTargetNodeOrTargetNodeRecord extends INode | Maybe<INode> | Record<string, INode> | Maybe<Record<string, INode>>> = IOneToOneQuery<TTargetNodeOrTargetNodeRecord, any> | IOneToManyQuery<TTargetNodeOrTargetNodeRecord, any>;
export declare type IOneToOneQueryBuilderOpts<TTargetNodeOrTargetNodeRecord extends INode | Maybe<INode> | Record<string, INode> | Maybe<Record<string, INode>>> = TTargetNodeOrTargetNodeRecord extends INode ? {
    map: MapFnForNode<NonNullable<TTargetNodeOrTargetNodeRecord>>;
} : TTargetNodeOrTargetNodeRecord extends Record<string, INode> ? {
    [Tkey in keyof TTargetNodeOrTargetNodeRecord]: {
        map: MapFnForNode<TTargetNodeOrTargetNodeRecord[Tkey]>;
    };
} : never;
export interface IOneToOneQueryBuilder<TTargetNodeOrTargetNodeRecord extends INode | Maybe<INode> | Record<string, INode> | Maybe<Record<string, INode>>> {
    <TQueryBuilderOpts extends IOneToOneQueryBuilderOpts<TTargetNodeOrTargetNodeRecord>>(queryBuilderOpts: TQueryBuilderOpts): IOneToOneQuery<TTargetNodeOrTargetNodeRecord, TQueryBuilderOpts>;
}
export interface IOneToOneQuery<TTargetNodeOrTargetNodeRecord extends INode | Maybe<INode> | Record<string, INode> | Maybe<Record<string, INode>>, TQueryBuilderOpts extends IOneToOneQueryBuilderOpts<TTargetNodeOrTargetNodeRecord>> {
    _relational: RELATIONAL_TYPES.oneToOne;
    _relationshipName: string;
    queryBuilderOpts: TQueryBuilderOpts;
    def: TTargetNodeOrTargetNodeRecord;
}
export declare type IOneToManyQueryBuilderOpts<TTargetNodeOrTargetNodeRecord extends INode | Maybe<INode> | Record<string, INode> | Maybe<Record<string, INode>>> = TTargetNodeOrTargetNodeRecord extends INode ? {
    map: MapFnForNode<NonNullable<TTargetNodeOrTargetNodeRecord>>;
} : TTargetNodeOrTargetNodeRecord extends Record<string, INode> ? {
    [Tkey in keyof TTargetNodeOrTargetNodeRecord]: {
        map: MapFnForNode<TTargetNodeOrTargetNodeRecord[Tkey]>;
    };
} : never;
export interface IOneToManyQueryBuilder<TTargetNodeOrTargetNodeRecord extends INode | Maybe<INode> | Record<string, INode> | Maybe<Record<string, INode>>> {
    <TQueryBuilderOpts extends IOneToManyQueryBuilderOpts<TTargetNodeOrTargetNodeRecord>>(queryBuilderOpts: TQueryBuilderOpts): IOneToManyQuery<TTargetNodeOrTargetNodeRecord, TQueryBuilderOpts>;
}
export interface IOneToManyQuery<TTargetNodeOrTargetNodeRecord extends INode | Maybe<INode> | Record<string, INode> | Maybe<Record<string, INode>>, TQueryBuilderOpts extends IOneToManyQueryBuilderOpts<TTargetNodeOrTargetNodeRecord>> {
    _relational: RELATIONAL_TYPES.oneToMany;
    _relationshipName: string;
    queryBuilderOpts: TQueryBuilderOpts;
    def: TTargetNodeOrTargetNodeRecord;
}
export declare enum DATA_TYPES {
    string = "s",
    maybeString = "mS",
    stringEnum = "sE",
    maybeStringEnum = "mSE",
    number = "n",
    maybeNumber = "mN",
    boolean = "b",
    maybeBoolean = "mB",
    object = "o",
    maybeObject = "mO",
    record = "r",
    maybeRecord = "mR",
    array = "a",
    maybeArray = "mA"
}
export declare enum RELATIONAL_TYPES {
    oneToOne = "oTO",
    oneToMany = "otM"
}
export interface IQueryPagination {
}
export declare type NodeRelationalQueryBuilderRecord = Record<string, NodeRelationalQueryBuilder>;
export interface INodeRepository {
    byId(id: string): NodeDO;
    onDataReceived(data: {
        id: string;
    } & Record<string, any>): void;
    onNodeDeleted(id: string): void;
}
/**
 * Returns the valid filter for a node
 * excluding properties which are arrays and records
 * and including properties which are nested in objects
 */
export declare type ValidFilterForNode<TNode extends INode> = DeepPartial<{
    [TKey in keyof ExtractNodeData<TNode> as ExtractNodeData<TNode>[TKey] extends IData<infer TDataParsedValueType, any, infer TBoxedValue> ? IsArray<TDataParsedValueType> extends true ? never : TBoxedValue extends undefined ? TKey : TBoxedValue extends Record<string, IData | DataDefaultFn> ? TKey : never : ExtractNodeData<TNode>[TKey] extends DataDefaultFn ? IsArray<GetParsedValueTypeFromDefaultFn<ExtractNodeData<TNode>[TKey]>> extends true ? never : TKey : TKey]: TKey extends keyof GetResultingDataTypeFromNodeDefinition<TNode> ? GetResultingDataTypeFromNodeDefinition<TNode>[TKey] : never;
}>;
export declare type QueryDefinitionTarget = {
    id: string;
    allowNullResult?: boolean;
} | {
    ids: Array<string>;
};
export declare type QueryDefinition<TNode extends INode, TMapFn extends MapFnForNode<TNode> | undefined, TQueryDefinitionTarget extends QueryDefinitionTarget> = {
    def: TNode;
    map: TMapFn;
    filter?: ValidFilterForNode<TNode>;
    target?: TQueryDefinitionTarget;
    tokenName?: string;
};
export declare type QueryDefinitions<TNode, TMapFn, TQueryDefinitionTarget> = Record<string, QueryDefinition<TNode, TMapFn, TQueryDefinitionTarget> | INode | null>;
export declare type UseSubscriptionQueryDefinitionOpts = {
    doNotSuspend?: boolean;
};
export declare type UseSubscriptionQueryDefinition<TNode extends INode, TMapFn extends MapFnForNode<TNode> | undefined, TQueryDefinitionTarget extends QueryDefinitionTarget, TUseSubscriptionQueryDefinitionOpts extends UseSubscriptionQueryDefinitionOpts> = QueryDefinition<TNode, TMapFn, TQueryDefinitionTarget> & {
    useSubOpts?: TUseSubscriptionQueryDefinitionOpts;
};
export declare type UseSubscriptionQueryDefinitions<TNode, TMapFn, TQueryDefinitionTarget, TUseSubscriptionQueryDefinitionOpts> = Record<string, UseSubscriptionQueryDefinition<TNode, TMapFn, TQueryDefinitionTarget, TUseSubscriptionQueryDefinitionOpts> | INode | null>;
export declare type QueryDataReturn<TQueryDefinitions extends QueryDefinitions> = {
    [Key in keyof TQueryDefinitions]: IsMaybe<TQueryDefinitions[Key]> extends true ? Maybe<GetResultingDataFromQueryDefinition<TQueryDefinitions[Key]>> : GetResultingDataFromQueryDefinition<TQueryDefinitions[Key]>;
};
export declare type GetResultingDataFromQueryDefinition<TQueryDefinition extends QueryDefinition<any, any, any> | INode | null> = TQueryDefinition extends {
    map: MapFn<any, any, any>;
} ? TQueryDefinition extends {
    def: infer TNode;
    map: infer TMapFn;
} ? TNode extends INode ? TMapFn extends MapFnForNode<TNode> ? TQueryDefinition extends {
    target?: {
        id: string;
    };
} ? TQueryDefinition extends {
    target?: {
        allowNullResult: true;
    };
} ? Maybe<ExtractQueriedDataFromMapFn<TMapFn, TNode>> : ExtractQueriedDataFromMapFn<TMapFn, TNode> : Array<ExtractQueriedDataFromMapFn<TMapFn, TNode>> : never : never : never : TQueryDefinition extends {
    def: INode;
} ? TQueryDefinition extends {
    def: infer TNode;
} ? TNode extends INode ? TQueryDefinition extends {
    target?: {
        id: string;
    };
} ? GetAllAvailableNodeDataType<ExtractNodeData<TNode>, ExtractNodeComputedData<TNode>> : Array<GetAllAvailableNodeDataType<ExtractNodeData<TNode>, ExtractNodeComputedData<TNode>>> : never : never : TQueryDefinition extends INode ? Array<GetAllAvailableNodeDataType<ExtractNodeData<TQueryDefinition>, ExtractNodeComputedData<TQueryDefinition>>> : never;
export declare type UseSubscriptionReturn<TQueryDefinitions extends UseSubscriptionQueryDefinitions> = {
    data: {
        [key in keyof TQueryDefinitions]: TQueryDefinitions[key] extends {
            useSubOpts?: {
                doNotSuspend: true;
            };
        } ? Maybe<GetResultingDataFromQueryDefinition<TQueryDefinitions[key]>> : IsMaybe<TQueryDefinitions[key]> extends true ? Maybe<GetResultingDataFromQueryDefinition<TQueryDefinitions[key]>> : GetResultingDataFromQueryDefinition<TQueryDefinitions[key]>;
    };
    querying: boolean;
    error: any;
};
export declare type MapFnForNode<TNode extends INode> = MapFn<ExtractNodeData<TNode>, ExtractNodeComputedData<TNode>, ExtractNodeRelationalData<TNode>>;
export declare type MapFn<TNodeData extends Record<string, IData | DataDefaultFn>, TNodeComputedData, TNodeRelationalData extends NodeRelationalQueryBuilderRecord> = (data: GetMapFnArgs<INode<any, TNodeData & NodeDefaultProps, TNodeComputedData, TNodeRelationalData>>) => RequestedData<TNodeData, TNodeComputedData>;
export declare type GetMapFnArgs<TNode extends INode> = TNode extends INode<any, infer TNodeData, any, infer TNodeRelationalData> ? {
    [key in keyof TNodeData]: TNodeData[key] extends IData<Maybe<Array<any>>> ? TNodeData[key] : TNodeData[key] extends IData<any, any, Record<string, IData | DataDefaultFn>> ? <TMapFn extends MapFn<GetBoxedValue<TNodeData[key]>, {}, {}>>(opts: {
        map: TMapFn;
    }) => TMapFn : TNodeData[key];
} & TNodeRelationalData : never;
declare type RequestedData<TNodeData extends Record<string, IData | DataDefaultFn>, TNodeComputedData extends Record<string, any>> = Partial<{
    [Key in keyof TNodeData | keyof TNodeComputedData]: Key extends keyof TNodeData ? TNodeData[Key] extends IData<Maybe<Array<any>>> ? TNodeData[Key] : TNodeData[Key] extends IData<Maybe<Record<string, any>>> ? MapFn<GetDataType<TNodeData[Key]>, {}, {}> : TNodeData[Key] : Key extends keyof TNodeComputedData ? TNodeComputedData[Key] : never;
} | {}>;
export declare type ExtractQueriedDataFromMapFn<TMapFn extends MapFnForNode<TNode>, TNode extends INode> = {
    type: TNode['type'];
} & ExtractQueriedDataFromMapFnReturn<ReturnType<TMapFn>, TNode> & ExtractNodeComputedData<TNode>;
declare type ExtractQueriedDataFromMapFnReturn<TMapFnReturn, TNode extends INode> = {
    [Key in keyof TMapFnReturn]: TMapFnReturn[Key] extends NodeRelationalQueryBuilder<any> ? never : TMapFnReturn[Key] extends IOneToOneQuery<any, any> ? ExtractQueriedDataFromByOneToOneQuery<TMapFnReturn[Key]> : TMapFnReturn[Key] extends IOneToManyQuery<any, any> ? ExtractQueriedDataFromOneToManyQuery<TMapFnReturn[Key]> : TMapFnReturn[Key] extends MapFnForNode<TNode> ? ExtractQueriedDataFromMapFn<TMapFnReturn[Key], TNode> : TMapFnReturn[Key] extends IData | DataDefaultFn ? GetDataType<TMapFnReturn[Key]> : TMapFnReturn[Key] extends (opts: {
        map: MapFn<infer TBoxedValue, any, any>;
    }) => MapFn<any, any, any> ? GetResultingDataTypeFromProperties<TBoxedValue> : TMapFnReturn[Key] extends MapFn<any, any, any> ? ExtractQueriedDataFromMapFn<TMapFnReturn[Key], TNode> : never;
};
declare type Prev = [never, 0, 1];
declare type ExtractQueriedDataFromByOneToOneQuery<TOneToOneQuery extends IOneToOneQuery<any, any>, D extends Prev[number] = 1> = [
    D
] extends [never] ? never : TOneToOneQuery extends IOneToOneQuery<infer TTargetNodeOrTargetNodeRecord, infer TQueryBuilderOpts> ? IsMaybe<TTargetNodeOrTargetNodeRecord> extends true ? TTargetNodeOrTargetNodeRecord extends INode ? TQueryBuilderOpts extends {
    map: MapFnForNode<NonNullable<TTargetNodeOrTargetNodeRecord>>;
} ? Maybe<ExtractQueriedDataFromMapFn<TQueryBuilderOpts['map'], NonNullable<TTargetNodeOrTargetNodeRecord>>> : never : TTargetNodeOrTargetNodeRecord extends Record<string, INode> ? TQueryBuilderOpts extends {
    [key in keyof TTargetNodeOrTargetNodeRecord]: {
        map: MapFnForNode<TTargetNodeOrTargetNodeRecord[key]>;
    };
} ? Maybe<ExtractResultsUnionFromOneToOneQueryBuilder<TTargetNodeOrTargetNodeRecord, TQueryBuilderOpts, Prev[D]>> : never : never : TTargetNodeOrTargetNodeRecord extends INode ? TQueryBuilderOpts extends {
    map: MapFnForNode<TTargetNodeOrTargetNodeRecord>;
} ? ExtractQueriedDataFromMapFn<TQueryBuilderOpts['map'], TTargetNodeOrTargetNodeRecord> : never : TTargetNodeOrTargetNodeRecord extends Record<string, INode> ? TQueryBuilderOpts extends {
    [key in keyof TTargetNodeOrTargetNodeRecord]: {
        map: MapFnForNode<TTargetNodeOrTargetNodeRecord[key]>;
    };
} ? ExtractResultsUnionFromOneToOneQueryBuilder<TTargetNodeOrTargetNodeRecord, TQueryBuilderOpts, Prev[D]> : never : never : never;
declare type ExtractQueriedDataFromOneToManyQuery<TOneToManyQuery extends IOneToManyQuery<any, any>, D extends Prev[number] = 1> = [
    D
] extends [never] ? never : TOneToManyQuery extends IOneToManyQuery<infer TTargetNodeOrTargetNodeRecord, infer TQueryBuilderOpts> ? IsMaybe<TTargetNodeOrTargetNodeRecord> extends true ? TTargetNodeOrTargetNodeRecord extends INode ? TQueryBuilderOpts extends {
    map: MapFnForNode<NonNullable<TTargetNodeOrTargetNodeRecord>>;
} ? Maybe<Array<ExtractQueriedDataFromMapFn<TQueryBuilderOpts['map'], NonNullable<TTargetNodeOrTargetNodeRecord>>>> : never : TTargetNodeOrTargetNodeRecord extends Record<string, INode> ? TQueryBuilderOpts extends {
    [key in keyof TTargetNodeOrTargetNodeRecord]: {
        map: MapFnForNode<TTargetNodeOrTargetNodeRecord[key]>;
    };
} ? Maybe<Array<ExtractResultsUnionFromOneToOneQueryBuilder<TTargetNodeOrTargetNodeRecord, TQueryBuilderOpts, Prev[D]>>> : never : never : TTargetNodeOrTargetNodeRecord extends INode ? TQueryBuilderOpts extends {
    map: MapFnForNode<TTargetNodeOrTargetNodeRecord>;
} ? Array<ExtractQueriedDataFromMapFn<TQueryBuilderOpts['map'], TTargetNodeOrTargetNodeRecord>> : never : TTargetNodeOrTargetNodeRecord extends Record<string, INode> ? TQueryBuilderOpts extends {
    [key in keyof TTargetNodeOrTargetNodeRecord]: {
        map: MapFnForNode<TTargetNodeOrTargetNodeRecord[key]>;
    };
} ? Array<ExtractResultsUnionFromOneToOneQueryBuilder<TTargetNodeOrTargetNodeRecord, TQueryBuilderOpts, Prev[D]>> : never : never : never;
declare type ExtractResultsUnionFromOneToOneQueryBuilder<TTargetNodeOrTargetNodeRecord extends Record<string, INode>, TQueryBuilderOpts extends IOneToOneQueryBuilderOpts<TTargetNodeOrTargetNodeRecord>, D extends Prev[number]> = ExtractObjectValues<{
    [key in keyof TQueryBuilderOpts]: key extends keyof TTargetNodeOrTargetNodeRecord ? TQueryBuilderOpts[key] extends IOneToOneQueryBuilderOpts<TTargetNodeOrTargetNodeRecord[key]> ? ExtractQueriedDataFromByOneToOneQuery<IOneToOneQuery<TTargetNodeOrTargetNodeRecord[key], {
        map: TQueryBuilderOpts[key]['map'];
    }>, D> : never : never;
}>;
declare type ExtractObjectValues<TObject extends Record<string, any>> = TObject extends Record<string, infer TValueType> ? TValueType : never;
export declare type ExtractNodeData<TNode extends INode> = TNode extends INode<any, infer TNodeData> ? TNodeData : never;
declare type ExtractNodeComputedData<TNode extends INode> = TNode extends INode<any, any, infer TNodeComputedData> ? TNodeComputedData : never;
declare type ExtractNodeRelationalData<TNode extends INode> = TNode extends INode<any, any, any, infer TNodeRelationalData> ? TNodeRelationalData : never;
/**
 * a record of all the queries identified in this query definitions
 * looks something like this
 *
 * {
 *   // alias
 *   usersTodos: {
 *     // the Node we're querying
 *     def: todo,
 *     // id used as under
 *     under: ['some-id-I-want-to-get-children-for'],
 *     // ^ could have under or ids, not both
 *     ids: ['some-specific-node-id-im-trying-to-query'],
 *     // properties being queried on this todo, Array<keyof Todo>
 *     properties: ['id', 'task'],
 *     // relational data being queried
 *     relational: {
 *       // alias for the relational query result
 *       assignee: {
 *         // the node for the relational data we're querying
 *         def: user,
 *         properties: ['firstName', 'lastName'],
 *
 *         // if the todo node defines the assignee as being a "oneToMany" relationship
 *         // This would also return an array of users, instead of a single user in that case.
 *         oneToMany: true,
 *         // OR if the todo node defines the assignee as being a "oneToOne" relationship
 *         oneToOne: true
 *       }
 *     }
 *   })
 * }
 */
export declare type BaseQueryRecordEntry = {
    def: INode;
    properties: Array<string>;
    relational?: Record<string, RelationalQueryRecordEntry>;
};
export declare type QueryRecordEntry = BaseQueryRecordEntry & {
    ids?: Array<string>;
    id?: string;
    allowNullResult?: boolean;
};
export declare type RelationalQueryRecordEntry = {
    _relationshipName: string;
} & ((BaseQueryRecordEntry & {
    oneToOne: true;
}) | (BaseQueryRecordEntry & {
    oneToMany: true;
}));
export declare type QueryRecord = Record<string, QueryRecordEntry>;
export interface IDOProxy {
    updateRelationalResults(newRelationalResults: Maybe<Record<string, IDOProxy | Array<IDOProxy>>>): void;
}
export {};
>>>>>>> 253be720
<|MERGE_RESOLUTION|>--- conflicted
+++ resolved
@@ -1,1055 +1,493 @@
-<<<<<<< HEAD
-import { DEFAULT_NODE_PROPERTIES } from './consts';
-import { createDOFactory } from './DO';
-import { createDOProxyGenerator } from './DOProxyGenerator';
-import { generateQuerier, generateSubscriber } from './smQueriers';
-import { createSMQueryManager } from './SMQueryManager';
-import { createTransaction } from './transaction/transaction';
-export declare type BOmit<T, K extends keyof T> = T extends any ? Omit<T, K> : never;
-export declare type Maybe<T> = T | null;
-export declare type IsMaybe<Type> = null extends Type ? true : false;
-export declare type SMDataDefaultFn = {
-    _default: ISMData;
-    (_default: any): ISMData;
-};
-export declare type DocumentNode = import('@apollo/client/core').DocumentNode;
-export declare type SMPlugin = {
-    DO?: {
-        onConstruct?: (opts: {
-            DOInstance: NodeDO;
-            parsedDataKey: string;
-        }) => void;
-        computedDecorator?: <TReturnType, TComputedFn extends (data: Record<string, any>) => TReturnType>(opts: {
-            DOInstance: NodeDO;
-            computedFn: TComputedFn;
-        }) => () => TReturnType;
-    };
-    DOProxy?: {
-        computedDecorator?: <TReturnType, TComputedFn extends (data: Record<string, any>) => TReturnType>(opts: {
-            ProxyInstance: IDOProxy;
-            computedFn: TComputedFn;
-        }) => () => TReturnType;
-    };
-};
-export declare type SMConfig = {
-    gqlClient: ISMGQLClient;
-    plugins?: Array<SMPlugin>;
-    generateMockData?: boolean;
-};
-export interface ISMGQLClient {
-    query(opts: {
-        gql: DocumentNode;
-        token: string;
-        batchKey?: string;
-    }): Promise<any>;
-    subscribe(opts: {
-        gql: DocumentNode;
-        token: string;
-        onMessage: (message: Record<string, any>) => void;
-        onError: (error: any) => void;
-    }): SubscriptionCanceller;
-    mutate(opts: {
-        mutations: Array<DocumentNode>;
-        token: string;
-    }): Promise<any>;
-}
-export interface ISMQueryManager {
-    onQueryResult(opts: {
-        queryResult: any;
-        queryId: string;
-    }): void;
-    onSubscriptionMessage(opts: {
-        node: Record<string, any>;
-        operation: {
-            action: 'UpdateNode' | 'DeleteNode' | 'InsertNode';
-            path: string;
-        };
-        queryId: string;
-        subscriptionAlias: string;
-    }): void;
-    getResults: () => Record<string, any>;
-}
-export declare type QueryReturn<TQueryDefinitions extends QueryDefinitions> = {
-    data: QueryDataReturn<TQueryDefinitions>;
-    error: any;
-};
-export declare type QueryOpts<TQueryDefinitions extends QueryDefinitions> = {
-    onData?: (info: {
-        results: QueryDataReturn<TQueryDefinitions>;
-    }) => void;
-    onError?: (...args: any) => void;
-    queryId?: string;
-    batchKey?: string;
-};
-export declare type SubscriptionOpts<TQueryDefinitions extends QueryDefinitions> = {
-    onData: (info: {
-        results: QueryDataReturn<TQueryDefinitions>;
-    }) => void;
-    onError?: (...args: any) => void;
-    onSubscriptionInitialized?: (subscriptionCanceller: SubscriptionCanceller) => void;
-    onQueryInfoConstructed?: (queryInfo: {
-        queryGQL: DocumentNode;
-        queryId: string;
-    }) => void;
-    skipInitialQuery?: boolean;
-    queryId?: string;
-    batchKey?: string;
-};
-export declare type SMNodeDefaultProps = typeof DEFAULT_NODE_PROPERTIES;
-export declare type SubscriptionCanceller = () => void;
-export declare type SubscriptionMeta = {
-    unsub: SubscriptionCanceller;
-    error: any;
-};
-export interface ISMJS {
-    getToken(opts: {
-        tokenName: string;
-    }): string;
-    setToken(opts: {
-        tokenName: string;
-        token: string;
-    }): void;
-    clearTokens(): void;
-    query: ReturnType<typeof generateQuerier>;
-    subscribe: ReturnType<typeof generateSubscriber>;
-    transaction: ReturnType<typeof createTransaction>;
-    gqlClient: ISMGQLClient;
-    plugins: Array<SMPlugin> | undefined;
-    generateMockData: boolean | undefined;
-    DOProxyGenerator: ReturnType<typeof createDOProxyGenerator>;
-    DOFactory: ReturnType<typeof createDOFactory>;
-    SMQueryManager: ReturnType<typeof createSMQueryManager>;
-    def<TNodeType extends string, TNodeData extends Record<string, ISMData | SMDataDefaultFn>, TNodeComputedData extends Record<string, any>, TNodeRelationalData extends NodeRelationalQueryBuilderRecord, TNodeMutations extends Record<string, NodeMutationFn>>(def: NodeDefArgs<TNodeType, TNodeData, TNodeComputedData, TNodeRelationalData, TNodeMutations>): ISMNode<TNodeType, TNodeData & SMNodeDefaultProps, TNodeComputedData, TNodeRelationalData, TNodeMutations>;
-}
-export declare type NodeDefArgs<TNodeType extends string, TNodeData extends Record<string, ISMData | SMDataDefaultFn>, TNodeComputedData extends Record<string, any>, TNodeRelationalData extends NodeRelationalQueryBuilderRecord, TNodeMutations extends Record<string, /*NodeMutationFn<TNodeData, any>*/ NodeMutationFn>> = {
-    type: TNodeType;
-    properties: TNodeData;
-    computed?: NodeComputedFns<TNodeData & SMNodeDefaultProps, TNodeComputedData>;
-    relational?: NodeRelationalFns<TNodeRelationalData>;
-    mutations?: TNodeMutations;
-};
-/**
- * The interface implemented by each smData type (like smData.string, smData.boolean)
- */
-export interface ISMData<TParsedValue = any, TSMValue = any, 
-/**
- * only defined for object and array types
- *
- * for arrays is the smData type of each item in that array
- * for objects is a record of strings to smData (matching the structure the smData.object received as an argument)
- */
-TBoxedValue extends ISMData | SMDataDefaultFn | Record<string, ISMData | SMDataDefaultFn> | undefined = any> {
-    type: string;
-    parser(smValue: TSMValue): TParsedValue;
-    boxedValue: TBoxedValue;
-    defaultValue: Maybe<TParsedValue>;
-    isOptional: boolean;
-}
-export declare type SMDataEnum<Enum extends string | number | null> = ISMData<Enum, Enum, undefined>;
-/**
- * Utility to extract the parsed value of an SMData type
- */
-export declare type GetSMDataType<TSMData extends ISMData | SMDataDefaultFn> = TSMData extends ISMData<infer TParsedValue> ? TParsedValue : TSMData extends SMDataDefaultFn ? TSMData extends (_: any) => ISMData<infer TParsedValue> ? TParsedValue : never : never;
-declare type GetSMBoxedValue<TSMData extends ISMData<any, any, Record<string, ISMData>> | SMDataDefaultFn> = TSMData extends ISMData<any, any, infer TBoxedValue> ? TBoxedValue : TSMData extends (_: any) => ISMData<any, any, infer TBoxedValue> ? TBoxedValue : never;
-export declare type GetParsedValueTypeFromDefaultFn<TDefaultFn extends (_default: any) => ISMData> = TDefaultFn extends (_default: any) => ISMData<infer TParsedValue, any, any> ? TParsedValue : never;
-/**
- * Utility to extract the resulting data type from the properties definition of a node
- * for example
- *
- * {
- *   flag: boolean(false), // boolean and string types from sm-js
- *   name: string
- * }
- *
- * will return
- *
- * {
- *   flag: boolean, // boolean and string native types from TS
- *   name: string
- * }
- *
- * setting TFilter to true
- *
- * will return
- *
- * {
- *   flag: Record<FilterCondition, boolean>
- *   name: Record<FilterCondition, string>
- * }
- */
-export declare type GetResultingDataTypeFromProperties<TProperties extends Record<string, ISMData | SMDataDefaultFn>, TFilter = false> = {
-    [key in keyof TProperties]: TProperties[key] extends ISMData<infer TParsedValue, any, infer TBoxedValue> ? TBoxedValue extends Record<string, ISMData | SMDataDefaultFn> ? IsMaybe<TParsedValue> extends true ? Maybe<GetAllAvailableNodeDataTypeWithoutDefaultProps<TBoxedValue, {}, TFilter>> : GetAllAvailableNodeDataTypeWithoutDefaultProps<TBoxedValue, {}, TFilter> : TParsedValue extends Array<infer TArrayItemType> ? IsMaybe<TParsedValue> extends true ? Maybe<Array<TArrayItemType>> : Array<TArrayItemType> : TFilter extends true ? FilterValue<TParsedValue> : TParsedValue : TProperties[key] extends SMDataDefaultFn ? TFilter extends true ? FilterValue<GetParsedValueTypeFromDefaultFn<TProperties[key]>> : GetParsedValueTypeFromDefaultFn<TProperties[key]> : never;
-};
-export declare type FilterValue<TValue> = TValue | Partial<Record<FilterOperator, TValue>>;
-export declare type GetResultingDataTypeFromNodeDefinition<TSMNode extends ISMNode, TFilter = false> = TSMNode extends ISMNode<any, infer TProperties> ? GetResultingDataTypeFromProperties<TProperties, TFilter> : never;
-/**
- * Utility to extract the expected data type of a node based on its' properties and computed data
- * For data resulting from property definitions only, use GetResultingDataTypeFromProperties
- */
-export declare type GetAllAvailableNodeDataType<TSMData extends Record<string, ISMData | SMDataDefaultFn>, TComputedData extends Record<string, any>> = GetResultingDataTypeFromProperties<TSMData & SMNodeDefaultProps> & TComputedData;
-declare type GetAllAvailableNodeDataTypeWithoutDefaultProps<TSMData extends Record<string, ISMData | SMDataDefaultFn>, TComputedData extends Record<string, any>, TFilter = false> = GetResultingDataTypeFromProperties<TSMData, TFilter> & TComputedData;
-/**
- * Takes in any object and returns a Partial of that object type
- * for nested objects, those will also be turned into partials
- */
-export declare type DeepPartial<ObjectType extends Record<string, any>> = Partial<{
-    [Key in keyof ObjectType]: ObjectType[Key] extends Maybe<Array<any>> ? ObjectType[Key] : ObjectType[Key] extends Maybe<Record<string, any>> ? ObjectType[Key] extends null ? Maybe<DeepPartial<ObjectType[Key]>> : DeepPartial<ObjectType[Key]> : ObjectType[Key];
-}>;
-declare type IsArray<Thing extends any, Y = true, N = false> = Thing extends Array<any> ? Y : N;
-declare type IsObject<TObject extends Record<string, any>, Y = true, N = false> = IsArray<TObject> extends true ? false : TObject extends Record<string, any> ? Y : N;
-/**
- * Note: this is used solely for obtaining the keys in an object converted to the dot notation
- * it was not possible to have the correct value types be mapped over, which is why all values are "never"
- */
-declare type GetIdReferencePropsInDotNotation<TObject extends Record<string, any>, TPrefix extends string = ''> = {
-    [TKey in keyof TObject as IsObject<TObject[TKey]> extends true ? TKey extends string ? TPrefix extends '' ? keyof GetIdReferencePropsInDotNotation<TObject[TKey], TKey> : keyof GetIdReferencePropsInDotNotation<TObject[TKey], `${TPrefix}.${TKey}`> : never : never]: never;
-} & {
-    [TKey in keyof TObject as IsObject<TObject[TKey]> extends true ? never : IsArray<TObject[TKey]> extends true ? never : TPrefix extends '' ? TKey : TKey extends string ? `${TPrefix}.${TKey}` : never]: never;
-};
-/**
- * Note: this is used solely for obtaining the keys in an object converted to the dot notation
- * it was not possible to have the correct value types be mapped over, which is why all values are "never"
- */
-declare type GetIdReferenceArrayPropsInDotNotation<TObject extends Record<string, any>, TPrefix extends string = ''> = {
-    [TKey in keyof TObject as IsObject<TObject[TKey]> extends true ? TKey extends string ? TPrefix extends '' ? keyof GetIdReferenceArrayPropsInDotNotation<TObject[TKey], TKey> : keyof GetIdReferenceArrayPropsInDotNotation<TObject[TKey], `${TPrefix}.${TKey}`> : never : never]: never;
-} & {
-    [TKey in keyof TObject as IsObject<TObject[TKey]> extends true ? never : IsArray<TObject[TKey]> extends true ? TObject[TKey] extends Array<string> ? TPrefix extends '' ? TKey : TKey extends string ? `${TPrefix}.${TKey}` : never : never : never]: never;
-};
-declare type ValidReferenceIdProp<TObject extends Record<string, any>> = keyof GetIdReferencePropsInDotNotation<TObject>;
-declare type ValidReferenceIdArrayProp<TObject extends Record<string, any>> = keyof GetIdReferenceArrayPropsInDotNotation<TObject>;
-/**
- * Returns a union of all valid idReference props from a node's data type
- * excluding properties which are arrays
- * and converting nested properties to dot notation
- *
- * For example, if a node's data is
- * {
- *  string: string
- *  object: {
- *    nestedString: string
- *    nestedObject: {
- *      nestedNestedBoolean: boolean
- *    }
- *  }
- *  arr: []
- * }
- *
- * The resulting valid id references would be 'string' | 'object.nestedString' | 'object.nestedObject.nestedNestedBoolean'
- */
-export declare type ValidReferenceIdPropFromNode<TSMNode extends ISMNode> = ValidReferenceIdProp<GetResultingDataTypeFromNodeDefinition<TSMNode>>;
-/**
- * Returs a union of all valid id reference ARRAY props from a node's data type
- * meaning, only properties which are arrays of strings
- */
-export declare type ValidReferenceIdArrayPropFromNode<TSMNode extends ISMNode> = ValidReferenceIdArrayProp<GetResultingDataTypeFromNodeDefinition<TSMNode>>;
-/**
- * A record that lives on each instance of a DOProxy to determine
- * if each data property on that DO is currently guaranteed to be up to date.
- * Any property that is read while not being up to date throws a run-time error to ensure the devs never use outdated data mistakenly
- */
-export declare type UpToDateData<TNodeData extends Record<string, ISMData>> = DeepPartial<{
-    [Key in keyof TNodeData]: TNodeData[Key] extends ISMData<Maybe<Array<any>>> ? boolean : TNodeData[Key] extends ISMData<any, any, infer TBoxedValue> ? TBoxedValue extends Record<string, ISMData> ? UpToDateData<TBoxedValue> : boolean : boolean;
-}>;
-/**
- * These methods are called automatically when using this lib's public methods like "useSMData"
- */
-export interface IDOMethods {
-    /**
-     * Called when we get data from SM for this particular DO instance, found by its id
-     */
-    onDataReceived(data: Record<string, any>, opts?: {
-        __unsafeIgnoreVersion?: boolean;
-    }): void;
-}
-export interface IDOAccessors {
-    id: string;
-    version: number;
-    lastUpdatedBy: string;
-    persistedData: Record<string, any>;
-}
-export declare type NodeDO = Record<string, any> & IDOMethods & IDOAccessors;
-export declare type NodeComputedFns<TNodeData extends Record<string, ISMData | SMDataDefaultFn>, TNodeComputedData extends Record<string, any>> = {
-    [key in keyof TNodeComputedData]: (data: GetAllAvailableNodeDataType<TNodeData, TNodeComputedData>) => TNodeComputedData[key];
-};
-export declare type NodeRelationalFns<TNodeRelationalData extends NodeRelationalQueryBuilderRecord> = {
-    [key in keyof TNodeRelationalData]: () => TNodeRelationalData[key];
-};
-export declare type NodeMutationFn = () => Promise<any>;
-export interface ISMNode<TNodeType extends string = any, TNodeData extends Record<string, ISMData | SMDataDefaultFn> = {}, TNodeComputedData extends Record<string, any> = {}, TNodeRelationalData extends NodeRelationalQueryBuilderRecord = {}, TNodeMutations extends Record<string, /*NodeMutationFn<TNodeData, any>*/ NodeMutationFn> = {}, TNodeComputedFns = NodeComputedFns<TNodeData & SMNodeDefaultProps, TNodeComputedData>, TNodeDO = NodeDO> {
-    _isSMNodeDef: true;
-    smData: TNodeData & SMNodeDefaultProps;
-    smComputed?: TNodeComputedFns;
-    smRelational?: NodeRelationalFns<TNodeRelationalData>;
-    smMutations?: TNodeMutations;
-    type: TNodeType;
-    repository: ISMNodeRepository;
-    do: new (data?: Record<string, any>) => TNodeDO;
-}
-/**
- * These inform the library how to query for data that is related to the node type we're building.
- * So, for example, if a user has meetings under them, one of the user's relational data properties is "meetings", which will be "IChildren".
- * This teaches the library how to interpret a query that asks for the user's meetings.
- */
-export declare type NodeRelationalQueryBuilder<TOriginNode extends ISMNode> = IByReferenceQueryBuilder<TOriginNode, ISMNode> | IByReferenceArrayQueryBuilder<TOriginNode, ISMNode> | IChildrenQueryBuilder<TOriginNode>;
-export declare type NodeRelationalQuery<TOriginNode extends ISMNode> = IChildrenQuery<TOriginNode, any> | IByReferenceQuery<TOriginNode, any, any> | IByReferenceArrayQuery<TOriginNode, any, any>;
-export declare type ByReferenceQueryBuilderOpts<TTargetNodeOrTargetNodeRecord extends ISMNode | Maybe<ISMNode> | Record<string, ISMNode> | Maybe<Record<string, ISMNode>>> = TTargetNodeOrTargetNodeRecord extends ISMNode ? {
-    map: MapFnForNode<NonNullable<TTargetNodeOrTargetNodeRecord>>;
-} : TTargetNodeOrTargetNodeRecord extends Record<string, ISMNode> ? {
-    [Tkey in keyof TTargetNodeOrTargetNodeRecord]: {
-        map: MapFnForNode<TTargetNodeOrTargetNodeRecord[Tkey]>;
-    };
-} : never;
-export interface IByReferenceQueryBuilder<TOriginNode extends ISMNode, TTargetNodeOrTargetNodeRecord extends ISMNode | Maybe<ISMNode> | Record<string, ISMNode> | Maybe<Record<string, ISMNode>>> {
-    <TQueryBuilderOpts extends ByReferenceQueryBuilderOpts<TTargetNodeOrTargetNodeRecord>>(queryBuilderOpts: TQueryBuilderOpts): IByReferenceQuery<TOriginNode, TTargetNodeOrTargetNodeRecord, TQueryBuilderOpts>;
-}
-export declare type ByReferenceArrayQueryBuilderOpts<TTargetNodeOrTargetNodeRecord extends ISMNode | Record<string, ISMNode>> = TTargetNodeOrTargetNodeRecord extends ISMNode ? {
-    map: MapFnForNode<NonNullable<TTargetNodeOrTargetNodeRecord>>;
-} : TTargetNodeOrTargetNodeRecord extends Record<string, ISMNode> ? {
-    [Tkey in keyof TTargetNodeOrTargetNodeRecord]: {
-        map: MapFnForNode<TTargetNodeOrTargetNodeRecord[Tkey]>;
-    };
-} : never;
-export interface IByReferenceArrayQueryBuilder<TOriginNode extends ISMNode, TTargetNodeOrTargetNodeRecord extends ISMNode | Record<string, ISMNode>> {
-    <TQueryBuilderOpts extends ByReferenceQueryBuilderOpts<TTargetNodeOrTargetNodeRecord>>(queryBuilderOpts: TQueryBuilderOpts): IByReferenceArrayQuery<TOriginNode, TTargetNodeOrTargetNodeRecord, TQueryBuilderOpts>;
-}
-export declare enum SM_DATA_TYPES {
-    string = "s",
-    maybeString = "mS",
-    number = "n",
-    maybeNumber = "mN",
-    boolean = "b",
-    maybeBoolean = "mB",
-    object = "o",
-    maybeObject = "mO",
-    record = "r",
-    maybeRecord = "mR",
-    array = "a",
-    maybeArray = "mA"
-}
-export declare enum SM_RELATIONAL_TYPES {
-    byReference = "bR",
-    byReferenceArray = "bRA",
-    children = "bP"
-}
-export interface IByReferenceQuery<TOriginNode extends ISMNode, TTargetNodeOrTargetNodeRecord extends ISMNode | Maybe<ISMNode> | Record<string, ISMNode> | Maybe<Record<string, ISMNode>>, TQueryBuilderOpts extends ByReferenceQueryBuilderOpts<TTargetNodeOrTargetNodeRecord>> {
-    _smRelational: SM_RELATIONAL_TYPES.byReference;
-    idProp: ValidReferenceIdPropFromNode<TOriginNode>;
-    queryBuilderOpts: TQueryBuilderOpts;
-    def: TTargetNodeOrTargetNodeRecord;
-}
-export interface IByReferenceArrayQuery<TOriginNode extends ISMNode, TTargetNodeOrTargetNodeRecord extends ISMNode | Record<string, ISMNode>, TQueryBuilderOpts extends ByReferenceArrayQueryBuilderOpts<TTargetNodeOrTargetNodeRecord>> {
-    _smRelational: SM_RELATIONAL_TYPES.byReferenceArray;
-    idProp: ValidReferenceIdArrayPropFromNode<TOriginNode>;
-    queryBuilderOpts: TQueryBuilderOpts;
-    def: TTargetNodeOrTargetNodeRecord;
-}
-export interface IChildrenQueryBuilder<TSMNode extends ISMNode> {
-    <TMapFn extends MapFnForNode<TSMNode>>(opts: {
-        map: TMapFn;
-        pagination?: ISMQueryPagination;
-        filter?: ValidFilterForNode<TSMNode>;
-    }): IChildrenQuery<TSMNode, TMapFn>;
-}
-export interface IChildrenQuery<TSMNode extends ISMNode, TMapFn extends MapFnForNode<TSMNode>> {
-    _smRelational: SM_RELATIONAL_TYPES.children;
-    def: TSMNode;
-    map: TMapFn;
-    pagination?: ISMQueryPagination;
-    filter?: ValidFilterForNode<TSMNode>;
-    depth?: number;
-}
-export interface ISMQueryPagination {
-    itemsPerPage?: number;
-    page?: number;
-}
-export declare type NodeRelationalQueryBuilderRecord = Record<string, NodeRelationalQueryBuilder>;
-export interface ISMNodeRepository {
-    byId(id: string): NodeDO;
-    onDataReceived(data: {
-        id: string;
-    } & Record<string, any>): void;
-    onNodeDeleted(id: string): void;
-}
-export declare type FilterOperator = '_gte' | '_lte' | '_eq' | '_gt' | '_lt' | '_neq' | '_contains' | '_ncontains';
-/**
- * Returns the valid filter for a node
- * excluding properties which are arrays and records
- * and including properties which are nested in objects
- */
-export declare type ValidFilterForNode<TSMNode extends ISMNode> = DeepPartial<{
-    [TKey in keyof ExtractNodeData<TSMNode> as ExtractNodeData<TSMNode>[TKey] extends ISMData<infer TSMDataParsedValueType, any, infer TBoxedValue> ? IsArray<TSMDataParsedValueType> extends true ? never : TBoxedValue extends undefined ? TKey : TBoxedValue extends Record<string, ISMData | SMDataDefaultFn> ? TKey : never : ExtractNodeData<TSMNode>[TKey] extends SMDataDefaultFn ? IsArray<GetParsedValueTypeFromDefaultFn<ExtractNodeData<TSMNode>[TKey]>> extends true ? never : TKey : TKey]: TKey extends keyof GetResultingDataTypeFromNodeDefinition<TSMNode, true> ? GetResultingDataTypeFromNodeDefinition<TSMNode, true>[TKey] : never;
-}>;
-export declare type QueryDefinitionTarget = {
-    underIds: Array<string>;
-    depth?: number;
-} | {
-    depth: number;
-} | {
-    id: string;
-    allowNullResult?: boolean;
-} | {
-    ids: Array<string>;
-};
-export declare type QueryDefinition<TSMNode extends ISMNode, TMapFn extends MapFnForNode<TSMNode> | undefined, TQueryDefinitionTarget extends QueryDefinitionTarget> = {
-    def: TSMNode;
-    map: TMapFn;
-    pagination?: ISMQueryPagination;
-    filter?: ValidFilterForNode<TSMNode>;
-    target?: TQueryDefinitionTarget;
-    tokenName?: string;
-};
-export declare type QueryDefinitions<TSMNode, TMapFn, TQueryDefinitionTarget> = Record<string, QueryDefinition<TSMNode, TMapFn, TQueryDefinitionTarget> | ISMNode | null>;
-export declare type UseSubscriptionQueryDefinitionOpts = {
-    doNotSuspend?: boolean;
-};
-export declare type UseSubscriptionQueryDefinition<TSMNode extends ISMNode, TMapFn extends MapFnForNode<TSMNode> | undefined, TQueryDefinitionTarget extends QueryDefinitionTarget, TUseSubscriptionQueryDefinitionOpts extends UseSubscriptionQueryDefinitionOpts> = QueryDefinition<TSMNode, TMapFn, TQueryDefinitionTarget> & {
-    useSubOpts?: TUseSubscriptionQueryDefinitionOpts;
-};
-export declare type UseSubscriptionQueryDefinitions<TSMNode, TMapFn, TQueryDefinitionTarget, TUseSubscriptionQueryDefinitionOpts> = Record<string, UseSubscriptionQueryDefinition<TSMNode, TMapFn, TQueryDefinitionTarget, TUseSubscriptionQueryDefinitionOpts> | ISMNode | null>;
-export declare type QueryDataReturn<TQueryDefinitions extends QueryDefinitions> = {
-    [Key in keyof TQueryDefinitions]: IsMaybe<TQueryDefinitions[Key]> extends true ? Maybe<GetResultingDataFromQueryDefinition<TQueryDefinitions[Key]>> : GetResultingDataFromQueryDefinition<TQueryDefinitions[Key]>;
-};
-declare type IPaginatedArray<T> = Array<T> & {
-    pagination: {
-        next: () => void;
-        previous: () => void;
-        page: (page: number) => void;
-        totalPages: number;
-        hasNextPage: boolean;
-        hasPreviousPage: boolean;
-        currentPage: number;
-    };
-};
-export declare type GetResultingDataFromQueryDefinition<TQueryDefinition extends QueryDefinition<any, any, any> | ISMNode | null> = TQueryDefinition extends {
-    map: MapFn<any, any, any>;
-} ? TQueryDefinition extends {
-    def: infer TSMNode;
-    map: infer TMapFn;
-} ? TSMNode extends ISMNode ? TMapFn extends MapFnForNode<TSMNode> ? TQueryDefinition extends {
-    target?: {
-        id: string;
-    };
-} ? TQueryDefinition extends {
-    target?: {
-        allowNullResult: true;
-    };
-} ? Maybe<ExtractQueriedDataFromMapFn<TMapFn, TSMNode>> : ExtractQueriedDataFromMapFn<TMapFn, TSMNode> : IPaginatedArray<ExtractQueriedDataFromMapFn<TMapFn, TSMNode>> : never : never : never : TQueryDefinition extends {
-    def: ISMNode;
-} ? TQueryDefinition extends {
-    def: infer TSMNode;
-} ? TSMNode extends ISMNode ? TQueryDefinition extends {
-    target?: {
-        id: string;
-    };
-} ? GetAllAvailableNodeDataType<ExtractNodeData<TSMNode>, ExtractNodeComputedData<TSMNode>> : Array<GetAllAvailableNodeDataType<ExtractNodeData<TSMNode>, ExtractNodeComputedData<TSMNode>>> : never : never : TQueryDefinition extends ISMNode ? Array<GetAllAvailableNodeDataType<ExtractNodeData<TQueryDefinition>, ExtractNodeComputedData<TQueryDefinition>>> : never;
-export declare type UseSubscriptionReturn<TQueryDefinitions extends UseSubscriptionQueryDefinitions> = {
-    data: {
-        [key in keyof TQueryDefinitions]: TQueryDefinitions[key] extends {
-            useSubOpts?: {
-                doNotSuspend: true;
-            };
-        } ? Maybe<GetResultingDataFromQueryDefinition<TQueryDefinitions[key]>> : IsMaybe<TQueryDefinitions[key]> extends true ? Maybe<GetResultingDataFromQueryDefinition<TQueryDefinitions[key]>> : GetResultingDataFromQueryDefinition<TQueryDefinitions[key]>;
-    };
-    querying: boolean;
-    error: any;
-};
-export declare type MapFnForNode<TSMNode extends ISMNode> = MapFn<ExtractNodeData<TSMNode>, ExtractNodeComputedData<TSMNode>, ExtractNodeRelationalData<TSMNode>>;
-export declare type MapFn<TNodeData extends Record<string, ISMData | SMDataDefaultFn>, TNodeComputedData, TNodeRelationalData extends NodeRelationalQueryBuilderRecord> = (data: GetMapFnArgs<ISMNode<any, TNodeData & SMNodeDefaultProps, TNodeComputedData, TNodeRelationalData>>) => RequestedData<TNodeData, TNodeComputedData>;
-export declare type GetMapFnArgs<TSMNode extends ISMNode> = TSMNode extends ISMNode<any, infer TNodeData, any, infer TNodeRelationalData> ? {
-    [key in keyof TNodeData]: TNodeData[key] extends ISMData<Maybe<Array<any>>> ? TNodeData[key] : TNodeData[key] extends ISMData<any, any, Record<string, ISMData | SMDataDefaultFn>> ? <TMapFn extends MapFn<GetSMBoxedValue<TNodeData[key]>, {}, {}>>(opts: {
-        map: TMapFn;
-    }) => TMapFn : TNodeData[key];
-} & TNodeRelationalData : never;
-declare type RequestedData<TNodeData extends Record<string, ISMData | SMDataDefaultFn>, TNodeComputedData extends Record<string, any>> = Partial<{
-    [Key in keyof TNodeData | keyof TNodeComputedData]: Key extends keyof TNodeData ? TNodeData[Key] extends ISMData<Maybe<Array<any>>> ? TNodeData[Key] : TNodeData[Key] extends ISMData<Maybe<Record<string, any>>> ? MapFn<GetSMDataType<TNodeData[Key]>, {}, {}> : TNodeData[Key] : Key extends keyof TNodeComputedData ? TNodeComputedData[Key] : never;
-} | {}>;
-export declare type ExtractQueriedDataFromMapFn<TMapFn extends MapFnForNode<TSMNode>, TSMNode extends ISMNode> = {
-    type: TSMNode['type'];
-} & ExtractQueriedDataFromMapFnReturn<ReturnType<TMapFn>, TSMNode> & ExtractNodeComputedData<TSMNode>;
-declare type ExtractQueriedDataFromMapFnReturn<TMapFnReturn, TSMNode extends ISMNode> = {
-    [Key in keyof TMapFnReturn]: TMapFnReturn[Key] extends NodeRelationalQueryBuilder<any> ? never : TMapFnReturn[Key] extends IByReferenceQuery<any, any, any> ? ExtractQueriedDataFromByReferenceQuery<TMapFnReturn[Key]> : TMapFnReturn[Key] extends IByReferenceArrayQuery<any, any, any> ? ExtractQueriedDataFromByReferenceArrayQuery<TMapFnReturn[Key]> : TMapFnReturn[Key] extends IChildrenQuery<any, any> ? ExtractQueriedDataFromChildrenQuery<TMapFnReturn[Key]> : TMapFnReturn[Key] extends MapFnForNode<TSMNode> ? ExtractQueriedDataFromMapFn<TMapFnReturn[Key], TSMNode> : TMapFnReturn[Key] extends ISMData | SMDataDefaultFn ? GetSMDataType<TMapFnReturn[Key]> : TMapFnReturn[Key] extends (opts: {
-        map: MapFn<infer TBoxedValue, any, any>;
-    }) => MapFn<any, any, any> ? GetResultingDataTypeFromProperties<TBoxedValue> : TMapFnReturn[Key] extends MapFn<any, any, any> ? ExtractQueriedDataFromMapFn<TMapFnReturn[Key], TSMNode> : never;
-};
-declare type ExtractQueriedDataFromChildrenQuery<TChildrenQuery extends IChildrenQuery<any, any>> = TChildrenQuery extends IChildrenQuery<infer TSMNode, infer TMapFn> ? IPaginatedArray<ExtractQueriedDataFromMapFn<TMapFn, TSMNode>> : never;
-declare type Prev = [never, 0, 1];
-declare type ExtractQueriedDataFromByReferenceQuery<TByReferenceQuery extends IByReferenceQuery<any, any, any>, D extends Prev[number] = 1> = [
-    D
-] extends [never] ? never : TByReferenceQuery extends IByReferenceQuery<infer TOriginNode, infer TTargetNodeOrTargetNodeRecord, infer TQueryBuilderOpts> ? IsMaybe<TTargetNodeOrTargetNodeRecord> extends true ? TTargetNodeOrTargetNodeRecord extends ISMNode ? TQueryBuilderOpts extends {
-    map: MapFnForNode<NonNullable<TTargetNodeOrTargetNodeRecord>>;
-} ? Maybe<ExtractQueriedDataFromMapFn<TQueryBuilderOpts['map'], NonNullable<TTargetNodeOrTargetNodeRecord>>> : never : TTargetNodeOrTargetNodeRecord extends Record<string, ISMNode> ? TQueryBuilderOpts extends {
-    [key in keyof TTargetNodeOrTargetNodeRecord]: {
-        map: MapFnForNode<TTargetNodeOrTargetNodeRecord[key]>;
-    };
-} ? Maybe<ExtractResultsUnionFromReferenceBuilder<TOriginNode, TTargetNodeOrTargetNodeRecord, TQueryBuilderOpts, Prev[D]>> : never : never : TTargetNodeOrTargetNodeRecord extends ISMNode ? TQueryBuilderOpts extends {
-    map: MapFnForNode<TTargetNodeOrTargetNodeRecord>;
-} ? ExtractQueriedDataFromMapFn<TQueryBuilderOpts['map'], TTargetNodeOrTargetNodeRecord> : never : TTargetNodeOrTargetNodeRecord extends Record<string, ISMNode> ? TQueryBuilderOpts extends {
-    [key in keyof TTargetNodeOrTargetNodeRecord]: {
-        map: MapFnForNode<TTargetNodeOrTargetNodeRecord[key]>;
-    };
-} ? ExtractResultsUnionFromReferenceBuilder<TOriginNode, TTargetNodeOrTargetNodeRecord, TQueryBuilderOpts, Prev[D]> : never : never : never;
-declare type ExtractQueriedDataFromByReferenceArrayQuery<TByReferenceArrayQuery extends IByReferenceArrayQuery<any, any, any>, D extends Prev[number] = 1> = [
-    D
-] extends [never] ? never : TByReferenceArrayQuery extends IByReferenceArrayQuery<infer TOriginNode, infer TTargetNodeOrTargetNodeRecord, infer TQueryBuilderOpts> ? IsMaybe<TTargetNodeOrTargetNodeRecord> extends true ? TTargetNodeOrTargetNodeRecord extends ISMNode ? TQueryBuilderOpts extends {
-    map: MapFnForNode<NonNullable<TTargetNodeOrTargetNodeRecord>>;
-} ? Maybe<Array<ExtractQueriedDataFromMapFn<TQueryBuilderOpts['map'], NonNullable<TTargetNodeOrTargetNodeRecord>>>> : never : TTargetNodeOrTargetNodeRecord extends Record<string, ISMNode> ? TQueryBuilderOpts extends {
-    [key in keyof TTargetNodeOrTargetNodeRecord]: {
-        map: MapFnForNode<TTargetNodeOrTargetNodeRecord[key]>;
-    };
-} ? Maybe<Array<ExtractResultsUnionFromReferenceBuilder<TOriginNode, TTargetNodeOrTargetNodeRecord, TQueryBuilderOpts, Prev[D]>>> : never : never : TTargetNodeOrTargetNodeRecord extends ISMNode ? TQueryBuilderOpts extends {
-    map: MapFnForNode<TTargetNodeOrTargetNodeRecord>;
-} ? Array<ExtractQueriedDataFromMapFn<TQueryBuilderOpts['map'], TTargetNodeOrTargetNodeRecord>> : never : TTargetNodeOrTargetNodeRecord extends Record<string, ISMNode> ? TQueryBuilderOpts extends {
-    [key in keyof TTargetNodeOrTargetNodeRecord]: {
-        map: MapFnForNode<TTargetNodeOrTargetNodeRecord[key]>;
-    };
-} ? Array<ExtractResultsUnionFromReferenceBuilder<TOriginNode, TTargetNodeOrTargetNodeRecord, TQueryBuilderOpts, Prev[D]>> : never : never : never;
-declare type ExtractResultsUnionFromReferenceBuilder<TOriginNode extends ISMNode, TTargetNodeOrTargetNodeRecord extends Record<string, ISMNode>, TQueryBuilderOpts extends ByReferenceQueryBuilderOpts<TTargetNodeOrTargetNodeRecord>, D extends Prev[number]> = ExtractObjectValues<{
-    [key in keyof TQueryBuilderOpts]: key extends keyof TTargetNodeOrTargetNodeRecord ? TQueryBuilderOpts[key] extends ByReferenceQueryBuilderOpts<TTargetNodeOrTargetNodeRecord[key]> ? ExtractQueriedDataFromByReferenceQuery<IByReferenceQuery<TOriginNode, TTargetNodeOrTargetNodeRecord[key], {
-        map: TQueryBuilderOpts[key]['map'];
-    }>, D> : never : never;
-}>;
-declare type ExtractObjectValues<TObject extends Record<string, any>> = TObject extends Record<string, infer TValueType> ? TValueType : never;
-export declare type ExtractNodeData<TSMNode extends ISMNode> = TSMNode extends ISMNode<any, infer TNodeData> ? TNodeData : never;
-declare type ExtractNodeComputedData<TSMNode extends ISMNode> = TSMNode extends ISMNode<any, any, infer TNodeComputedData> ? TNodeComputedData : never;
-declare type ExtractNodeRelationalData<TSMNode extends ISMNode> = TSMNode extends ISMNode<any, any, any, infer TNodeRelationalData> ? TNodeRelationalData : never;
-/**
- * a record of all the queries identified in this query definitions
- * looks something like this
- *
- * {
- *   // alias
- *   usersTodos: {
- *     // the SMNode we're querying
- *     def: todo,
- *     // id used as under
- *     under: ['some-id-I-want-to-get-children-for'],
- *     // ^ could have under or ids, not both
- *     ids: ['some-specific-node-id-im-trying-to-query'],
- *     // properties being queried on this todo, Array<keyof Todo>
- *     properties: ['id', 'task'],
- *     // relational data being queried
- *     relational: {
- *       // alias for the relational query result
- *       assignee: {
- *         // the SM node for the relational data we're querying
- *         def: user,
- *         properties: ['firstName', 'lastName'],
- *
- *         // if the todo node defines the assignee as being a "child" of a todo (meaning there would have to be a V edge from todo to user).
- *         // This would also return an array of users, instead of a single user in that case.
- *         children: true,
- *         // OR if the todo node defines the assignee as being stored with a foreign key (in todo.assigneeId)
- *         byReference: true, idProp: 'assigneeId',
- *       }
- *     }
- *   })
- * }
- */
-export declare type BaseQueryRecordEntry = {
-    def: ISMNode;
-    properties: Array<string>;
-    filter?: ValidFilterForNode<ISMNode>;
-    relational?: Record<string, RelationalQueryRecordEntry>;
-};
-export declare type QueryRecordEntry = BaseQueryRecordEntry & {
-    underIds?: Array<string>;
-    depth?: number;
-    ids?: Array<string>;
-    id?: string;
-    allowNullResult?: boolean;
-};
-export declare type RelationalQueryRecordEntry = (BaseQueryRecordEntry & {
-    children: true;
-    depth?: number;
-}) | (BaseQueryRecordEntry & {
-    byReference: true;
-    idProp: string;
-}) | (BaseQueryRecordEntry & {
-    byReferenceArray: true;
-    idProp: string;
-});
-export declare type QueryRecord = Record<string, QueryRecordEntry>;
-export interface IDOProxy {
-    updateRelationalResults(newRelationalResults: Maybe<Record<string, IDOProxy | Array<IDOProxy>>>): void;
-}
-export {};
-=======
-import { DEFAULT_NODE_PROPERTIES } from './consts';
-import { createDOFactory } from './DO';
-import { createDOProxyGenerator } from './DOProxyGenerator';
-import { generateQuerier, generateSubscriber } from './queriers';
-import { createQueryManager } from './QueryManager';
-import { createTransaction } from './transaction/transaction';
-export declare type BOmit<T, K extends keyof T> = T extends any ? Omit<T, K> : never;
-export declare type Maybe<T> = T | null;
-export declare type IsMaybe<Type> = null extends Type ? true : false;
-export declare type DataDefaultFn = {
-    _default: IData;
-    (_default: any): IData;
-};
-export declare type DocumentNode = import('@apollo/client/core').DocumentNode;
-export declare type Plugin = {
-    DO?: {
-        onConstruct?: (opts: {
-            DOInstance: NodeDO;
-            parsedDataKey: string;
-        }) => void;
-        computedDecorator?: <TReturnType, TComputedFn extends (data: Record<string, any>) => TReturnType>(opts: {
-            DOInstance: NodeDO;
-            computedFn: TComputedFn;
-        }) => () => TReturnType;
-    };
-    DOProxy?: {
-        computedDecorator?: <TReturnType, TComputedFn extends (data: Record<string, any>) => TReturnType>(opts: {
-            ProxyInstance: IDOProxy;
-            computedFn: TComputedFn;
-        }) => () => TReturnType;
-    };
-};
-export declare type Config = {
-    gqlClient: IGQLClient;
-    plugins?: Array<Plugin>;
-    generateMockData: boolean;
-};
-export interface IGQLClient {
-    query(opts: {
-        gql: DocumentNode;
-        token: string;
-        batchKey?: string;
-    }): Promise<any>;
-    subscribe(opts: {
-        gql: DocumentNode;
-        token: string;
-        onMessage: (message: Record<string, any>) => void;
-        onError: (error: any) => void;
-    }): SubscriptionCanceller;
-    mutate(opts: {
-        mutations: Array<DocumentNode>;
-        token: string;
-    }): Promise<any>;
-}
-export interface IQueryManager {
-    onQueryResult(opts: {
-        queryResult: any;
-        queryId: string;
-    }): void;
-    onSubscriptionMessage(opts: {
-        node: Record<string, any>;
-        operation: {
-            action: 'UpdateNode' | 'DeleteNode' | 'InsertNode';
-            path: string;
-        };
-        queryId: string;
-        subscriptionAlias: string;
-    }): void;
-    getResults: () => Record<string, any>;
-}
-export declare type QueryReturn<TQueryDefinitions extends QueryDefinitions> = {
-    data: QueryDataReturn<TQueryDefinitions>;
-    error: any;
-};
-export declare type QueryOpts<TQueryDefinitions extends QueryDefinitions> = {
-    onData?: (info: {
-        results: QueryDataReturn<TQueryDefinitions>;
-    }) => void;
-    onError?: (...args: any) => void;
-    queryId?: string;
-    batchKey?: string;
-};
-export declare type SubscriptionOpts<TQueryDefinitions extends QueryDefinitions> = {
-    onData: (info: {
-        results: QueryDataReturn<TQueryDefinitions>;
-    }) => void;
-    onError?: (...args: any) => void;
-    onSubscriptionInitialized?: (subscriptionCanceller: SubscriptionCanceller) => void;
-    onQueryInfoConstructed?: (queryInfo: {
-        queryGQL: DocumentNode;
-        queryId: string;
-    }) => void;
-    skipInitialQuery?: boolean;
-    queryId?: string;
-    batchKey?: string;
-};
-export declare type NodeDefaultProps = typeof DEFAULT_NODE_PROPERTIES;
-export declare type SubscriptionCanceller = () => void;
-export declare type SubscriptionMeta = {
-    unsub: SubscriptionCanceller;
-    error: any;
-};
-export interface IMMGQL {
-    getToken(opts: {
-        tokenName: string;
-    }): string;
-    setToken(opts: {
-        tokenName: string;
-        token: string;
-    }): void;
-    clearTokens(): void;
-    query: ReturnType<typeof generateQuerier>;
-    subscribe: ReturnType<typeof generateSubscriber>;
-    transaction: ReturnType<typeof createTransaction>;
-    gqlClient: IGQLClient;
-    plugins: Array<Plugin> | undefined;
-    generateMockData: boolean | undefined;
-    DOProxyGenerator: ReturnType<typeof createDOProxyGenerator>;
-    DOFactory: ReturnType<typeof createDOFactory>;
-    QueryManager: ReturnType<typeof createQueryManager>;
-    def<TNodeType extends string, TNodeData extends Record<string, IData | DataDefaultFn>, TNodeComputedData extends Record<string, any>, TNodeRelationalData extends NodeRelationalQueryBuilderRecord>(def: NodeDefArgs<TNodeType, TNodeData, TNodeComputedData, TNodeRelationalData>): INode<TNodeType, TNodeData & NodeDefaultProps, TNodeComputedData, TNodeRelationalData>;
-}
-export declare type NodeDefArgs<TNodeType extends string, TNodeData extends Record<string, IData | DataDefaultFn>, TNodeComputedData extends Record<string, any>, TNodeRelationalData extends NodeRelationalQueryBuilderRecord> = {
-    type: TNodeType;
-    properties: TNodeData;
-    computed?: NodeComputedFns<TNodeData & NodeDefaultProps, TNodeComputedData>;
-    relational?: NodeRelationalFns<TNodeRelationalData>;
-};
-/**
- * The interface implemented by each data type (like data.string, data.boolean)
- */
-export interface IData<TParsedValue = any, TValue = any, 
-/**
- * only defined for object and array types
- *
- * for arrays is the data type of each item in that array
- * for objects is a record of strings to data (matching the structure the data.object received as an argument)
- */
-TBoxedValue extends IData | DataDefaultFn | Record<string, IData | DataDefaultFn> | undefined = any> {
-    type: string;
-    parser(value: TValue): TParsedValue;
-    boxedValue: TBoxedValue;
-    defaultValue: Maybe<TParsedValue>;
-    isOptional: boolean;
-    /**
-     *  Enum type data will keep a reference to its acceptable values
-     *  so that later this can be used by the mock data generator to produce a random value from this array
-     */
-    acceptableValues?: Array<TParsedValue>;
-}
-/**
- * Utility to extract the parsed value of an Data type
- */
-export declare type GetDataType<TData extends IData | DataDefaultFn> = TData extends IData<infer TParsedValue> ? TParsedValue : TData extends DataDefaultFn ? TData extends (_: any) => IData<infer TParsedValue> ? TParsedValue : never : never;
-declare type GetBoxedValue<TData extends IData<any, any, Record<string, IData>> | DataDefaultFn> = TData extends IData<any, any, infer TBoxedValue> ? TBoxedValue : TData extends (_: any) => IData<any, any, infer TBoxedValue> ? TBoxedValue : never;
-export declare type GetParsedValueTypeFromDefaultFn<TDefaultFn extends (_default: any) => IData> = TDefaultFn extends (_default: any) => IData<infer TParsedValue, any, any> ? TParsedValue : never;
-/**
- * Utility to extract the resulting data type from the properties definition of a node
- * for example
- *
- * {
- *   flag: boolean(false), // boolean and string types from mm-gql
- *   name: string
- * }
- *
- * will return
- *
- * {
- *   flag: boolean, // boolean and string native types from TS
- *   name: string
- * }
- */
-export declare type GetResultingDataTypeFromProperties<TProperties extends Record<string, IData | DataDefaultFn>> = {
-    [key in keyof TProperties]: TProperties[key] extends IData<infer TParsedValue, any, infer TBoxedValue> ? TBoxedValue extends Record<string, IData | DataDefaultFn> ? IsMaybe<TParsedValue> extends true ? Maybe<GetAllAvailableNodeDataTypeWithoutDefaultProps<TBoxedValue, {}>> : GetAllAvailableNodeDataTypeWithoutDefaultProps<TBoxedValue, {}> : TParsedValue extends Array<infer TArrayItemType> ? IsMaybe<TParsedValue> extends true ? Maybe<Array<TArrayItemType>> : Array<TArrayItemType> : TParsedValue : TProperties[key] extends DataDefaultFn ? GetParsedValueTypeFromDefaultFn<TProperties[key]> : never;
-};
-export declare type GetResultingDataTypeFromNodeDefinition<TNode extends INode> = TNode extends INode<any, infer TProperties> ? GetResultingDataTypeFromProperties<TProperties> : never;
-/**
- * Utility to extract the expected data type of a node based on its' properties and computed data
- * For data resulting from property definitions only, use GetResultingDataTypeFromProperties
- */
-export declare type GetAllAvailableNodeDataType<TData extends Record<string, IData | DataDefaultFn>, TComputedData extends Record<string, any>> = GetResultingDataTypeFromProperties<TData & NodeDefaultProps> & TComputedData;
-declare type GetAllAvailableNodeDataTypeWithoutDefaultProps<TData extends Record<string, IData | DataDefaultFn>, TComputedData extends Record<string, any>> = GetResultingDataTypeFromProperties<TData> & TComputedData;
-/**
- * Takes in any object and returns a Partial of that object type
- * for nested objects, those will also be turned into partials
- */
-export declare type DeepPartial<ObjectType extends Record<string, any>> = Partial<{
-    [Key in keyof ObjectType]: ObjectType[Key] extends Maybe<Array<any>> ? ObjectType[Key] : ObjectType[Key] extends Maybe<Record<string, any>> ? ObjectType[Key] extends null ? Maybe<DeepPartial<ObjectType[Key]>> : DeepPartial<ObjectType[Key]> : ObjectType[Key];
-}>;
-declare type IsArray<Thing extends any, Y = true, N = false> = Thing extends Array<any> ? Y : N;
-/**
- * A record that lives on each instance of a DOProxy to determine
- * if each data property on that DO is currently guaranteed to be up to date.
- * Any property that is read while not being up to date throws a run-time error to ensure the devs never use outdated data mistakenly
- */
-export declare type UpToDateData<TNodeData extends Record<string, IData>> = DeepPartial<{
-    [Key in keyof TNodeData]: TNodeData[Key] extends IData<Maybe<Array<any>>> ? boolean : TNodeData[Key] extends IData<any, any, infer TBoxedValue> ? TBoxedValue extends Record<string, IData> ? UpToDateData<TBoxedValue> : boolean : boolean;
-}>;
-/**
- * These methods are called automatically when using this lib's public methods like "useData"
- */
-export interface IDOMethods {
-    /**
-     * Called when we get data from the backend for this particular DO instance, found by its id
-     */
-    onDataReceived(data: Record<string, any>, opts?: {
-        __unsafeIgnoreVersion?: boolean;
-    }): void;
-}
-export interface IDOAccessors {
-    id: string;
-    version: number;
-    lastUpdatedBy: string;
-    persistedData: Record<string, any>;
-}
-export declare type NodeDO = Record<string, any> & IDOMethods & IDOAccessors;
-export declare type NodeComputedFns<TNodeData extends Record<string, IData | DataDefaultFn>, TNodeComputedData extends Record<string, any>> = {
-    [key in keyof TNodeComputedData]: (data: GetAllAvailableNodeDataType<TNodeData, TNodeComputedData>) => TNodeComputedData[key];
-};
-export declare type NodeRelationalFns<TNodeRelationalData extends NodeRelationalQueryBuilderRecord> = {
-    [key in keyof TNodeRelationalData]: () => TNodeRelationalData[key];
-};
-export interface INode<TNodeType extends string = any, TNodeData extends Record<string, IData | DataDefaultFn> = {}, TNodeComputedData extends Record<string, any> = {}, TNodeRelationalData extends NodeRelationalQueryBuilderRecord = {}, TNodeComputedFns = NodeComputedFns<TNodeData & NodeDefaultProps, TNodeComputedData>, TNodeDO = NodeDO> {
-    _isNodeDef: true;
-    data: TNodeData & NodeDefaultProps;
-    computed?: TNodeComputedFns;
-    relational?: NodeRelationalFns<TNodeRelationalData>;
-    type: TNodeType;
-    repository: INodeRepository;
-    do: new (data?: Record<string, any>) => TNodeDO;
-}
-/**
- * These inform the library how to query for data that is related to the node type we're building.
- * So, for example, if a user has meetings under them, one of the user's relational data properties is "meetings", which will be "IChildren".
- * This teaches the library how to interpret a query that asks for the user's meetings.
- */
-export declare type NodeRelationalQueryBuilder<TTargetNodeOrTargetNodeRecord extends INode | Maybe<INode> | Record<string, INode> | Maybe<Record<string, INode>>> = IOneToOneQueryBuilder<TTargetNodeOrTargetNodeRecord> | IOneToManyQueryBuilder<TTargetNodeOrTargetNodeRecord>;
-export declare type NodeRelationalQuery<TTargetNodeOrTargetNodeRecord extends INode | Maybe<INode> | Record<string, INode> | Maybe<Record<string, INode>>> = IOneToOneQuery<TTargetNodeOrTargetNodeRecord, any> | IOneToManyQuery<TTargetNodeOrTargetNodeRecord, any>;
-export declare type IOneToOneQueryBuilderOpts<TTargetNodeOrTargetNodeRecord extends INode | Maybe<INode> | Record<string, INode> | Maybe<Record<string, INode>>> = TTargetNodeOrTargetNodeRecord extends INode ? {
-    map: MapFnForNode<NonNullable<TTargetNodeOrTargetNodeRecord>>;
-} : TTargetNodeOrTargetNodeRecord extends Record<string, INode> ? {
-    [Tkey in keyof TTargetNodeOrTargetNodeRecord]: {
-        map: MapFnForNode<TTargetNodeOrTargetNodeRecord[Tkey]>;
-    };
-} : never;
-export interface IOneToOneQueryBuilder<TTargetNodeOrTargetNodeRecord extends INode | Maybe<INode> | Record<string, INode> | Maybe<Record<string, INode>>> {
-    <TQueryBuilderOpts extends IOneToOneQueryBuilderOpts<TTargetNodeOrTargetNodeRecord>>(queryBuilderOpts: TQueryBuilderOpts): IOneToOneQuery<TTargetNodeOrTargetNodeRecord, TQueryBuilderOpts>;
-}
-export interface IOneToOneQuery<TTargetNodeOrTargetNodeRecord extends INode | Maybe<INode> | Record<string, INode> | Maybe<Record<string, INode>>, TQueryBuilderOpts extends IOneToOneQueryBuilderOpts<TTargetNodeOrTargetNodeRecord>> {
-    _relational: RELATIONAL_TYPES.oneToOne;
-    _relationshipName: string;
-    queryBuilderOpts: TQueryBuilderOpts;
-    def: TTargetNodeOrTargetNodeRecord;
-}
-export declare type IOneToManyQueryBuilderOpts<TTargetNodeOrTargetNodeRecord extends INode | Maybe<INode> | Record<string, INode> | Maybe<Record<string, INode>>> = TTargetNodeOrTargetNodeRecord extends INode ? {
-    map: MapFnForNode<NonNullable<TTargetNodeOrTargetNodeRecord>>;
-} : TTargetNodeOrTargetNodeRecord extends Record<string, INode> ? {
-    [Tkey in keyof TTargetNodeOrTargetNodeRecord]: {
-        map: MapFnForNode<TTargetNodeOrTargetNodeRecord[Tkey]>;
-    };
-} : never;
-export interface IOneToManyQueryBuilder<TTargetNodeOrTargetNodeRecord extends INode | Maybe<INode> | Record<string, INode> | Maybe<Record<string, INode>>> {
-    <TQueryBuilderOpts extends IOneToManyQueryBuilderOpts<TTargetNodeOrTargetNodeRecord>>(queryBuilderOpts: TQueryBuilderOpts): IOneToManyQuery<TTargetNodeOrTargetNodeRecord, TQueryBuilderOpts>;
-}
-export interface IOneToManyQuery<TTargetNodeOrTargetNodeRecord extends INode | Maybe<INode> | Record<string, INode> | Maybe<Record<string, INode>>, TQueryBuilderOpts extends IOneToManyQueryBuilderOpts<TTargetNodeOrTargetNodeRecord>> {
-    _relational: RELATIONAL_TYPES.oneToMany;
-    _relationshipName: string;
-    queryBuilderOpts: TQueryBuilderOpts;
-    def: TTargetNodeOrTargetNodeRecord;
-}
-export declare enum DATA_TYPES {
-    string = "s",
-    maybeString = "mS",
-    stringEnum = "sE",
-    maybeStringEnum = "mSE",
-    number = "n",
-    maybeNumber = "mN",
-    boolean = "b",
-    maybeBoolean = "mB",
-    object = "o",
-    maybeObject = "mO",
-    record = "r",
-    maybeRecord = "mR",
-    array = "a",
-    maybeArray = "mA"
-}
-export declare enum RELATIONAL_TYPES {
-    oneToOne = "oTO",
-    oneToMany = "otM"
-}
-export interface IQueryPagination {
-}
-export declare type NodeRelationalQueryBuilderRecord = Record<string, NodeRelationalQueryBuilder>;
-export interface INodeRepository {
-    byId(id: string): NodeDO;
-    onDataReceived(data: {
-        id: string;
-    } & Record<string, any>): void;
-    onNodeDeleted(id: string): void;
-}
-/**
- * Returns the valid filter for a node
- * excluding properties which are arrays and records
- * and including properties which are nested in objects
- */
-export declare type ValidFilterForNode<TNode extends INode> = DeepPartial<{
-    [TKey in keyof ExtractNodeData<TNode> as ExtractNodeData<TNode>[TKey] extends IData<infer TDataParsedValueType, any, infer TBoxedValue> ? IsArray<TDataParsedValueType> extends true ? never : TBoxedValue extends undefined ? TKey : TBoxedValue extends Record<string, IData | DataDefaultFn> ? TKey : never : ExtractNodeData<TNode>[TKey] extends DataDefaultFn ? IsArray<GetParsedValueTypeFromDefaultFn<ExtractNodeData<TNode>[TKey]>> extends true ? never : TKey : TKey]: TKey extends keyof GetResultingDataTypeFromNodeDefinition<TNode> ? GetResultingDataTypeFromNodeDefinition<TNode>[TKey] : never;
-}>;
-export declare type QueryDefinitionTarget = {
-    id: string;
-    allowNullResult?: boolean;
-} | {
-    ids: Array<string>;
-};
-export declare type QueryDefinition<TNode extends INode, TMapFn extends MapFnForNode<TNode> | undefined, TQueryDefinitionTarget extends QueryDefinitionTarget> = {
-    def: TNode;
-    map: TMapFn;
-    filter?: ValidFilterForNode<TNode>;
-    target?: TQueryDefinitionTarget;
-    tokenName?: string;
-};
-export declare type QueryDefinitions<TNode, TMapFn, TQueryDefinitionTarget> = Record<string, QueryDefinition<TNode, TMapFn, TQueryDefinitionTarget> | INode | null>;
-export declare type UseSubscriptionQueryDefinitionOpts = {
-    doNotSuspend?: boolean;
-};
-export declare type UseSubscriptionQueryDefinition<TNode extends INode, TMapFn extends MapFnForNode<TNode> | undefined, TQueryDefinitionTarget extends QueryDefinitionTarget, TUseSubscriptionQueryDefinitionOpts extends UseSubscriptionQueryDefinitionOpts> = QueryDefinition<TNode, TMapFn, TQueryDefinitionTarget> & {
-    useSubOpts?: TUseSubscriptionQueryDefinitionOpts;
-};
-export declare type UseSubscriptionQueryDefinitions<TNode, TMapFn, TQueryDefinitionTarget, TUseSubscriptionQueryDefinitionOpts> = Record<string, UseSubscriptionQueryDefinition<TNode, TMapFn, TQueryDefinitionTarget, TUseSubscriptionQueryDefinitionOpts> | INode | null>;
-export declare type QueryDataReturn<TQueryDefinitions extends QueryDefinitions> = {
-    [Key in keyof TQueryDefinitions]: IsMaybe<TQueryDefinitions[Key]> extends true ? Maybe<GetResultingDataFromQueryDefinition<TQueryDefinitions[Key]>> : GetResultingDataFromQueryDefinition<TQueryDefinitions[Key]>;
-};
-export declare type GetResultingDataFromQueryDefinition<TQueryDefinition extends QueryDefinition<any, any, any> | INode | null> = TQueryDefinition extends {
-    map: MapFn<any, any, any>;
-} ? TQueryDefinition extends {
-    def: infer TNode;
-    map: infer TMapFn;
-} ? TNode extends INode ? TMapFn extends MapFnForNode<TNode> ? TQueryDefinition extends {
-    target?: {
-        id: string;
-    };
-} ? TQueryDefinition extends {
-    target?: {
-        allowNullResult: true;
-    };
-} ? Maybe<ExtractQueriedDataFromMapFn<TMapFn, TNode>> : ExtractQueriedDataFromMapFn<TMapFn, TNode> : Array<ExtractQueriedDataFromMapFn<TMapFn, TNode>> : never : never : never : TQueryDefinition extends {
-    def: INode;
-} ? TQueryDefinition extends {
-    def: infer TNode;
-} ? TNode extends INode ? TQueryDefinition extends {
-    target?: {
-        id: string;
-    };
-} ? GetAllAvailableNodeDataType<ExtractNodeData<TNode>, ExtractNodeComputedData<TNode>> : Array<GetAllAvailableNodeDataType<ExtractNodeData<TNode>, ExtractNodeComputedData<TNode>>> : never : never : TQueryDefinition extends INode ? Array<GetAllAvailableNodeDataType<ExtractNodeData<TQueryDefinition>, ExtractNodeComputedData<TQueryDefinition>>> : never;
-export declare type UseSubscriptionReturn<TQueryDefinitions extends UseSubscriptionQueryDefinitions> = {
-    data: {
-        [key in keyof TQueryDefinitions]: TQueryDefinitions[key] extends {
-            useSubOpts?: {
-                doNotSuspend: true;
-            };
-        } ? Maybe<GetResultingDataFromQueryDefinition<TQueryDefinitions[key]>> : IsMaybe<TQueryDefinitions[key]> extends true ? Maybe<GetResultingDataFromQueryDefinition<TQueryDefinitions[key]>> : GetResultingDataFromQueryDefinition<TQueryDefinitions[key]>;
-    };
-    querying: boolean;
-    error: any;
-};
-export declare type MapFnForNode<TNode extends INode> = MapFn<ExtractNodeData<TNode>, ExtractNodeComputedData<TNode>, ExtractNodeRelationalData<TNode>>;
-export declare type MapFn<TNodeData extends Record<string, IData | DataDefaultFn>, TNodeComputedData, TNodeRelationalData extends NodeRelationalQueryBuilderRecord> = (data: GetMapFnArgs<INode<any, TNodeData & NodeDefaultProps, TNodeComputedData, TNodeRelationalData>>) => RequestedData<TNodeData, TNodeComputedData>;
-export declare type GetMapFnArgs<TNode extends INode> = TNode extends INode<any, infer TNodeData, any, infer TNodeRelationalData> ? {
-    [key in keyof TNodeData]: TNodeData[key] extends IData<Maybe<Array<any>>> ? TNodeData[key] : TNodeData[key] extends IData<any, any, Record<string, IData | DataDefaultFn>> ? <TMapFn extends MapFn<GetBoxedValue<TNodeData[key]>, {}, {}>>(opts: {
-        map: TMapFn;
-    }) => TMapFn : TNodeData[key];
-} & TNodeRelationalData : never;
-declare type RequestedData<TNodeData extends Record<string, IData | DataDefaultFn>, TNodeComputedData extends Record<string, any>> = Partial<{
-    [Key in keyof TNodeData | keyof TNodeComputedData]: Key extends keyof TNodeData ? TNodeData[Key] extends IData<Maybe<Array<any>>> ? TNodeData[Key] : TNodeData[Key] extends IData<Maybe<Record<string, any>>> ? MapFn<GetDataType<TNodeData[Key]>, {}, {}> : TNodeData[Key] : Key extends keyof TNodeComputedData ? TNodeComputedData[Key] : never;
-} | {}>;
-export declare type ExtractQueriedDataFromMapFn<TMapFn extends MapFnForNode<TNode>, TNode extends INode> = {
-    type: TNode['type'];
-} & ExtractQueriedDataFromMapFnReturn<ReturnType<TMapFn>, TNode> & ExtractNodeComputedData<TNode>;
-declare type ExtractQueriedDataFromMapFnReturn<TMapFnReturn, TNode extends INode> = {
-    [Key in keyof TMapFnReturn]: TMapFnReturn[Key] extends NodeRelationalQueryBuilder<any> ? never : TMapFnReturn[Key] extends IOneToOneQuery<any, any> ? ExtractQueriedDataFromByOneToOneQuery<TMapFnReturn[Key]> : TMapFnReturn[Key] extends IOneToManyQuery<any, any> ? ExtractQueriedDataFromOneToManyQuery<TMapFnReturn[Key]> : TMapFnReturn[Key] extends MapFnForNode<TNode> ? ExtractQueriedDataFromMapFn<TMapFnReturn[Key], TNode> : TMapFnReturn[Key] extends IData | DataDefaultFn ? GetDataType<TMapFnReturn[Key]> : TMapFnReturn[Key] extends (opts: {
-        map: MapFn<infer TBoxedValue, any, any>;
-    }) => MapFn<any, any, any> ? GetResultingDataTypeFromProperties<TBoxedValue> : TMapFnReturn[Key] extends MapFn<any, any, any> ? ExtractQueriedDataFromMapFn<TMapFnReturn[Key], TNode> : never;
-};
-declare type Prev = [never, 0, 1];
-declare type ExtractQueriedDataFromByOneToOneQuery<TOneToOneQuery extends IOneToOneQuery<any, any>, D extends Prev[number] = 1> = [
-    D
-] extends [never] ? never : TOneToOneQuery extends IOneToOneQuery<infer TTargetNodeOrTargetNodeRecord, infer TQueryBuilderOpts> ? IsMaybe<TTargetNodeOrTargetNodeRecord> extends true ? TTargetNodeOrTargetNodeRecord extends INode ? TQueryBuilderOpts extends {
-    map: MapFnForNode<NonNullable<TTargetNodeOrTargetNodeRecord>>;
-} ? Maybe<ExtractQueriedDataFromMapFn<TQueryBuilderOpts['map'], NonNullable<TTargetNodeOrTargetNodeRecord>>> : never : TTargetNodeOrTargetNodeRecord extends Record<string, INode> ? TQueryBuilderOpts extends {
-    [key in keyof TTargetNodeOrTargetNodeRecord]: {
-        map: MapFnForNode<TTargetNodeOrTargetNodeRecord[key]>;
-    };
-} ? Maybe<ExtractResultsUnionFromOneToOneQueryBuilder<TTargetNodeOrTargetNodeRecord, TQueryBuilderOpts, Prev[D]>> : never : never : TTargetNodeOrTargetNodeRecord extends INode ? TQueryBuilderOpts extends {
-    map: MapFnForNode<TTargetNodeOrTargetNodeRecord>;
-} ? ExtractQueriedDataFromMapFn<TQueryBuilderOpts['map'], TTargetNodeOrTargetNodeRecord> : never : TTargetNodeOrTargetNodeRecord extends Record<string, INode> ? TQueryBuilderOpts extends {
-    [key in keyof TTargetNodeOrTargetNodeRecord]: {
-        map: MapFnForNode<TTargetNodeOrTargetNodeRecord[key]>;
-    };
-} ? ExtractResultsUnionFromOneToOneQueryBuilder<TTargetNodeOrTargetNodeRecord, TQueryBuilderOpts, Prev[D]> : never : never : never;
-declare type ExtractQueriedDataFromOneToManyQuery<TOneToManyQuery extends IOneToManyQuery<any, any>, D extends Prev[number] = 1> = [
-    D
-] extends [never] ? never : TOneToManyQuery extends IOneToManyQuery<infer TTargetNodeOrTargetNodeRecord, infer TQueryBuilderOpts> ? IsMaybe<TTargetNodeOrTargetNodeRecord> extends true ? TTargetNodeOrTargetNodeRecord extends INode ? TQueryBuilderOpts extends {
-    map: MapFnForNode<NonNullable<TTargetNodeOrTargetNodeRecord>>;
-} ? Maybe<Array<ExtractQueriedDataFromMapFn<TQueryBuilderOpts['map'], NonNullable<TTargetNodeOrTargetNodeRecord>>>> : never : TTargetNodeOrTargetNodeRecord extends Record<string, INode> ? TQueryBuilderOpts extends {
-    [key in keyof TTargetNodeOrTargetNodeRecord]: {
-        map: MapFnForNode<TTargetNodeOrTargetNodeRecord[key]>;
-    };
-} ? Maybe<Array<ExtractResultsUnionFromOneToOneQueryBuilder<TTargetNodeOrTargetNodeRecord, TQueryBuilderOpts, Prev[D]>>> : never : never : TTargetNodeOrTargetNodeRecord extends INode ? TQueryBuilderOpts extends {
-    map: MapFnForNode<TTargetNodeOrTargetNodeRecord>;
-} ? Array<ExtractQueriedDataFromMapFn<TQueryBuilderOpts['map'], TTargetNodeOrTargetNodeRecord>> : never : TTargetNodeOrTargetNodeRecord extends Record<string, INode> ? TQueryBuilderOpts extends {
-    [key in keyof TTargetNodeOrTargetNodeRecord]: {
-        map: MapFnForNode<TTargetNodeOrTargetNodeRecord[key]>;
-    };
-} ? Array<ExtractResultsUnionFromOneToOneQueryBuilder<TTargetNodeOrTargetNodeRecord, TQueryBuilderOpts, Prev[D]>> : never : never : never;
-declare type ExtractResultsUnionFromOneToOneQueryBuilder<TTargetNodeOrTargetNodeRecord extends Record<string, INode>, TQueryBuilderOpts extends IOneToOneQueryBuilderOpts<TTargetNodeOrTargetNodeRecord>, D extends Prev[number]> = ExtractObjectValues<{
-    [key in keyof TQueryBuilderOpts]: key extends keyof TTargetNodeOrTargetNodeRecord ? TQueryBuilderOpts[key] extends IOneToOneQueryBuilderOpts<TTargetNodeOrTargetNodeRecord[key]> ? ExtractQueriedDataFromByOneToOneQuery<IOneToOneQuery<TTargetNodeOrTargetNodeRecord[key], {
-        map: TQueryBuilderOpts[key]['map'];
-    }>, D> : never : never;
-}>;
-declare type ExtractObjectValues<TObject extends Record<string, any>> = TObject extends Record<string, infer TValueType> ? TValueType : never;
-export declare type ExtractNodeData<TNode extends INode> = TNode extends INode<any, infer TNodeData> ? TNodeData : never;
-declare type ExtractNodeComputedData<TNode extends INode> = TNode extends INode<any, any, infer TNodeComputedData> ? TNodeComputedData : never;
-declare type ExtractNodeRelationalData<TNode extends INode> = TNode extends INode<any, any, any, infer TNodeRelationalData> ? TNodeRelationalData : never;
-/**
- * a record of all the queries identified in this query definitions
- * looks something like this
- *
- * {
- *   // alias
- *   usersTodos: {
- *     // the Node we're querying
- *     def: todo,
- *     // id used as under
- *     under: ['some-id-I-want-to-get-children-for'],
- *     // ^ could have under or ids, not both
- *     ids: ['some-specific-node-id-im-trying-to-query'],
- *     // properties being queried on this todo, Array<keyof Todo>
- *     properties: ['id', 'task'],
- *     // relational data being queried
- *     relational: {
- *       // alias for the relational query result
- *       assignee: {
- *         // the node for the relational data we're querying
- *         def: user,
- *         properties: ['firstName', 'lastName'],
- *
- *         // if the todo node defines the assignee as being a "oneToMany" relationship
- *         // This would also return an array of users, instead of a single user in that case.
- *         oneToMany: true,
- *         // OR if the todo node defines the assignee as being a "oneToOne" relationship
- *         oneToOne: true
- *       }
- *     }
- *   })
- * }
- */
-export declare type BaseQueryRecordEntry = {
-    def: INode;
-    properties: Array<string>;
-    relational?: Record<string, RelationalQueryRecordEntry>;
-};
-export declare type QueryRecordEntry = BaseQueryRecordEntry & {
-    ids?: Array<string>;
-    id?: string;
-    allowNullResult?: boolean;
-};
-export declare type RelationalQueryRecordEntry = {
-    _relationshipName: string;
-} & ((BaseQueryRecordEntry & {
-    oneToOne: true;
-}) | (BaseQueryRecordEntry & {
-    oneToMany: true;
-}));
-export declare type QueryRecord = Record<string, QueryRecordEntry>;
-export interface IDOProxy {
-    updateRelationalResults(newRelationalResults: Maybe<Record<string, IDOProxy | Array<IDOProxy>>>): void;
-}
-export {};
->>>>>>> 253be720
+import { DEFAULT_NODE_PROPERTIES } from './consts';
+import { createDOFactory } from './DO';
+import { createDOProxyGenerator } from './DOProxyGenerator';
+import { generateQuerier, generateSubscriber } from './queriers';
+import { createQueryManager } from './QueryManager';
+import { createTransaction } from './transaction/transaction';
+export declare type BOmit<T, K extends keyof T> = T extends any ? Omit<T, K> : never;
+export declare type Maybe<T> = T | null;
+export declare type IsMaybe<Type> = null extends Type ? true : false;
+export declare type DataDefaultFn = {
+    _default: IData;
+    (_default: any): IData;
+};
+export declare type DocumentNode = import('@apollo/client/core').DocumentNode;
+export declare type Plugin = {
+    DO?: {
+        onConstruct?: (opts: {
+            DOInstance: NodeDO;
+            parsedDataKey: string;
+        }) => void;
+        computedDecorator?: <TReturnType, TComputedFn extends (data: Record<string, any>) => TReturnType>(opts: {
+            DOInstance: NodeDO;
+            computedFn: TComputedFn;
+        }) => () => TReturnType;
+    };
+    DOProxy?: {
+        computedDecorator?: <TReturnType, TComputedFn extends (data: Record<string, any>) => TReturnType>(opts: {
+            ProxyInstance: IDOProxy;
+            computedFn: TComputedFn;
+        }) => () => TReturnType;
+    };
+};
+export declare type Config = {
+    gqlClient: IGQLClient;
+    plugins?: Array<Plugin>;
+    generateMockData: boolean;
+};
+export interface IGQLClient {
+    query(opts: {
+        gql: DocumentNode;
+        token: string;
+        batchKey?: string;
+    }): Promise<any>;
+    subscribe(opts: {
+        gql: DocumentNode;
+        token: string;
+        onMessage: (message: Record<string, any>) => void;
+        onError: (error: any) => void;
+    }): SubscriptionCanceller;
+    mutate(opts: {
+        mutations: Array<DocumentNode>;
+        token: string;
+    }): Promise<any>;
+}
+export interface IQueryManager {
+    onQueryResult(opts: {
+        queryResult: any;
+        queryId: string;
+    }): void;
+    onSubscriptionMessage(opts: {
+        node: Record<string, any>;
+        operation: {
+            action: 'UpdateNode' | 'DeleteNode' | 'InsertNode';
+            path: string;
+        };
+        queryId: string;
+        subscriptionAlias: string;
+    }): void;
+    getResults: () => Record<string, any>;
+}
+export declare type QueryReturn<TQueryDefinitions extends QueryDefinitions> = {
+    data: QueryDataReturn<TQueryDefinitions>;
+    error: any;
+};
+export declare type QueryOpts<TQueryDefinitions extends QueryDefinitions> = {
+    onData?: (info: {
+        results: QueryDataReturn<TQueryDefinitions>;
+    }) => void;
+    onError?: (...args: any) => void;
+    queryId?: string;
+    batchKey?: string;
+};
+export declare type SubscriptionOpts<TQueryDefinitions extends QueryDefinitions> = {
+    onData: (info: {
+        results: QueryDataReturn<TQueryDefinitions>;
+    }) => void;
+    onError?: (...args: any) => void;
+    onSubscriptionInitialized?: (subscriptionCanceller: SubscriptionCanceller) => void;
+    onQueryInfoConstructed?: (queryInfo: {
+        queryGQL: DocumentNode;
+        queryId: string;
+    }) => void;
+    skipInitialQuery?: boolean;
+    queryId?: string;
+    batchKey?: string;
+};
+export declare type NodeDefaultProps = typeof DEFAULT_NODE_PROPERTIES;
+export declare type SubscriptionCanceller = () => void;
+export declare type SubscriptionMeta = {
+    unsub: SubscriptionCanceller;
+    error: any;
+};
+export interface IMMGQL {
+    getToken(opts: {
+        tokenName: string;
+    }): string;
+    setToken(opts: {
+        tokenName: string;
+        token: string;
+    }): void;
+    clearTokens(): void;
+    query: ReturnType<typeof generateQuerier>;
+    subscribe: ReturnType<typeof generateSubscriber>;
+    transaction: ReturnType<typeof createTransaction>;
+    gqlClient: IGQLClient;
+    plugins: Array<Plugin> | undefined;
+    generateMockData: boolean | undefined;
+    DOProxyGenerator: ReturnType<typeof createDOProxyGenerator>;
+    DOFactory: ReturnType<typeof createDOFactory>;
+    QueryManager: ReturnType<typeof createQueryManager>;
+    def<TNodeType extends string, TNodeData extends Record<string, IData | DataDefaultFn>, TNodeComputedData extends Record<string, any>, TNodeRelationalData extends NodeRelationalQueryBuilderRecord>(def: NodeDefArgs<TNodeType, TNodeData, TNodeComputedData, TNodeRelationalData>): INode<TNodeType, TNodeData & NodeDefaultProps, TNodeComputedData, TNodeRelationalData>;
+}
+export declare type NodeDefArgs<TNodeType extends string, TNodeData extends Record<string, IData | DataDefaultFn>, TNodeComputedData extends Record<string, any>, TNodeRelationalData extends NodeRelationalQueryBuilderRecord> = {
+    type: TNodeType;
+    properties: TNodeData;
+    computed?: NodeComputedFns<TNodeData & NodeDefaultProps, TNodeComputedData>;
+    relational?: NodeRelationalFns<TNodeRelationalData>;
+};
+/**
+ * The interface implemented by each data type (like data.string, data.boolean)
+ */
+export interface IData<TParsedValue = any, TValue = any, 
+/**
+ * only defined for object and array types
+ *
+ * for arrays is the data type of each item in that array
+ * for objects is a record of strings to data (matching the structure the data.object received as an argument)
+ */
+TBoxedValue extends IData | DataDefaultFn | Record<string, IData | DataDefaultFn> | undefined = any> {
+    type: string;
+    parser(value: TValue): TParsedValue;
+    boxedValue: TBoxedValue;
+    defaultValue: Maybe<TParsedValue>;
+    isOptional: boolean;
+    /**
+     *  Enum type data will keep a reference to its acceptable values
+     *  so that later this can be used by the mock data generator to produce a random value from this array
+     */
+    acceptableValues?: Array<TParsedValue>;
+}
+/**
+ * Utility to extract the parsed value of an Data type
+ */
+export declare type GetDataType<TData extends IData | DataDefaultFn> = TData extends IData<infer TParsedValue> ? TParsedValue : TData extends DataDefaultFn ? TData extends (_: any) => IData<infer TParsedValue> ? TParsedValue : never : never;
+declare type GetBoxedValue<TData extends IData<any, any, Record<string, IData>> | DataDefaultFn> = TData extends IData<any, any, infer TBoxedValue> ? TBoxedValue : TData extends (_: any) => IData<any, any, infer TBoxedValue> ? TBoxedValue : never;
+export declare type GetParsedValueTypeFromDefaultFn<TDefaultFn extends (_default: any) => IData> = TDefaultFn extends (_default: any) => IData<infer TParsedValue, any, any> ? TParsedValue : never;
+/**
+ * Utility to extract the resulting data type from the properties definition of a node
+ * for example
+ *
+ * {
+ *   flag: boolean(false), // boolean and string types from mm-gql
+ *   name: string
+ * }
+ *
+ * will return
+ *
+ * {
+ *   flag: boolean, // boolean and string native types from TS
+ *   name: string
+ * }
+ *
+ * setting TFilter to true
+ *
+ * will return
+ *
+ * {
+ *   flag: Record<FilterCondition, boolean>
+ *   name: Record<FilterCondition, string>
+ * }
+ */
+export declare type GetResultingDataTypeFromProperties<TProperties extends Record<string, IData | DataDefaultFn>, TFilter = false> = {
+    [key in keyof TProperties]: TProperties[key] extends IData<infer TParsedValue, any, infer TBoxedValue> ? TBoxedValue extends Record<string, IData | DataDefaultFn> ? IsMaybe<TParsedValue> extends true ? Maybe<GetAllAvailableNodeDataTypeWithoutDefaultProps<TBoxedValue, {}, TFilter>> : GetAllAvailableNodeDataTypeWithoutDefaultProps<TBoxedValue, {}, TFilter> : TParsedValue extends Array<infer TArrayItemType> ? IsMaybe<TParsedValue> extends true ? Maybe<Array<TArrayItemType>> : Array<TArrayItemType> : TFilter extends true ? FilterValue<TParsedValue> : TParsedValue : TProperties[key] extends DataDefaultFn ? TFilter extends true ? FilterValue<GetParsedValueTypeFromDefaultFn<TProperties[key]>> : GetParsedValueTypeFromDefaultFn<TProperties[key]> : never;
+};
+export declare type FilterValue<TValue> = TValue | Partial<Record<FilterOperator, TValue>>;
+export declare type GetResultingDataTypeFromNodeDefinition<TSMNode extends INode, TFilter = false> = TSMNode extends INode<any, infer TProperties> ? GetResultingDataTypeFromProperties<TProperties, TFilter> : never;
+/**
+ * Utility to extract the expected data type of a node based on its' properties and computed data
+ * For data resulting from property definitions only, use GetResultingDataTypeFromProperties
+ */
+export declare type GetAllAvailableNodeDataType<TData extends Record<string, IData | DataDefaultFn>, TComputedData extends Record<string, any>> = GetResultingDataTypeFromProperties<TData & NodeDefaultProps> & TComputedData;
+declare type GetAllAvailableNodeDataTypeWithoutDefaultProps<TSMData extends Record<string, IData | DataDefaultFn>, TComputedData extends Record<string, any>, TFilter = false> = GetResultingDataTypeFromProperties<TSMData, TFilter> & TComputedData;
+/**
+ * Takes in any object and returns a Partial of that object type
+ * for nested objects, those will also be turned into partials
+ */
+export declare type DeepPartial<ObjectType extends Record<string, any>> = Partial<{
+    [Key in keyof ObjectType]: ObjectType[Key] extends Maybe<Array<any>> ? ObjectType[Key] : ObjectType[Key] extends Maybe<Record<string, any>> ? ObjectType[Key] extends null ? Maybe<DeepPartial<ObjectType[Key]>> : DeepPartial<ObjectType[Key]> : ObjectType[Key];
+}>;
+declare type IsArray<Thing extends any, Y = true, N = false> = Thing extends Array<any> ? Y : N;
+/**
+ * A record that lives on each instance of a DOProxy to determine
+ * if each data property on that DO is currently guaranteed to be up to date.
+ * Any property that is read while not being up to date throws a run-time error to ensure the devs never use outdated data mistakenly
+ */
+export declare type UpToDateData<TNodeData extends Record<string, IData>> = DeepPartial<{
+    [Key in keyof TNodeData]: TNodeData[Key] extends IData<Maybe<Array<any>>> ? boolean : TNodeData[Key] extends IData<any, any, infer TBoxedValue> ? TBoxedValue extends Record<string, IData> ? UpToDateData<TBoxedValue> : boolean : boolean;
+}>;
+/**
+ * These methods are called automatically when using this lib's public methods like "useData"
+ */
+export interface IDOMethods {
+    /**
+     * Called when we get data from the backend for this particular DO instance, found by its id
+     */
+    onDataReceived(data: Record<string, any>, opts?: {
+        __unsafeIgnoreVersion?: boolean;
+    }): void;
+}
+export interface IDOAccessors {
+    id: string;
+    version: number;
+    lastUpdatedBy: string;
+    persistedData: Record<string, any>;
+}
+export declare type NodeDO = Record<string, any> & IDOMethods & IDOAccessors;
+export declare type NodeComputedFns<TNodeData extends Record<string, IData | DataDefaultFn>, TNodeComputedData extends Record<string, any>> = {
+    [key in keyof TNodeComputedData]: (data: GetAllAvailableNodeDataType<TNodeData, TNodeComputedData>) => TNodeComputedData[key];
+};
+export declare type NodeRelationalFns<TNodeRelationalData extends NodeRelationalQueryBuilderRecord> = {
+    [key in keyof TNodeRelationalData]: () => TNodeRelationalData[key];
+};
+export interface INode<TNodeType extends string = any, TNodeData extends Record<string, IData | DataDefaultFn> = {}, TNodeComputedData extends Record<string, any> = {}, TNodeRelationalData extends NodeRelationalQueryBuilderRecord = {}, TNodeComputedFns = NodeComputedFns<TNodeData & NodeDefaultProps, TNodeComputedData>, TNodeDO = NodeDO> {
+    _isNodeDef: true;
+    data: TNodeData & NodeDefaultProps;
+    computed?: TNodeComputedFns;
+    relational?: NodeRelationalFns<TNodeRelationalData>;
+    type: TNodeType;
+    repository: INodeRepository;
+    do: new (data?: Record<string, any>) => TNodeDO;
+}
+/**
+ * These inform the library how to query for data that is related to the node type we're building.
+ * So, for example, if a user has meetings under them, one of the user's relational data properties is "meetings", which will be "IChildren".
+ * This teaches the library how to interpret a query that asks for the user's meetings.
+ */
+export declare type NodeRelationalQueryBuilder<TTargetNodeOrTargetNodeRecord extends INode | Maybe<INode> | Record<string, INode> | Maybe<Record<string, INode>>> = IOneToOneQueryBuilder<TTargetNodeOrTargetNodeRecord> | IOneToManyQueryBuilder<TTargetNodeOrTargetNodeRecord>;
+export declare type NodeRelationalQuery<TTargetNodeOrTargetNodeRecord extends INode | Maybe<INode> | Record<string, INode> | Maybe<Record<string, INode>>> = IOneToOneQuery<TTargetNodeOrTargetNodeRecord, any> | IOneToManyQuery<TTargetNodeOrTargetNodeRecord, any>;
+export declare type IOneToOneQueryBuilderOpts<TTargetNodeOrTargetNodeRecord extends INode | Maybe<INode> | Record<string, INode> | Maybe<Record<string, INode>>> = TTargetNodeOrTargetNodeRecord extends INode ? {
+    map: MapFnForNode<NonNullable<TTargetNodeOrTargetNodeRecord>>;
+} : TTargetNodeOrTargetNodeRecord extends Record<string, INode> ? {
+    [Tkey in keyof TTargetNodeOrTargetNodeRecord]: {
+        map: MapFnForNode<TTargetNodeOrTargetNodeRecord[Tkey]>;
+    };
+} : never;
+export interface IOneToOneQueryBuilder<TTargetNodeOrTargetNodeRecord extends INode | Maybe<INode> | Record<string, INode> | Maybe<Record<string, INode>>> {
+    <TQueryBuilderOpts extends IOneToOneQueryBuilderOpts<TTargetNodeOrTargetNodeRecord>>(queryBuilderOpts: TQueryBuilderOpts): IOneToOneQuery<TTargetNodeOrTargetNodeRecord, TQueryBuilderOpts>;
+}
+export interface IOneToOneQuery<TTargetNodeOrTargetNodeRecord extends INode | Maybe<INode> | Record<string, INode> | Maybe<Record<string, INode>>, TQueryBuilderOpts extends IOneToOneQueryBuilderOpts<TTargetNodeOrTargetNodeRecord>> {
+    _relational: RELATIONAL_TYPES.oneToOne;
+    _relationshipName: string;
+    queryBuilderOpts: TQueryBuilderOpts;
+    def: TTargetNodeOrTargetNodeRecord;
+}
+export declare type IOneToManyQueryBuilderOpts<TTargetNodeOrTargetNodeRecord extends INode | Maybe<INode> | Record<string, INode> | Maybe<Record<string, INode>>> = TTargetNodeOrTargetNodeRecord extends INode ? {
+    map: MapFnForNode<NonNullable<TTargetNodeOrTargetNodeRecord>>;
+    pagination?: IQueryPagination;
+    filter?: ValidFilterForNode<TTargetNodeOrTargetNodeRecord>;
+} : TTargetNodeOrTargetNodeRecord extends Record<string, INode> ? {
+    [Tkey in keyof TTargetNodeOrTargetNodeRecord]: {
+        map: MapFnForNode<TTargetNodeOrTargetNodeRecord[Tkey]>;
+    };
+} : never;
+export interface IOneToManyQueryBuilder<TTargetNodeOrTargetNodeRecord extends INode | Maybe<INode> | Record<string, INode> | Maybe<Record<string, INode>>> {
+    <TQueryBuilderOpts extends IOneToManyQueryBuilderOpts<TTargetNodeOrTargetNodeRecord>>(queryBuilderOpts: TQueryBuilderOpts): IOneToManyQuery<TTargetNodeOrTargetNodeRecord, TQueryBuilderOpts>;
+}
+export interface IOneToManyQuery<TTargetNodeOrTargetNodeRecord extends INode | Maybe<INode> | Record<string, INode> | Maybe<Record<string, INode>>, TQueryBuilderOpts extends IOneToManyQueryBuilderOpts<TTargetNodeOrTargetNodeRecord>> {
+    _relational: RELATIONAL_TYPES.oneToMany;
+    _relationshipName: string;
+    queryBuilderOpts: TQueryBuilderOpts;
+    def: TTargetNodeOrTargetNodeRecord;
+}
+export declare enum DATA_TYPES {
+    string = "s",
+    maybeString = "mS",
+    stringEnum = "sE",
+    maybeStringEnum = "mSE",
+    number = "n",
+    maybeNumber = "mN",
+    boolean = "b",
+    maybeBoolean = "mB",
+    object = "o",
+    maybeObject = "mO",
+    record = "r",
+    maybeRecord = "mR",
+    array = "a",
+    maybeArray = "mA"
+}
+export declare enum RELATIONAL_TYPES {
+    oneToOne = "oTO",
+    oneToMany = "otM"
+}
+export interface IQueryPagination {
+}
+export declare type NodeRelationalQueryBuilderRecord = Record<string, NodeRelationalQueryBuilder>;
+export interface INodeRepository {
+    byId(id: string): NodeDO;
+    onDataReceived(data: {
+        id: string;
+    } & Record<string, any>): void;
+    onNodeDeleted(id: string): void;
+}
+export declare type FilterOperator = '_gte' | '_lte' | '_eq' | '_gt' | '_lt' | '_neq' | '_contains' | '_ncontains';
+/**
+ * Returns the valid filter for a node
+ * excluding properties which are arrays and records
+ * and including properties which are nested in objects
+ */
+export declare type ValidFilterForNode<TNode extends INode> = DeepPartial<{
+    [TKey in keyof ExtractNodeData<TNode> as ExtractNodeData<TNode>[TKey] extends IData<infer TDataParsedValueType, any, infer TBoxedValue> ? IsArray<TDataParsedValueType> extends true ? never : TBoxedValue extends undefined ? TKey : TBoxedValue extends Record<string, IData | DataDefaultFn> ? TKey : never : ExtractNodeData<TNode>[TKey] extends DataDefaultFn ? IsArray<GetParsedValueTypeFromDefaultFn<ExtractNodeData<TNode>[TKey]>> extends true ? never : TKey : TKey]: TKey extends keyof GetResultingDataTypeFromNodeDefinition<TNode, true> ? GetResultingDataTypeFromNodeDefinition<TNode, true>[TKey] : never;
+}>;
+export declare type QueryDefinitionTarget = {
+    id: string;
+    allowNullResult?: boolean;
+} | {
+    ids: Array<string>;
+};
+export declare type QueryDefinition<TNode extends INode, TMapFn extends MapFnForNode<TNode> | undefined, TQueryDefinitionTarget extends QueryDefinitionTarget> = {
+    def: TNode;
+    map: TMapFn;
+    pagination?: IQueryPagination;
+    filter?: ValidFilterForNode<TNode>;
+    target?: TQueryDefinitionTarget;
+    tokenName?: string;
+};
+export declare type QueryDefinitions<TNode, TMapFn, TQueryDefinitionTarget> = Record<string, QueryDefinition<TNode, TMapFn, TQueryDefinitionTarget> | INode | null>;
+export declare type UseSubscriptionQueryDefinitionOpts = {
+    doNotSuspend?: boolean;
+};
+export declare type UseSubscriptionQueryDefinition<TNode extends INode, TMapFn extends MapFnForNode<TNode> | undefined, TQueryDefinitionTarget extends QueryDefinitionTarget, TUseSubscriptionQueryDefinitionOpts extends UseSubscriptionQueryDefinitionOpts> = QueryDefinition<TNode, TMapFn, TQueryDefinitionTarget> & {
+    useSubOpts?: TUseSubscriptionQueryDefinitionOpts;
+};
+export declare type UseSubscriptionQueryDefinitions<TNode, TMapFn, TQueryDefinitionTarget, TUseSubscriptionQueryDefinitionOpts> = Record<string, UseSubscriptionQueryDefinition<TNode, TMapFn, TQueryDefinitionTarget, TUseSubscriptionQueryDefinitionOpts> | INode | null>;
+export declare type QueryDataReturn<TQueryDefinitions extends QueryDefinitions> = {
+    [Key in keyof TQueryDefinitions]: IsMaybe<TQueryDefinitions[Key]> extends true ? Maybe<GetResultingDataFromQueryDefinition<TQueryDefinitions[Key]>> : GetResultingDataFromQueryDefinition<TQueryDefinitions[Key]>;
+};
+export declare type GetResultingDataFromQueryDefinition<TQueryDefinition extends QueryDefinition<any, any, any> | INode | null> = TQueryDefinition extends {
+    map: MapFn<any, any, any>;
+} ? TQueryDefinition extends {
+    def: infer TNode;
+    map: infer TMapFn;
+} ? TNode extends INode ? TMapFn extends MapFnForNode<TNode> ? TQueryDefinition extends {
+    target?: {
+        id: string;
+    };
+} ? TQueryDefinition extends {
+    target?: {
+        allowNullResult: true;
+    };
+} ? Maybe<ExtractQueriedDataFromMapFn<TMapFn, TNode>> : ExtractQueriedDataFromMapFn<TMapFn, TNode> : Array<ExtractQueriedDataFromMapFn<TMapFn, TNode>> : never : never : never : TQueryDefinition extends {
+    def: INode;
+} ? TQueryDefinition extends {
+    def: infer TNode;
+} ? TNode extends INode ? TQueryDefinition extends {
+    target?: {
+        id: string;
+    };
+} ? GetAllAvailableNodeDataType<ExtractNodeData<TNode>, ExtractNodeComputedData<TNode>> : Array<GetAllAvailableNodeDataType<ExtractNodeData<TNode>, ExtractNodeComputedData<TNode>>> : never : never : TQueryDefinition extends INode ? Array<GetAllAvailableNodeDataType<ExtractNodeData<TQueryDefinition>, ExtractNodeComputedData<TQueryDefinition>>> : never;
+export declare type UseSubscriptionReturn<TQueryDefinitions extends UseSubscriptionQueryDefinitions> = {
+    data: {
+        [key in keyof TQueryDefinitions]: TQueryDefinitions[key] extends {
+            useSubOpts?: {
+                doNotSuspend: true;
+            };
+        } ? Maybe<GetResultingDataFromQueryDefinition<TQueryDefinitions[key]>> : IsMaybe<TQueryDefinitions[key]> extends true ? Maybe<GetResultingDataFromQueryDefinition<TQueryDefinitions[key]>> : GetResultingDataFromQueryDefinition<TQueryDefinitions[key]>;
+    };
+    querying: boolean;
+    error: any;
+};
+export declare type MapFnForNode<TNode extends INode> = MapFn<ExtractNodeData<TNode>, ExtractNodeComputedData<TNode>, ExtractNodeRelationalData<TNode>>;
+export declare type MapFn<TNodeData extends Record<string, IData | DataDefaultFn>, TNodeComputedData, TNodeRelationalData extends NodeRelationalQueryBuilderRecord> = (data: GetMapFnArgs<INode<any, TNodeData & NodeDefaultProps, TNodeComputedData, TNodeRelationalData>>) => RequestedData<TNodeData, TNodeComputedData>;
+export declare type GetMapFnArgs<TNode extends INode> = TNode extends INode<any, infer TNodeData, any, infer TNodeRelationalData> ? {
+    [key in keyof TNodeData]: TNodeData[key] extends IData<Maybe<Array<any>>> ? TNodeData[key] : TNodeData[key] extends IData<any, any, Record<string, IData | DataDefaultFn>> ? <TMapFn extends MapFn<GetBoxedValue<TNodeData[key]>, {}, {}>>(opts: {
+        map: TMapFn;
+    }) => TMapFn : TNodeData[key];
+} & TNodeRelationalData : never;
+declare type RequestedData<TNodeData extends Record<string, IData | DataDefaultFn>, TNodeComputedData extends Record<string, any>> = Partial<{
+    [Key in keyof TNodeData | keyof TNodeComputedData]: Key extends keyof TNodeData ? TNodeData[Key] extends IData<Maybe<Array<any>>> ? TNodeData[Key] : TNodeData[Key] extends IData<Maybe<Record<string, any>>> ? MapFn<GetDataType<TNodeData[Key]>, {}, {}> : TNodeData[Key] : Key extends keyof TNodeComputedData ? TNodeComputedData[Key] : never;
+} | {}>;
+export declare type ExtractQueriedDataFromMapFn<TMapFn extends MapFnForNode<TNode>, TNode extends INode> = {
+    type: TNode['type'];
+} & ExtractQueriedDataFromMapFnReturn<ReturnType<TMapFn>, TNode> & ExtractNodeComputedData<TNode>;
+declare type ExtractQueriedDataFromMapFnReturn<TMapFnReturn, TNode extends INode> = {
+    [Key in keyof TMapFnReturn]: TMapFnReturn[Key] extends NodeRelationalQueryBuilder<any> ? never : TMapFnReturn[Key] extends IOneToOneQuery<any, any> ? ExtractQueriedDataFromByOneToOneQuery<TMapFnReturn[Key]> : TMapFnReturn[Key] extends IOneToManyQuery<any, any> ? ExtractQueriedDataFromOneToManyQuery<TMapFnReturn[Key]> : TMapFnReturn[Key] extends MapFnForNode<TNode> ? ExtractQueriedDataFromMapFn<TMapFnReturn[Key], TNode> : TMapFnReturn[Key] extends IData | DataDefaultFn ? GetDataType<TMapFnReturn[Key]> : TMapFnReturn[Key] extends (opts: {
+        map: MapFn<infer TBoxedValue, any, any>;
+    }) => MapFn<any, any, any> ? GetResultingDataTypeFromProperties<TBoxedValue> : TMapFnReturn[Key] extends MapFn<any, any, any> ? ExtractQueriedDataFromMapFn<TMapFnReturn[Key], TNode> : never;
+};
+declare type Prev = [never, 0, 1];
+declare type ExtractQueriedDataFromByOneToOneQuery<TOneToOneQuery extends IOneToOneQuery<any, any>, D extends Prev[number] = 1> = [
+    D
+] extends [never] ? never : TOneToOneQuery extends IOneToOneQuery<infer TTargetNodeOrTargetNodeRecord, infer TQueryBuilderOpts> ? IsMaybe<TTargetNodeOrTargetNodeRecord> extends true ? TTargetNodeOrTargetNodeRecord extends INode ? TQueryBuilderOpts extends {
+    map: MapFnForNode<NonNullable<TTargetNodeOrTargetNodeRecord>>;
+} ? Maybe<ExtractQueriedDataFromMapFn<TQueryBuilderOpts['map'], NonNullable<TTargetNodeOrTargetNodeRecord>>> : never : TTargetNodeOrTargetNodeRecord extends Record<string, INode> ? TQueryBuilderOpts extends {
+    [key in keyof TTargetNodeOrTargetNodeRecord]: {
+        map: MapFnForNode<TTargetNodeOrTargetNodeRecord[key]>;
+    };
+} ? Maybe<ExtractResultsUnionFromOneToOneQueryBuilder<TTargetNodeOrTargetNodeRecord, TQueryBuilderOpts, Prev[D]>> : never : never : TTargetNodeOrTargetNodeRecord extends INode ? TQueryBuilderOpts extends {
+    map: MapFnForNode<TTargetNodeOrTargetNodeRecord>;
+} ? ExtractQueriedDataFromMapFn<TQueryBuilderOpts['map'], TTargetNodeOrTargetNodeRecord> : never : TTargetNodeOrTargetNodeRecord extends Record<string, INode> ? TQueryBuilderOpts extends {
+    [key in keyof TTargetNodeOrTargetNodeRecord]: {
+        map: MapFnForNode<TTargetNodeOrTargetNodeRecord[key]>;
+    };
+} ? ExtractResultsUnionFromOneToOneQueryBuilder<TTargetNodeOrTargetNodeRecord, TQueryBuilderOpts, Prev[D]> : never : never : never;
+declare type ExtractQueriedDataFromOneToManyQuery<TOneToManyQuery extends IOneToManyQuery<any, any>, D extends Prev[number] = 1> = [
+    D
+] extends [never] ? never : TOneToManyQuery extends IOneToManyQuery<infer TTargetNodeOrTargetNodeRecord, infer TQueryBuilderOpts> ? IsMaybe<TTargetNodeOrTargetNodeRecord> extends true ? TTargetNodeOrTargetNodeRecord extends INode ? TQueryBuilderOpts extends {
+    map: MapFnForNode<NonNullable<TTargetNodeOrTargetNodeRecord>>;
+} ? Maybe<Array<ExtractQueriedDataFromMapFn<TQueryBuilderOpts['map'], NonNullable<TTargetNodeOrTargetNodeRecord>>>> : never : TTargetNodeOrTargetNodeRecord extends Record<string, INode> ? TQueryBuilderOpts extends {
+    [key in keyof TTargetNodeOrTargetNodeRecord]: {
+        map: MapFnForNode<TTargetNodeOrTargetNodeRecord[key]>;
+    };
+} ? Maybe<Array<ExtractResultsUnionFromOneToOneQueryBuilder<TTargetNodeOrTargetNodeRecord, TQueryBuilderOpts, Prev[D]>>> : never : never : TTargetNodeOrTargetNodeRecord extends INode ? TQueryBuilderOpts extends {
+    map: MapFnForNode<TTargetNodeOrTargetNodeRecord>;
+} ? Array<ExtractQueriedDataFromMapFn<TQueryBuilderOpts['map'], TTargetNodeOrTargetNodeRecord>> : never : TTargetNodeOrTargetNodeRecord extends Record<string, INode> ? TQueryBuilderOpts extends {
+    [key in keyof TTargetNodeOrTargetNodeRecord]: {
+        map: MapFnForNode<TTargetNodeOrTargetNodeRecord[key]>;
+    };
+} ? Array<ExtractResultsUnionFromOneToOneQueryBuilder<TTargetNodeOrTargetNodeRecord, TQueryBuilderOpts, Prev[D]>> : never : never : never;
+declare type ExtractResultsUnionFromOneToOneQueryBuilder<TTargetNodeOrTargetNodeRecord extends Record<string, INode>, TQueryBuilderOpts extends IOneToOneQueryBuilderOpts<TTargetNodeOrTargetNodeRecord>, D extends Prev[number]> = ExtractObjectValues<{
+    [key in keyof TQueryBuilderOpts]: key extends keyof TTargetNodeOrTargetNodeRecord ? TQueryBuilderOpts[key] extends IOneToOneQueryBuilderOpts<TTargetNodeOrTargetNodeRecord[key]> ? ExtractQueriedDataFromByOneToOneQuery<IOneToOneQuery<TTargetNodeOrTargetNodeRecord[key], {
+        map: TQueryBuilderOpts[key]['map'];
+    }>, D> : never : never;
+}>;
+declare type ExtractObjectValues<TObject extends Record<string, any>> = TObject extends Record<string, infer TValueType> ? TValueType : never;
+export declare type ExtractNodeData<TNode extends INode> = TNode extends INode<any, infer TNodeData> ? TNodeData : never;
+declare type ExtractNodeComputedData<TNode extends INode> = TNode extends INode<any, any, infer TNodeComputedData> ? TNodeComputedData : never;
+declare type ExtractNodeRelationalData<TNode extends INode> = TNode extends INode<any, any, any, infer TNodeRelationalData> ? TNodeRelationalData : never;
+/**
+ * a record of all the queries identified in this query definitions
+ * looks something like this
+ *
+ * {
+ *   // alias
+ *   usersTodos: {
+ *     // the Node we're querying
+ *     def: todo,
+ *     // id used as under
+ *     under: ['some-id-I-want-to-get-children-for'],
+ *     // ^ could have under or ids, not both
+ *     ids: ['some-specific-node-id-im-trying-to-query'],
+ *     // properties being queried on this todo, Array<keyof Todo>
+ *     properties: ['id', 'task'],
+ *     // relational data being queried
+ *     relational: {
+ *       // alias for the relational query result
+ *       assignee: {
+ *         // the node for the relational data we're querying
+ *         def: user,
+ *         properties: ['firstName', 'lastName'],
+ *
+ *         // if the todo node defines the assignee as being a "oneToMany" relationship
+ *         // This would also return an array of users, instead of a single user in that case.
+ *         oneToMany: true,
+ *         // OR if the todo node defines the assignee as being a "oneToOne" relationship
+ *         oneToOne: true
+ *       }
+ *     }
+ *   })
+ * }
+ */
+export declare type BaseQueryRecordEntry = {
+    def: INode;
+    properties: Array<string>;
+    filter?: ValidFilterForNode<INode>;
+    relational?: Record<string, RelationalQueryRecordEntry>;
+};
+export declare type QueryRecordEntry = BaseQueryRecordEntry & {
+    ids?: Array<string>;
+    id?: string;
+    allowNullResult?: boolean;
+};
+export declare type RelationalQueryRecordEntry = {
+    _relationshipName: string;
+} & ((BaseQueryRecordEntry & {
+    oneToOne: true;
+}) | (BaseQueryRecordEntry & {
+    oneToMany: true;
+}));
+export declare type QueryRecord = Record<string, QueryRecordEntry>;
+export interface IDOProxy {
+    updateRelationalResults(newRelationalResults: Maybe<Record<string, IDOProxy | Array<IDOProxy>>>): void;
+}
+export {};