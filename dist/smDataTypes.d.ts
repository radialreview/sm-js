--- conflicted
+++ resolved
@@ -1,266 +1,249 @@
-import { GetResultingDataTypeFromProperties, GetSMDataType, IByReferenceQueryBuilder, IChildrenQueryBuilder, ISMData, ISMNode, MapFnForNode, Maybe, QueryDefinitionTarget, SMDataDefaultFn, ValidReferenceIdPropFromNode, SM_DATA_TYPES, UseSubscriptionQueryDefinitionOpts, UseSubscriptionQueryDefinition, ValidReferenceIdArrayPropFromNode, IByReferenceArrayQueryBuilder } from './types';
-export declare class SMData<TParsedValue, TSMValue, TBoxedValue extends ISMData | SMDataDefaultFn | Record<string, ISMData | SMDataDefaultFn> | undefined> implements ISMData<TParsedValue, TSMValue, TBoxedValue> {
-    type: SM_DATA_TYPES;
-    parser: (smValue: TSMValue) => TParsedValue;
-    boxedValue: TBoxedValue;
-    defaultValue: Maybe<TParsedValue>;
-    isOptional: boolean;
-    constructor(opts: {
-        type: SM_DATA_TYPES;
-        parser: (smValue: TSMValue) => TParsedValue;
-        boxedValue?: TBoxedValue;
-        defaultValue?: TParsedValue;
-        isOptional: boolean;
-    });
-}
-/**
- * smData serve 2 purposes:
- * 1) they convert strings from SM into their real types (objects, strings, numbers, booleans)
- * 2) they serve as a way for TS to infer the data type of the node based on the smData types used,
- */
-export declare const string: {
-    <TStringType extends string = string>(defaultValue: TStringType): SMData<TStringType, TStringType, undefined>;
-    _default: SMData<"", "", undefined>;
-    optional: SMData<Maybe<string>, Maybe<string>, undefined>;
-};
-export declare const number: {
-    (defaultValue: number): SMData<number, string, undefined>;
-    _default: SMData<number, string, undefined>;
-    optional: SMData<Maybe<number>, Maybe<string>, undefined>;
-};
-export declare const boolean: {
-<<<<<<< HEAD
-    <TDefaultValue extends boolean | undefined>(defaultValue?: TDefaultValue | undefined): TDefaultValue extends undefined ? undefined : SMData<boolean, string | boolean, undefined>;
-    _default: SMData<boolean, string | boolean, undefined> | undefined;
-=======
-    <TDefaultValue extends boolean>(defaultValue?: TDefaultValue | undefined): ISMData<boolean, string | boolean, undefined>;
-    _default: ISMData<boolean, string | boolean, undefined>;
->>>>>>> 89116331
-    optional: SMData<Maybe<boolean>, Maybe<string | boolean>, undefined>;
-};
-declare type ObjectSMDataType = {
-    <TBoxedValue extends Record<string, ISMData | SMDataDefaultFn>>(boxedValue: TBoxedValue): SMData<GetResultingDataTypeFromProperties<TBoxedValue>, GetResultingDataTypeFromProperties<TBoxedValue>, TBoxedValue>;
-    _default: any;
-    optional: <TBoxedValue extends Record<string, ISMData | SMDataDefaultFn>>(boxedValue: TBoxedValue) => SMData<Maybe<GetResultingDataTypeFromProperties<TBoxedValue>>, Maybe<GetResultingDataTypeFromProperties<TBoxedValue>>, TBoxedValue>;
-};
-export declare const object: ObjectSMDataType;
-export declare const record: {
-    <TKey extends string, TBoxedValue extends ISMData<any, any, any> | SMDataDefaultFn>(boxedValue: TBoxedValue): SMData<Record<TKey, GetSMDataType<TBoxedValue>>, Record<TKey, GetSMDataType<TBoxedValue>>, TBoxedValue>;
-    optional<TBoxedValue_1 extends ISMData<any, any, any> | SMDataDefaultFn>(boxedValue: TBoxedValue_1): SMData<Maybe<Record<string, any>>, Maybe<Record<string, any>>, ISMData<any, any, any>>;
-    _default: any;
-};
-export declare const array: <TBoxedValue extends ISMData<any, any, any> | SMDataDefaultFn>(boxedValue: TBoxedValue) => {
-    (defaultValue: GetSMDataType<TBoxedValue>[]): SMData<GetSMDataType<TBoxedValue>[], GetSMDataType<TBoxedValue>[], TBoxedValue>;
-    optional: SMData<Maybe<GetSMDataType<TBoxedValue>[]>, Maybe<GetSMDataType<TBoxedValue>[]>, TBoxedValue>;
-    _default: SMData<GetSMDataType<TBoxedValue>[], GetSMDataType<TBoxedValue>[], TBoxedValue>;
-};
-<<<<<<< HEAD
-export declare const reference: <TOriginNode extends ISMNode<any, {}, {}, {}, {}, import("./types").NodeComputedFns<{}, {}>, import("./types").NodeDO>, TTargetNodeOrTargetNodeRecord extends ISMNode<any, {}, {}, {}, {}, import("./types").NodeComputedFns<{}, {}>, import("./types").NodeDO> | Record<string, ISMNode<any, {}, {}, {}, {}, import("./types").NodeComputedFns<{}, {}>, import("./types").NodeDO>> | null>(opts: {
-    def: NonNullable<TTargetNodeOrTargetNodeRecord>;
-    idProp: ValidReferenceIdPropFromNode<TOriginNode>;
-}) => IByReferenceQueryBuilder<TOriginNode, TTargetNodeOrTargetNodeRecord>;
-export declare const referenceArray: <TOriginNode extends ISMNode<any, {}, {}, {}, {}, import("./types").NodeComputedFns<{}, {}>, import("./types").NodeDO>, TTargetNodeOrTargetNodeRecord extends ISMNode<any, {}, {}, {}, {}, import("./types").NodeComputedFns<{}, {}>, import("./types").NodeDO> | Record<string, ISMNode<any, {}, {}, {}, {}, import("./types").NodeComputedFns<{}, {}>, import("./types").NodeDO>>>(opts: {
-    def: NonNullable<TTargetNodeOrTargetNodeRecord>;
-    idProp: ValidReferenceIdArrayPropFromNode<TOriginNode>;
-}) => IByReferenceArrayQueryBuilder<TOriginNode, TTargetNodeOrTargetNodeRecord>;
-export declare const children: <TSMNode extends ISMNode<any, {}, {}, {}, {}, import("./types").NodeComputedFns<{}, {}>, import("./types").NodeDO>>(opts: {
-=======
-export declare const reference: <TOriginNode extends ISMNode<any, {}, {}, {}, {}, import("./types").NodeComputedFns<{
-    id: {
-        <TStringType extends string = string>(defaultValue: TStringType): SMData<TStringType, TStringType, undefined>;
-        _default: SMData<"", "", undefined>;
-        optional: SMData<Maybe<string>, Maybe<string>, undefined>;
-    };
-    dateCreated: {
-        (defaultValue: number): SMData<number, string, undefined>;
-        _default: SMData<number, string, undefined>;
-        optional: SMData<Maybe<number>, Maybe<string>, undefined>;
-    };
-    dateLastModified: {
-        (defaultValue: number): SMData<number, string, undefined>;
-        _default: SMData<number, string, undefined>;
-        optional: SMData<Maybe<number>, Maybe<string>, undefined>;
-    };
-    lastUpdatedBy: {
-        <TStringType extends string = string>(defaultValue: TStringType): SMData<TStringType, TStringType, undefined>;
-        _default: SMData<"", "", undefined>;
-        optional: SMData<Maybe<string>, Maybe<string>, undefined>;
-    };
-    lastUpdatedClientTimestamp: {
-        (defaultValue: number): SMData<number, string, undefined>;
-        _default: SMData<number, string, undefined>;
-        optional: SMData<Maybe<number>, Maybe<string>, undefined>;
-    };
-}, {}>, import("./types").NodeDO>, TTargetNodeOrTargetNodeRecord extends ISMNode<any, {}, {}, {}, {}, import("./types").NodeComputedFns<{
-    id: {
-        <TStringType extends string = string>(defaultValue: TStringType): SMData<TStringType, TStringType, undefined>;
-        _default: SMData<"", "", undefined>;
-        optional: SMData<Maybe<string>, Maybe<string>, undefined>;
-    };
-    dateCreated: {
-        (defaultValue: number): SMData<number, string, undefined>;
-        _default: SMData<number, string, undefined>;
-        optional: SMData<Maybe<number>, Maybe<string>, undefined>;
-    };
-    dateLastModified: {
-        (defaultValue: number): SMData<number, string, undefined>;
-        _default: SMData<number, string, undefined>;
-        optional: SMData<Maybe<number>, Maybe<string>, undefined>;
-    };
-    lastUpdatedBy: {
-        <TStringType extends string = string>(defaultValue: TStringType): SMData<TStringType, TStringType, undefined>;
-        _default: SMData<"", "", undefined>;
-        optional: SMData<Maybe<string>, Maybe<string>, undefined>;
-    };
-    lastUpdatedClientTimestamp: {
-        (defaultValue: number): SMData<number, string, undefined>;
-        _default: SMData<number, string, undefined>;
-        optional: SMData<Maybe<number>, Maybe<string>, undefined>;
-    };
-}, {}>, import("./types").NodeDO> | Record<string, ISMNode<any, {}, {}, {}, {}, import("./types").NodeComputedFns<{
-    id: {
-        <TStringType extends string = string>(defaultValue: TStringType): SMData<TStringType, TStringType, undefined>;
-        _default: SMData<"", "", undefined>;
-        optional: SMData<Maybe<string>, Maybe<string>, undefined>;
-    };
-    dateCreated: {
-        (defaultValue: number): SMData<number, string, undefined>;
-        _default: SMData<number, string, undefined>;
-        optional: SMData<Maybe<number>, Maybe<string>, undefined>;
-    };
-    dateLastModified: {
-        (defaultValue: number): SMData<number, string, undefined>;
-        _default: SMData<number, string, undefined>;
-        optional: SMData<Maybe<number>, Maybe<string>, undefined>;
-    };
-    lastUpdatedBy: {
-        <TStringType extends string = string>(defaultValue: TStringType): SMData<TStringType, TStringType, undefined>;
-        _default: SMData<"", "", undefined>;
-        optional: SMData<Maybe<string>, Maybe<string>, undefined>;
-    };
-    lastUpdatedClientTimestamp: {
-        (defaultValue: number): SMData<number, string, undefined>;
-        _default: SMData<number, string, undefined>;
-        optional: SMData<Maybe<number>, Maybe<string>, undefined>;
-    };
-}, {}>, import("./types").NodeDO>> | null>(opts: {
-    def: NonNullable<TTargetNodeOrTargetNodeRecord>;
-    idProp: ValidReferenceIdPropFromNode<TOriginNode>;
-}) => IByReferenceQueryBuilder<TOriginNode, TTargetNodeOrTargetNodeRecord>;
-export declare const referenceArray: <TOriginNode extends ISMNode<any, {}, {}, {}, {}, import("./types").NodeComputedFns<{
-    id: {
-        <TStringType extends string = string>(defaultValue: TStringType): SMData<TStringType, TStringType, undefined>;
-        _default: SMData<"", "", undefined>;
-        optional: SMData<Maybe<string>, Maybe<string>, undefined>;
-    };
-    dateCreated: {
-        (defaultValue: number): SMData<number, string, undefined>;
-        _default: SMData<number, string, undefined>;
-        optional: SMData<Maybe<number>, Maybe<string>, undefined>;
-    };
-    dateLastModified: {
-        (defaultValue: number): SMData<number, string, undefined>;
-        _default: SMData<number, string, undefined>;
-        optional: SMData<Maybe<number>, Maybe<string>, undefined>;
-    };
-    lastUpdatedBy: {
-        <TStringType extends string = string>(defaultValue: TStringType): SMData<TStringType, TStringType, undefined>;
-        _default: SMData<"", "", undefined>;
-        optional: SMData<Maybe<string>, Maybe<string>, undefined>;
-    };
-    lastUpdatedClientTimestamp: {
-        (defaultValue: number): SMData<number, string, undefined>;
-        _default: SMData<number, string, undefined>;
-        optional: SMData<Maybe<number>, Maybe<string>, undefined>;
-    };
-}, {}>, import("./types").NodeDO>, TTargetNodeOrTargetNodeRecord extends ISMNode<any, {}, {}, {}, {}, import("./types").NodeComputedFns<{
-    id: {
-        <TStringType extends string = string>(defaultValue: TStringType): SMData<TStringType, TStringType, undefined>;
-        _default: SMData<"", "", undefined>;
-        optional: SMData<Maybe<string>, Maybe<string>, undefined>;
-    };
-    dateCreated: {
-        (defaultValue: number): SMData<number, string, undefined>;
-        _default: SMData<number, string, undefined>;
-        optional: SMData<Maybe<number>, Maybe<string>, undefined>;
-    };
-    dateLastModified: {
-        (defaultValue: number): SMData<number, string, undefined>;
-        _default: SMData<number, string, undefined>;
-        optional: SMData<Maybe<number>, Maybe<string>, undefined>;
-    };
-    lastUpdatedBy: {
-        <TStringType extends string = string>(defaultValue: TStringType): SMData<TStringType, TStringType, undefined>;
-        _default: SMData<"", "", undefined>;
-        optional: SMData<Maybe<string>, Maybe<string>, undefined>;
-    };
-    lastUpdatedClientTimestamp: {
-        (defaultValue: number): SMData<number, string, undefined>;
-        _default: SMData<number, string, undefined>;
-        optional: SMData<Maybe<number>, Maybe<string>, undefined>;
-    };
-}, {}>, import("./types").NodeDO> | Record<string, ISMNode<any, {}, {}, {}, {}, import("./types").NodeComputedFns<{
-    id: {
-        <TStringType extends string = string>(defaultValue: TStringType): SMData<TStringType, TStringType, undefined>;
-        _default: SMData<"", "", undefined>;
-        optional: SMData<Maybe<string>, Maybe<string>, undefined>;
-    };
-    dateCreated: {
-        (defaultValue: number): SMData<number, string, undefined>;
-        _default: SMData<number, string, undefined>;
-        optional: SMData<Maybe<number>, Maybe<string>, undefined>;
-    };
-    dateLastModified: {
-        (defaultValue: number): SMData<number, string, undefined>;
-        _default: SMData<number, string, undefined>;
-        optional: SMData<Maybe<number>, Maybe<string>, undefined>;
-    };
-    lastUpdatedBy: {
-        <TStringType extends string = string>(defaultValue: TStringType): SMData<TStringType, TStringType, undefined>;
-        _default: SMData<"", "", undefined>;
-        optional: SMData<Maybe<string>, Maybe<string>, undefined>;
-    };
-    lastUpdatedClientTimestamp: {
-        (defaultValue: number): SMData<number, string, undefined>;
-        _default: SMData<number, string, undefined>;
-        optional: SMData<Maybe<number>, Maybe<string>, undefined>;
-    };
-}, {}>, import("./types").NodeDO>>>(opts: {
-    def: NonNullable<TTargetNodeOrTargetNodeRecord>;
-    idProp: ValidReferenceIdArrayPropFromNode<TOriginNode>;
-}) => IByReferenceArrayQueryBuilder<TOriginNode, TTargetNodeOrTargetNodeRecord>;
-export declare const children: <TSMNode extends ISMNode<any, {}, {}, {}, {}, import("./types").NodeComputedFns<{
-    id: {
-        <TStringType extends string = string>(defaultValue: TStringType): SMData<TStringType, TStringType, undefined>;
-        _default: SMData<"", "", undefined>;
-        optional: SMData<Maybe<string>, Maybe<string>, undefined>;
-    };
-    dateCreated: {
-        (defaultValue: number): SMData<number, string, undefined>;
-        _default: SMData<number, string, undefined>;
-        optional: SMData<Maybe<number>, Maybe<string>, undefined>;
-    };
-    dateLastModified: {
-        (defaultValue: number): SMData<number, string, undefined>;
-        _default: SMData<number, string, undefined>;
-        optional: SMData<Maybe<number>, Maybe<string>, undefined>;
-    };
-    lastUpdatedBy: {
-        <TStringType extends string = string>(defaultValue: TStringType): SMData<TStringType, TStringType, undefined>;
-        _default: SMData<"", "", undefined>;
-        optional: SMData<Maybe<string>, Maybe<string>, undefined>;
-    };
-    lastUpdatedClientTimestamp: {
-        (defaultValue: number): SMData<number, string, undefined>;
-        _default: SMData<number, string, undefined>;
-        optional: SMData<Maybe<number>, Maybe<string>, undefined>;
-    };
-}, {}>, import("./types").NodeDO>>(opts: {
->>>>>>> 89116331
-    def: TSMNode;
-    depth?: number | undefined;
-}) => IChildrenQueryBuilder<TSMNode>;
-export declare const OBJECT_PROPERTY_SEPARATOR = "__dot__";
-export declare const OBJECT_IDENTIFIER = "__object__";
-export declare function queryDefinition<TSMNode extends ISMNode, TMapFn extends MapFnForNode<TSMNode> | undefined, TQueryDefinitionTarget extends QueryDefinitionTarget, TUseSubscriptionOpts extends UseSubscriptionQueryDefinitionOpts>(queryDefinition: UseSubscriptionQueryDefinition<TSMNode, TMapFn, TQueryDefinitionTarget, TUseSubscriptionOpts>): UseSubscriptionQueryDefinition<TSMNode, TMapFn, TQueryDefinitionTarget, TUseSubscriptionOpts>;
-export {};
+import { GetResultingDataTypeFromProperties, GetSMDataType, IByReferenceQueryBuilder, IChildrenQueryBuilder, ISMData, ISMNode, MapFnForNode, Maybe, QueryDefinitionTarget, SMDataDefaultFn, ValidReferenceIdPropFromNode, SM_DATA_TYPES, UseSubscriptionQueryDefinitionOpts, UseSubscriptionQueryDefinition, ValidReferenceIdArrayPropFromNode, IByReferenceArrayQueryBuilder } from './types';
+export declare class SMData<TParsedValue, TSMValue, TBoxedValue extends ISMData | SMDataDefaultFn | Record<string, ISMData | SMDataDefaultFn> | undefined> implements ISMData<TParsedValue, TSMValue, TBoxedValue> {
+    type: SM_DATA_TYPES;
+    parser: (smValue: TSMValue) => TParsedValue;
+    boxedValue: TBoxedValue;
+    defaultValue: Maybe<TParsedValue>;
+    isOptional: boolean;
+    constructor(opts: {
+        type: SM_DATA_TYPES;
+        parser: (smValue: TSMValue) => TParsedValue;
+        boxedValue?: TBoxedValue;
+        defaultValue?: TParsedValue;
+        isOptional: boolean;
+    });
+}
+/**
+ * smData serve 2 purposes:
+ * 1) they convert strings from SM into their real types (objects, strings, numbers, booleans)
+ * 2) they serve as a way for TS to infer the data type of the node based on the smData types used,
+ */
+export declare const string: {
+    <TStringType extends string = string>(defaultValue: TStringType): SMData<TStringType, TStringType, undefined>;
+    _default: SMData<"", "", undefined>;
+    optional: SMData<Maybe<string>, Maybe<string>, undefined>;
+};
+export declare const number: {
+    (defaultValue: number): SMData<number, string, undefined>;
+    _default: SMData<number, string, undefined>;
+    optional: SMData<Maybe<number>, Maybe<string>, undefined>;
+};
+export declare const boolean: {
+    <TDefaultValue extends boolean | undefined>(defaultValue?: TDefaultValue | undefined): TDefaultValue extends undefined ? undefined : SMData<boolean, string | boolean, undefined>;
+    _default: SMData<boolean, string | boolean, undefined> | undefined;
+    optional: SMData<Maybe<boolean>, Maybe<string | boolean>, undefined>;
+};
+declare type ObjectSMDataType = {
+    <TBoxedValue extends Record<string, ISMData | SMDataDefaultFn>>(boxedValue: TBoxedValue): SMData<GetResultingDataTypeFromProperties<TBoxedValue>, GetResultingDataTypeFromProperties<TBoxedValue>, TBoxedValue>;
+    _default: any;
+    optional: <TBoxedValue extends Record<string, ISMData | SMDataDefaultFn>>(boxedValue: TBoxedValue) => SMData<Maybe<GetResultingDataTypeFromProperties<TBoxedValue>>, Maybe<GetResultingDataTypeFromProperties<TBoxedValue>>, TBoxedValue>;
+};
+export declare const object: ObjectSMDataType;
+export declare const record: {
+    <TKey extends string, TBoxedValue extends ISMData<any, any, any> | SMDataDefaultFn>(boxedValue: TBoxedValue): SMData<Record<TKey, GetSMDataType<TBoxedValue>>, Record<TKey, GetSMDataType<TBoxedValue>>, TBoxedValue>;
+    optional<TBoxedValue_1 extends ISMData<any, any, any> | SMDataDefaultFn>(boxedValue: TBoxedValue_1): SMData<Maybe<Record<string, any>>, Maybe<Record<string, any>>, ISMData<any, any, any>>;
+    _default: any;
+};
+export declare const array: <TBoxedValue extends ISMData<any, any, any> | SMDataDefaultFn>(boxedValue: TBoxedValue) => {
+    (defaultValue: GetSMDataType<TBoxedValue>[]): SMData<GetSMDataType<TBoxedValue>[], GetSMDataType<TBoxedValue>[], TBoxedValue>;
+    optional: SMData<Maybe<GetSMDataType<TBoxedValue>[]>, Maybe<GetSMDataType<TBoxedValue>[]>, TBoxedValue>;
+    _default: SMData<GetSMDataType<TBoxedValue>[], GetSMDataType<TBoxedValue>[], TBoxedValue>;
+};
+export declare const reference: <TOriginNode extends ISMNode<any, {}, {}, {}, {}, import("./types").NodeComputedFns<{
+    id: {
+        <TStringType extends string = string>(defaultValue: TStringType): SMData<TStringType, TStringType, undefined>;
+        _default: SMData<"", "", undefined>;
+        optional: SMData<Maybe<string>, Maybe<string>, undefined>;
+    };
+    dateCreated: {
+        (defaultValue: number): SMData<number, string, undefined>;
+        _default: SMData<number, string, undefined>;
+        optional: SMData<Maybe<number>, Maybe<string>, undefined>;
+    };
+    dateLastModified: {
+        (defaultValue: number): SMData<number, string, undefined>;
+        _default: SMData<number, string, undefined>;
+        optional: SMData<Maybe<number>, Maybe<string>, undefined>;
+    };
+    lastUpdatedBy: {
+        <TStringType extends string = string>(defaultValue: TStringType): SMData<TStringType, TStringType, undefined>;
+        _default: SMData<"", "", undefined>;
+        optional: SMData<Maybe<string>, Maybe<string>, undefined>;
+    };
+    lastUpdatedClientTimestamp: {
+        (defaultValue: number): SMData<number, string, undefined>;
+        _default: SMData<number, string, undefined>;
+        optional: SMData<Maybe<number>, Maybe<string>, undefined>;
+    };
+}, {}>, import("./types").NodeDO>, TTargetNodeOrTargetNodeRecord extends ISMNode<any, {}, {}, {}, {}, import("./types").NodeComputedFns<{
+    id: {
+        <TStringType extends string = string>(defaultValue: TStringType): SMData<TStringType, TStringType, undefined>;
+        _default: SMData<"", "", undefined>;
+        optional: SMData<Maybe<string>, Maybe<string>, undefined>;
+    };
+    dateCreated: {
+        (defaultValue: number): SMData<number, string, undefined>;
+        _default: SMData<number, string, undefined>;
+        optional: SMData<Maybe<number>, Maybe<string>, undefined>;
+    };
+    dateLastModified: {
+        (defaultValue: number): SMData<number, string, undefined>;
+        _default: SMData<number, string, undefined>;
+        optional: SMData<Maybe<number>, Maybe<string>, undefined>;
+    };
+    lastUpdatedBy: {
+        <TStringType extends string = string>(defaultValue: TStringType): SMData<TStringType, TStringType, undefined>;
+        _default: SMData<"", "", undefined>;
+        optional: SMData<Maybe<string>, Maybe<string>, undefined>;
+    };
+    lastUpdatedClientTimestamp: {
+        (defaultValue: number): SMData<number, string, undefined>;
+        _default: SMData<number, string, undefined>;
+        optional: SMData<Maybe<number>, Maybe<string>, undefined>;
+    };
+}, {}>, import("./types").NodeDO> | Record<string, ISMNode<any, {}, {}, {}, {}, import("./types").NodeComputedFns<{
+    id: {
+        <TStringType extends string = string>(defaultValue: TStringType): SMData<TStringType, TStringType, undefined>;
+        _default: SMData<"", "", undefined>;
+        optional: SMData<Maybe<string>, Maybe<string>, undefined>;
+    };
+    dateCreated: {
+        (defaultValue: number): SMData<number, string, undefined>;
+        _default: SMData<number, string, undefined>;
+        optional: SMData<Maybe<number>, Maybe<string>, undefined>;
+    };
+    dateLastModified: {
+        (defaultValue: number): SMData<number, string, undefined>;
+        _default: SMData<number, string, undefined>;
+        optional: SMData<Maybe<number>, Maybe<string>, undefined>;
+    };
+    lastUpdatedBy: {
+        <TStringType extends string = string>(defaultValue: TStringType): SMData<TStringType, TStringType, undefined>;
+        _default: SMData<"", "", undefined>;
+        optional: SMData<Maybe<string>, Maybe<string>, undefined>;
+    };
+    lastUpdatedClientTimestamp: {
+        (defaultValue: number): SMData<number, string, undefined>;
+        _default: SMData<number, string, undefined>;
+        optional: SMData<Maybe<number>, Maybe<string>, undefined>;
+    };
+}, {}>, import("./types").NodeDO>> | null>(opts: {
+    def: NonNullable<TTargetNodeOrTargetNodeRecord>;
+    idProp: ValidReferenceIdPropFromNode<TOriginNode>;
+}) => IByReferenceQueryBuilder<TOriginNode, TTargetNodeOrTargetNodeRecord>;
+export declare const referenceArray: <TOriginNode extends ISMNode<any, {}, {}, {}, {}, import("./types").NodeComputedFns<{
+    id: {
+        <TStringType extends string = string>(defaultValue: TStringType): SMData<TStringType, TStringType, undefined>;
+        _default: SMData<"", "", undefined>;
+        optional: SMData<Maybe<string>, Maybe<string>, undefined>;
+    };
+    dateCreated: {
+        (defaultValue: number): SMData<number, string, undefined>;
+        _default: SMData<number, string, undefined>;
+        optional: SMData<Maybe<number>, Maybe<string>, undefined>;
+    };
+    dateLastModified: {
+        (defaultValue: number): SMData<number, string, undefined>;
+        _default: SMData<number, string, undefined>;
+        optional: SMData<Maybe<number>, Maybe<string>, undefined>;
+    };
+    lastUpdatedBy: {
+        <TStringType extends string = string>(defaultValue: TStringType): SMData<TStringType, TStringType, undefined>;
+        _default: SMData<"", "", undefined>;
+        optional: SMData<Maybe<string>, Maybe<string>, undefined>;
+    };
+    lastUpdatedClientTimestamp: {
+        (defaultValue: number): SMData<number, string, undefined>;
+        _default: SMData<number, string, undefined>;
+        optional: SMData<Maybe<number>, Maybe<string>, undefined>;
+    };
+}, {}>, import("./types").NodeDO>, TTargetNodeOrTargetNodeRecord extends ISMNode<any, {}, {}, {}, {}, import("./types").NodeComputedFns<{
+    id: {
+        <TStringType extends string = string>(defaultValue: TStringType): SMData<TStringType, TStringType, undefined>;
+        _default: SMData<"", "", undefined>;
+        optional: SMData<Maybe<string>, Maybe<string>, undefined>;
+    };
+    dateCreated: {
+        (defaultValue: number): SMData<number, string, undefined>;
+        _default: SMData<number, string, undefined>;
+        optional: SMData<Maybe<number>, Maybe<string>, undefined>;
+    };
+    dateLastModified: {
+        (defaultValue: number): SMData<number, string, undefined>;
+        _default: SMData<number, string, undefined>;
+        optional: SMData<Maybe<number>, Maybe<string>, undefined>;
+    };
+    lastUpdatedBy: {
+        <TStringType extends string = string>(defaultValue: TStringType): SMData<TStringType, TStringType, undefined>;
+        _default: SMData<"", "", undefined>;
+        optional: SMData<Maybe<string>, Maybe<string>, undefined>;
+    };
+    lastUpdatedClientTimestamp: {
+        (defaultValue: number): SMData<number, string, undefined>;
+        _default: SMData<number, string, undefined>;
+        optional: SMData<Maybe<number>, Maybe<string>, undefined>;
+    };
+}, {}>, import("./types").NodeDO> | Record<string, ISMNode<any, {}, {}, {}, {}, import("./types").NodeComputedFns<{
+    id: {
+        <TStringType extends string = string>(defaultValue: TStringType): SMData<TStringType, TStringType, undefined>;
+        _default: SMData<"", "", undefined>;
+        optional: SMData<Maybe<string>, Maybe<string>, undefined>;
+    };
+    dateCreated: {
+        (defaultValue: number): SMData<number, string, undefined>;
+        _default: SMData<number, string, undefined>;
+        optional: SMData<Maybe<number>, Maybe<string>, undefined>;
+    };
+    dateLastModified: {
+        (defaultValue: number): SMData<number, string, undefined>;
+        _default: SMData<number, string, undefined>;
+        optional: SMData<Maybe<number>, Maybe<string>, undefined>;
+    };
+    lastUpdatedBy: {
+        <TStringType extends string = string>(defaultValue: TStringType): SMData<TStringType, TStringType, undefined>;
+        _default: SMData<"", "", undefined>;
+        optional: SMData<Maybe<string>, Maybe<string>, undefined>;
+    };
+    lastUpdatedClientTimestamp: {
+        (defaultValue: number): SMData<number, string, undefined>;
+        _default: SMData<number, string, undefined>;
+        optional: SMData<Maybe<number>, Maybe<string>, undefined>;
+    };
+}, {}>, import("./types").NodeDO>>>(opts: {
+    def: NonNullable<TTargetNodeOrTargetNodeRecord>;
+    idProp: ValidReferenceIdArrayPropFromNode<TOriginNode>;
+}) => IByReferenceArrayQueryBuilder<TOriginNode, TTargetNodeOrTargetNodeRecord>;
+export declare const children: <TSMNode extends ISMNode<any, {}, {}, {}, {}, import("./types").NodeComputedFns<{
+    id: {
+        <TStringType extends string = string>(defaultValue: TStringType): SMData<TStringType, TStringType, undefined>;
+        _default: SMData<"", "", undefined>;
+        optional: SMData<Maybe<string>, Maybe<string>, undefined>;
+    };
+    dateCreated: {
+        (defaultValue: number): SMData<number, string, undefined>;
+        _default: SMData<number, string, undefined>;
+        optional: SMData<Maybe<number>, Maybe<string>, undefined>;
+    };
+    dateLastModified: {
+        (defaultValue: number): SMData<number, string, undefined>;
+        _default: SMData<number, string, undefined>;
+        optional: SMData<Maybe<number>, Maybe<string>, undefined>;
+    };
+    lastUpdatedBy: {
+        <TStringType extends string = string>(defaultValue: TStringType): SMData<TStringType, TStringType, undefined>;
+        _default: SMData<"", "", undefined>;
+        optional: SMData<Maybe<string>, Maybe<string>, undefined>;
+    };
+    lastUpdatedClientTimestamp: {
+        (defaultValue: number): SMData<number, string, undefined>;
+        _default: SMData<number, string, undefined>;
+        optional: SMData<Maybe<number>, Maybe<string>, undefined>;
+    };
+}, {}>, import("./types").NodeDO>>(opts: {
+    def: TSMNode;
+    depth?: number | undefined;
+}) => IChildrenQueryBuilder<TSMNode>;
+export declare const OBJECT_PROPERTY_SEPARATOR = "__dot__";
+export declare const OBJECT_IDENTIFIER = "__object__";
+export declare function queryDefinition<TSMNode extends ISMNode, TMapFn extends MapFnForNode<TSMNode> | undefined, TQueryDefinitionTarget extends QueryDefinitionTarget, TUseSubscriptionOpts extends UseSubscriptionQueryDefinitionOpts>(queryDefinition: UseSubscriptionQueryDefinition<TSMNode, TMapFn, TQueryDefinitionTarget, TUseSubscriptionOpts>): UseSubscriptionQueryDefinition<TSMNode, TMapFn, TQueryDefinitionTarget, TUseSubscriptionOpts>;
+export {};