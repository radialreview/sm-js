--- conflicted
+++ resolved
@@ -191,6 +191,15 @@
     );
     return `${parentContextKeyPrefix}${currentQueryTypeProperty}(${currentQueryStringifiedParams})`;
   }
+  private getPropertiesNotAlreadyCached(opts: {
+    newQueryProps: string[];
+    cachedQueryProps: string[];
+  }) {
+    const newRequestedProperties = opts.newQueryProps.filter(
+      newQueryProperty => !opts.cachedQueryProps.includes(newQueryProperty)
+    );
+    return newRequestedProperties.length === 0 ? null : newRequestedProperties;
+  }
 
   private stringifyQueryParams(entry: QueryRecordEntry) {
     const params = { ids: entry.ids, id: entry.id };
@@ -200,7 +209,6 @@
     return JSON.stringify(params);
   }
 
-<<<<<<< HEAD
   private handleDeleteContextKey(
     currentQueryContextKey: string,
     property: string
@@ -257,15 +265,5 @@
       }
     });
     return queryRecord;
-=======
-  private getPropertiesNotAlreadyCached(opts: {
-    newQueryProps: string[];
-    cachedQueryProps: string[];
-  }) {
-    const newRequestedProperties = opts.newQueryProps.filter(
-      newQueryProperty => !opts.cachedQueryProps.includes(newQueryProperty)
-    );
-    return newRequestedProperties.length === 0 ? null : newRequestedProperties;
->>>>>>> b415f225
   }
 }