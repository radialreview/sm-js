import { DEFAULT_NODE_PROPERTIES } from './consts';
import { createDOFactory } from './DO';
import { createDOProxyGenerator } from './DOProxyGenerator';
import { ImpliedNodePropertyException } from './exceptions';
import { OptimisticUpdatesOrchestrator } from './OptimisticUpdates';
import { RepositoryFactory } from './Repository';
import { generateQuerier, generateSubscriber } from './queriers';
import { createQueryManager } from './QueryManager';
import { createTransaction } from './transaction/transaction';
import {
  IMMGQL,
  Config,
  IData,
  DataDefaultFn,
  NodeRelationalQueryBuilderRecord,
  NodeDefArgs,
  INode,
  NodeDefaultProps,
} from './types';

export * from './types';
export * from './dataTypes';
export * from './react';
export * from './config';
export * from './gqlClient';
export * from './consts';

<<<<<<< HEAD
export class SMJS implements ISMJS {
  public gqlClient: ISMJS['gqlClient'];
  public plugins: ISMJS['plugins'];
  public query: ISMJS['query'];
  public generateMockData: ISMJS['generateMockData'];
  public subscribe: ISMJS['subscribe'];
  public SMQueryManager: ISMJS['SMQueryManager'];
  public transaction: ISMJS['transaction'];
=======
export class MMGQL implements IMMGQL {
  public gqlClient: IMMGQL['gqlClient'];
  public generateMockData: IMMGQL['generateMockData'];
  public plugins: IMMGQL['plugins'];
  public query: IMMGQL['query'];
  public subscribe: IMMGQL['subscribe'];
  public QueryManager: IMMGQL['QueryManager'];
  public transaction: IMMGQL['transaction'];
>>>>>>> 253be720
  public tokens: Record<string, string> = {};
  public DOFactory: IMMGQL['DOFactory'];
  public DOProxyGenerator: IMMGQL['DOProxyGenerator'];
  private optimisticUpdatesOrchestrator: InstanceType<
    typeof OptimisticUpdatesOrchestrator
  >;

  constructor(config: Config) {
    this.gqlClient = config.gqlClient;
    this.generateMockData = config.generateMockData;
    this.plugins = config.plugins;
<<<<<<< HEAD
    this.generateMockData = config.generateMockData;
    this.query = generateQuerier({ smJSInstance: this });
=======
    this.query = generateQuerier({ mmGQLInstance: this });
>>>>>>> 253be720
    this.subscribe = generateSubscriber(this);
    this.DOProxyGenerator = createDOProxyGenerator(this);
    this.DOFactory = createDOFactory(this);
    this.QueryManager = createQueryManager(this);
    this.optimisticUpdatesOrchestrator = new OptimisticUpdatesOrchestrator();
    this.transaction = createTransaction(this, {
      onUpdateRequested: this.optimisticUpdatesOrchestrator.onUpdateRequested,
    });
  }

  public def<
    TNodeType extends string,
    TNodeData extends Record<string, IData | DataDefaultFn>,
    TNodeComputedData extends Record<string, any> = {},
    TNodeRelationalData extends NodeRelationalQueryBuilderRecord = {}
  >(
    def: NodeDefArgs<
      TNodeType,
      TNodeData,
      TNodeComputedData,
      TNodeRelationalData
    >
  ): INode<
    TNodeType,
    TNodeData & NodeDefaultProps,
    TNodeComputedData,
    TNodeRelationalData
  > {
    const propertyNames = Object.keys(def.properties);
    const defaultProp = propertyNames.find(x =>
      Object.keys(DEFAULT_NODE_PROPERTIES).includes(x)
    );
    if (defaultProp) {
      throw new ImpliedNodePropertyException({
        propName: defaultProp,
      });
    }
    const properties = this.addDefaultNodeProperties(def.properties);
    const DOClass = this.DOFactory({ ...def, properties });

    return {
      _isNodeDef: true,
      do: DOClass,
      repository: RepositoryFactory({
        def,
        DOClass,
        onDOConstructed: this.optimisticUpdatesOrchestrator.onDOConstructed,
        onDODeleted: this.optimisticUpdatesOrchestrator.onDODeleted,
        onDataReceived: this.optimisticUpdatesOrchestrator
          .onPersistedDataReceived,
      }),
      type: def.type,
      data: properties,
      computed: def.computed,
      relational: def.relational,
    };
  }

  public getToken(opts: { tokenName: string }): string {
    return this.tokens[opts.tokenName];
  }

  public setToken(opts: { tokenName: string; token: string }): void {
    this.tokens[opts.tokenName] = opts.token;
  }

  public clearTokens() {
    this.tokens = {};
  }

  private addDefaultNodeProperties<
    T extends Record<string, IData | DataDefaultFn>
  >(nodeProperties: T): T & NodeDefaultProps {
    return {
      ...nodeProperties,
      ...DEFAULT_NODE_PROPERTIES,
    };
  }
}<|MERGE_RESOLUTION|>--- conflicted
+++ resolved
@@ -25,16 +25,6 @@
 export * from './gqlClient';
 export * from './consts';
 
-<<<<<<< HEAD
-export class SMJS implements ISMJS {
-  public gqlClient: ISMJS['gqlClient'];
-  public plugins: ISMJS['plugins'];
-  public query: ISMJS['query'];
-  public generateMockData: ISMJS['generateMockData'];
-  public subscribe: ISMJS['subscribe'];
-  public SMQueryManager: ISMJS['SMQueryManager'];
-  public transaction: ISMJS['transaction'];
-=======
 export class MMGQL implements IMMGQL {
   public gqlClient: IMMGQL['gqlClient'];
   public generateMockData: IMMGQL['generateMockData'];
@@ -43,7 +33,6 @@
   public subscribe: IMMGQL['subscribe'];
   public QueryManager: IMMGQL['QueryManager'];
   public transaction: IMMGQL['transaction'];
->>>>>>> 253be720
   public tokens: Record<string, string> = {};
   public DOFactory: IMMGQL['DOFactory'];
   public DOProxyGenerator: IMMGQL['DOProxyGenerator'];
@@ -55,12 +44,7 @@
     this.gqlClient = config.gqlClient;
     this.generateMockData = config.generateMockData;
     this.plugins = config.plugins;
-<<<<<<< HEAD
-    this.generateMockData = config.generateMockData;
-    this.query = generateQuerier({ smJSInstance: this });
-=======
     this.query = generateQuerier({ mmGQLInstance: this });
->>>>>>> 253be720
     this.subscribe = generateSubscriber(this);
     this.DOProxyGenerator = createDOProxyGenerator(this);
     this.DOFactory = createDOFactory(this);
