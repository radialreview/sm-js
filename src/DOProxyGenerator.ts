import { getConfig } from './config';
import {
  SMNotUpToDateException,
  SMNotUpToDateInComputedException,
} from './exceptions';
import { SM_DATA_TYPES } from './smDataTypes';

/**
 * When some data fetcher like "useQuery" requests some data we do not directly return the DO instances
 * Instead, we decorate each DO instance with a bit of functionality
 * Firstly, we add getters for relational results
 *      For example, if I request a list of todos and an assignee for each of those todos
 *        this proxy generator would be adding an "assignee" getter to each todo and
 *        that assignee getter would return a PROXIED DO for that user
 *
 * Why not just store that data on the do instance directly?
 *      For this case I just described it wouldn't be a problem, since a todo has a single assignee
 *      But imagine a scenario in which a developer is querying for a specific meeting and all active todos in that meeting
 *        and then lazily querying all the archived todos for that meeting.
 *        If the developer isn't extremely careful with naming collision (activeTodos vs archivedTodos distinction, vs just calling them "todos")
 *        it's easy to see how this would create a problem if both query sources are getting the same DO instance
 *
 *      To get around this problem, EACH REQUEST RESULT WILL RETURN ITS OWN INSTANCE OF A PROXIED DO
 *         so naming collision is never a problem.
 *
 *      This also gives us the benefit of support different paging results being displayed simultaneously, since again, the relation results from different
 *         queries will never overwrite each other.
 *
 *
 * Another use for this proxy is to ensure the developer receives helpful errors when they try to read some data that is not being subscribed to
 *      This means that if I query a list of users, request their "firstName" and "id", but then attempt to read user.lastName from the result of that query
 *      we don't just return the cached value, or undefined, because this is likely unintentional. Most apps will want to have real time data.
 *
 *      Instead, we'll throw an error and tell them - hey, you tried to read this property from this node type in this query, but you didn't request it/aren't subscribed to it!
 */
export function DOProxyGenerator<
  TNodeData extends Record<string, ISMData | SMDataDefaultFn>,
  TNodeComputedData extends Record<string, any>,
  TRelationalResults extends Record<string, Array<IDOProxy> | IDOProxy>
>(opts: {
  node: ISMNode<TNodeData, TNodeComputedData>;
  queryId: string;
  do: NodeDO;
<<<<<<< HEAD
  // The DOProxy protects the dev from reading a property that we haven't actually queried from SM
  allPropertiesQueried: Array<string>;
=======
  upToDateData: Array<string>;
>>>>>>> 11f8e35c
  relationalResults: Maybe<TRelationalResults>;
  relationalQueries: Maybe<Record<string, RelationalQueryRecordEntry>>;
}): NodeDO & TRelationalResults & IDOProxy {
  let relationalResults = opts.relationalResults;

  // Casting to unknown here because we don't want type safety around structure of a node's data when building plugins
  // but completely losing type safety in opts.node.smComputed would break the return type inference in QueryDataReturn
  const nodeSMComputed = (opts.node.smComputed as unknown) as Record<
    string,
    (proxy: IDOProxy) => any
  >;
  const computedAccessors = nodeSMComputed
    ? Object.keys(nodeSMComputed).reduce((acc, computedKey) => {
        let computedFn = () => nodeSMComputed[computedKey](proxy as IDOProxy);
        getConfig().plugins?.forEach(plugin => {
          if (plugin.DOProxy?.computedDecorator) {
            computedFn = plugin.DOProxy.computedDecorator({
              ProxyInstance: proxy,
              computedFn,
            });
          }
        });

        acc[computedKey] = computedFn;

        return acc;
      }, {} as Record<string, () => any>)
    : {};

  const proxy = new Proxy(opts.do as Record<string, any>, {
    getOwnPropertyDescriptor: function(target, key: string) {
      // This gives better json stringify results
      // by preventing attempts to get properties which are not
      // guaranteed to be up to date
      // @TODO write tests for this enumeration
      if (
        opts.allPropertiesQueried.includes(key) ||
        (opts.relationalQueries &&
          Object.keys(opts.relationalQueries).includes(key))
      ) {
        return {
          ...Object.getOwnPropertyDescriptor(target, key),
          enumerable: true,
          configurable: true,
        };
      }

      return {
        ...Object.getOwnPropertyDescriptor(target, key),
        enumerable: false,
      };
    },
    get: (target, key: string) => {
      if (key === 'updateRelationalResults') {
        return (newRelationalResults: Maybe<TRelationalResults>) => {
<<<<<<< HEAD
          relationalResults = {
            ...relationalResults,
            ...newRelationalResults,
          } as Maybe<TRelationalResults>;
=======
          relationalResults = newRelationalResults;
>>>>>>> 11f8e35c
        };
      }

      if (
        relationalResults &&
        opts.relationalQueries &&
        Object.keys(relationalResults).includes(key)
      ) {
        // SM returns an array when "byReference" is used
        // but we only care about the first result
        if ('byReference' in opts.relationalQueries[key]) {
          const results = relationalResults[key];
          if (!Array.isArray(results))
            throw Error(`Expected results to be an array but it wasn't`);
          return results[0];
        }
        return relationalResults[key];
      }

      if (Object.keys(opts.node.smData).includes(key)) {
        if (!opts.allPropertiesQueried.includes(key)) {
          throw new SMNotUpToDateException({
            propName: key,
            queryId: opts.queryId,
            nodeType: opts.node.type,
          });
        }

        const smDataForThisProp = opts.node.smData[key] as ISMData;
        if (
          smDataForThisProp.type === SM_DATA_TYPES.object ||
          smDataForThisProp.type === SM_DATA_TYPES.maybeObject
        ) {
          // do not return an object if this prop came back as null from SM
          if (opts.do[key] == null) return opts.do[key];

          return getNestedObjectWithNotUpToDateProtection({
            nodeType: opts.node.type,
            queryId: opts.queryId,
            allCachedData: opts.do[key],
            smDataForThisObject: smDataForThisProp.boxedValue,
            allPropertiesQueried: opts.allPropertiesQueried,
            parentObjectKey: key,
          });
        }

        return opts.do[key];
      } else if (computedAccessors[key]) {
        try {
          return computedAccessors[key]();
        } catch (e) {
          if (e instanceof SMNotUpToDateException) {
            throw new SMNotUpToDateInComputedException({
              computedPropName: key,
              propName: e.propName,
              nodeType: opts.node.type,
              queryId: opts.queryId,
            });
          }

          throw e;
        }
      }

      return target[key];
    },
  }) as NodeDO & TRelationalResults & IDOProxy;

  return proxy;
}

function getNestedObjectWithNotUpToDateProtection(opts: {
  nodeType: string;
  queryId: string;
  allCachedData: Record<string, any>;
  smDataForThisObject: Record<string, ISMData>;
<<<<<<< HEAD
  allPropertiesQueried: Array<string>;
=======
  upToDateData: Array<string>;
>>>>>>> 11f8e35c
  parentObjectKey: Maybe<string>;
}) {
  const objectToReturn = {};

  Object.keys(opts.smDataForThisObject).forEach(objectProp => {
    const name = opts.parentObjectKey
      ? `${opts.parentObjectKey}_${objectProp}`
      : objectProp;
    const smDataForThisProp = opts.smDataForThisObject[objectProp];
<<<<<<< HEAD
    const isUpToDate =
      opts.allPropertiesQueried.includes(name) ||
      // this second case handles ensuring that nested objects are enumerable
      // for example, if user matches the interface { address: { apt: { floor: number, unit: number } } }
      // and we request address_apt_floor and address_apt_unit
      // we need to make address.apt enumerable below
      opts.allPropertiesQueried.some(prop => prop.startsWith(name));
=======
>>>>>>> 11f8e35c

    Object.defineProperty(objectToReturn, objectProp, {
      // @TODO write tests for this enumeration
      enumerable: isUpToDate,
      get: () => {
        if (
          smDataForThisProp.type === SM_DATA_TYPES.object ||
          smDataForThisProp.type === SM_DATA_TYPES.maybeObject
        ) {
          if (opts.allCachedData[objectProp] == null)
            return opts.allCachedData[objectProp];

          return getNestedObjectWithNotUpToDateProtection({
            nodeType: opts.nodeType,
            queryId: opts.queryId,
            allCachedData: opts.allCachedData[objectProp],
            smDataForThisObject: smDataForThisProp.boxedValue,
            allPropertiesQueried: opts.allPropertiesQueried,
            parentObjectKey: name,
          });
        }

        if (!isUpToDate) {
          throw new SMNotUpToDateException({
            propName: name,
            nodeType: opts.nodeType,
            queryId: opts.queryId,
          });
        }

        return opts.allCachedData ? opts.allCachedData[objectProp] : undefined;
      },
    });
  });

  return objectToReturn;
}<|MERGE_RESOLUTION|>--- conflicted
+++ resolved
@@ -41,12 +41,8 @@
   node: ISMNode<TNodeData, TNodeComputedData>;
   queryId: string;
   do: NodeDO;
-<<<<<<< HEAD
   // The DOProxy protects the dev from reading a property that we haven't actually queried from SM
   allPropertiesQueried: Array<string>;
-=======
-  upToDateData: Array<string>;
->>>>>>> 11f8e35c
   relationalResults: Maybe<TRelationalResults>;
   relationalQueries: Maybe<Record<string, RelationalQueryRecordEntry>>;
 }): NodeDO & TRelationalResults & IDOProxy {
@@ -102,14 +98,10 @@
     get: (target, key: string) => {
       if (key === 'updateRelationalResults') {
         return (newRelationalResults: Maybe<TRelationalResults>) => {
-<<<<<<< HEAD
           relationalResults = {
             ...relationalResults,
             ...newRelationalResults,
           } as Maybe<TRelationalResults>;
-=======
-          relationalResults = newRelationalResults;
->>>>>>> 11f8e35c
         };
       }
 
@@ -186,11 +178,7 @@
   queryId: string;
   allCachedData: Record<string, any>;
   smDataForThisObject: Record<string, ISMData>;
-<<<<<<< HEAD
   allPropertiesQueried: Array<string>;
-=======
-  upToDateData: Array<string>;
->>>>>>> 11f8e35c
   parentObjectKey: Maybe<string>;
 }) {
   const objectToReturn = {};
@@ -200,7 +188,6 @@
       ? `${opts.parentObjectKey}_${objectProp}`
       : objectProp;
     const smDataForThisProp = opts.smDataForThisObject[objectProp];
-<<<<<<< HEAD
     const isUpToDate =
       opts.allPropertiesQueried.includes(name) ||
       // this second case handles ensuring that nested objects are enumerable
@@ -208,8 +195,6 @@
       // and we request address_apt_floor and address_apt_unit
       // we need to make address.apt enumerable below
       opts.allPropertiesQueried.some(prop => prop.startsWith(name));
-=======
->>>>>>> 11f8e35c
 
     Object.defineProperty(objectToReturn, objectProp, {
       // @TODO write tests for this enumeration
