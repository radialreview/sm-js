// thrown when any property on the DO is accessed but is not marked as upToDate
// by calling DO.setUpToDateData({ [propName]: true })
// or DO.setUpToDateData({ nested: { [propName]: true } })
<<<<<<< HEAD
// this is done automatically by smData fetchers, smQuery and smSubscribe

import { FilterOperator } from './types';

=======
// this is done automatically by data fetchers, smQuery and smSubscribe
>>>>>>> 253be720
// so this error should only occur when data is accessed but was never queried or is not currently being subscribed to (is cached only)
export class NotUpToDateException extends Error {
  public propName: string;

  constructor(opts: { propName: string; nodeType: string; queryId: string }) {
    super(
      `NotUpToDate exception - The property "${opts.propName}" on the DO for the node type ${opts.nodeType} was read but is not guaranteed to be up to date. Add that property to the query with the id ${opts.queryId}`
    );
    this.propName = opts.propName;
  }
}

export class NotUpToDateInComputedException extends Error {
  constructor(opts: {
    computedPropName: string;
    propName: string;
    nodeType: string;
    queryId: string;
  }) {
    super(
      `NotUpToDateInComputed exception - The property "${opts.propName}" on the DO for the node type "${opts.nodeType}" was read for the computed property "${opts.computedPropName}" but is not guaranteed to be up to date. Add that property to the query with the id ${opts.queryId}`
    );
  }
}
<<<<<<< HEAD
export class SMFilterPropertyNotDefinedInQueryException extends Error {
  constructor(opts: { filterPropName: string }) {
    super(
      `SMFilterPropertyNotDefinedInQueryException exception - The filter property '${opts.filterPropName}' is not defined in the 'map' function of the queryDefinition. Add that property to the queryDefinition 'map' function.`
    );
  }
}
export class SMImpliedNodePropertyException extends Error {
=======
export class ImpliedNodePropertyException extends Error {
>>>>>>> 253be720
  constructor(opts: { propName: string }) {
    super(
      `ImpliedPropertyException exception - The property "${opts.propName}" is implied and cannot be customized within a node definition.`
    );
  }
}

export class NotCachedException extends Error {
  constructor(opts: { nodeType: string; id: string }) {
    super(
      `NotCached exception - Attempted to get the node with the type "${opts.nodeType}" and id "${opts.id}" but it was not cached.`
    );
  }
}

export class DataTypeException extends Error {
  constructor(opts: { dataType: string; value: any }) {
    super(
      `DataType exception - the data type ${opts.dataType} received a bad value. Value: "${opts.value}"`
    );
  }
}

export class DataTypeExplicitDefaultException extends Error {
  constructor(opts: { dataType: string }) {
    super(
      `DataTypeExplicitDefaultException - the data type ${opts.dataType} requires setting an explicit default value for non-optional properties`
    );
  }
}

export class DataParsingException extends Error {
  constructor(opts: { receivedData: any; message: string }) {
    super(
      `DataParsing exception - ${opts.message}\nData: ${JSON.stringify(
        opts.receivedData,
        null,
        2
      )}.`
    );
  }
}

export class UnexpectedSubscriptionMessageException extends Error {
  public exception: {
    subscriptionMessage: Record<string, any>;
    description: string;
  };

  constructor(exception: {
    subscriptionMessage: Record<string, any>;
    description: string;
  }) {
    super(
      `UnexpectedSubscriptionMessage exception - unexpected subscription message received`
    );
    this.exception = exception;
  }
}

export class UnexpectedQueryResultException extends Error {
  public exception: {
    queryRecord: Record<string, any>;
    resultData: Record<string, any>;
  };

  constructor(exception: {
    queryRecord: Record<string, any>;
    resultData: Record<string, any>;
  }) {
    super(`UnexpectedQueryResult exception - unexpected query result received`);
    this.exception = exception;
  }
}

export class SMFilterOperatorNotImplementedException extends Error {
  constructor(exeption: { operator: FilterOperator }) {
    super(
      `SMFilterOperatorNotImplementedException - '${exeption.operator}' operator not implemented.`
    );
  }
}

export function throwLocallyLogInProd(error: Error) {
  if (process?.env?.NODE_ENV !== 'production') {
    throw error;
  } else {
    console.error(error);
  }
}

// http://ideasintosoftware.com/exhaustive-switch-in-typescript/
export class UnreachableCaseError extends Error {
  constructor(val: never) {
    super(
      `Unreachable case: ${
        typeof val === 'object' ? JSON.stringify(val, null, 2) : val
      }`
    );
  }
}<|MERGE_RESOLUTION|>--- conflicted
+++ resolved
@@ -1,14 +1,8 @@
 // thrown when any property on the DO is accessed but is not marked as upToDate
 // by calling DO.setUpToDateData({ [propName]: true })
 // or DO.setUpToDateData({ nested: { [propName]: true } })
-<<<<<<< HEAD
-// this is done automatically by smData fetchers, smQuery and smSubscribe
-
+// this is done automatically by data fetchers, smQuery and smSubscribe
 import { FilterOperator } from './types';
-
-=======
-// this is done automatically by data fetchers, smQuery and smSubscribe
->>>>>>> 253be720
 // so this error should only occur when data is accessed but was never queried or is not currently being subscribed to (is cached only)
 export class NotUpToDateException extends Error {
   public propName: string;
@@ -33,18 +27,15 @@
     );
   }
 }
-<<<<<<< HEAD
-export class SMFilterPropertyNotDefinedInQueryException extends Error {
+
+export class FilterPropertyNotDefinedInQueryException extends Error {
   constructor(opts: { filterPropName: string }) {
     super(
-      `SMFilterPropertyNotDefinedInQueryException exception - The filter property '${opts.filterPropName}' is not defined in the 'map' function of the queryDefinition. Add that property to the queryDefinition 'map' function.`
+      `FilterPropertyNotDefinedInQueryException exception - The filter property '${opts.filterPropName}' is not defined in the 'map' function of the queryDefinition. Add that property to the queryDefinition 'map' function.`
     );
   }
 }
-export class SMImpliedNodePropertyException extends Error {
-=======
 export class ImpliedNodePropertyException extends Error {
->>>>>>> 253be720
   constructor(opts: { propName: string }) {
     super(
       `ImpliedPropertyException exception - The property "${opts.propName}" is implied and cannot be customized within a node definition.`
@@ -120,10 +111,10 @@
   }
 }
 
-export class SMFilterOperatorNotImplementedException extends Error {
+export class FilterOperatorNotImplementedException extends Error {
   constructor(exeption: { operator: FilterOperator }) {
     super(
-      `SMFilterOperatorNotImplementedException - '${exeption.operator}' operator not implemented.`
+      `FilterOperatorNotImplementedException - '${exeption.operator}' operator not implemented.`
     );
   }
 }
