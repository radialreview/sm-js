--- conflicted
+++ resolved
@@ -19,22 +19,11 @@
 import { NULL_TAG } from './dataConversions';
 
 const userProperties = {
-<<<<<<< HEAD
-  firstName: smData.string,
-  lastName: smData.string('joe'),
-  score: smData.number,
-  archived: smData.boolean(false),
-  optionalProp: smData.string.optional,
-  address: smData.object({
-    streetName: smData.string,
-    zipCode: smData.string,
-    state: smData.string,
-    apt: smData.object({
-      number: smData.number,
-      floor: smData.number,
-=======
   firstName: data.string,
   lastName: data.string('joe'),
+  score: data.number,
+  archived: data.boolean(false),
+  optionalProp: data.string.optional,
   address: data.object({
     streetName: data.string,
     zipCode: data.string,
@@ -42,7 +31,6 @@
     apt: data.object({
       number: data.number,
       floor: data.number,
->>>>>>> 253be720
     }),
   }),
 };
@@ -99,27 +87,17 @@
     }),
     nestedRecord: data.record(data.boolean(false)),
   }),
-<<<<<<< HEAD
-  dataSetIds: smData.array(smData.string),
-  comments: smData.array(smData.string.optional).optional,
-  record: smData.record(smData.string),
-  numberProp: smData.number,
-=======
   dataSetIds: data.array(data.string),
   comments: data.array(data.string.optional).optional,
   record: data.record(data.string),
->>>>>>> 253be720
+  numberProp: data.number,
 };
 
 export type TodoProperties = typeof todoProperties;
 
 export type TodoRelationalData = {
-<<<<<<< HEAD
-  assignee: IByReferenceQueryBuilder<TodoNode, UserNode>;
-  users: IChildrenQueryBuilder<UserNode>;
-=======
   assignee: IOneToOneQueryBuilder<UserNode>;
->>>>>>> 253be720
+  users: IOneToManyQueryBuilder<UserNode>;
 };
 
 export type TodoNode = INode<'todo', TodoProperties, {}, TodoRelationalData>;
@@ -132,20 +110,8 @@
     type: 'todo',
     properties: todoProperties,
     relational: {
-<<<<<<< HEAD
-      assignee: () =>
-        smData.reference<TodoNode, UserNode>({
-          def: userNode,
-          idProp: 'assigneeId',
-        }),
-      users: () =>
-        smData.children<UserNode>({
-          def: userNode,
-          depth: 1,
-        }),
-=======
       assignee: () => data.oneToOne<UserNode>(userNode),
->>>>>>> 253be720
+      users: () => data.oneToMany<UserNode>(userNode),
     },
   }) as TodoNode;
 
@@ -385,14 +351,10 @@
   };
 }
 
-<<<<<<< HEAD
 export function getMockConfig(opts?: {
   generateMockData: boolean;
   mockData?: any;
-}): SMConfig {
-=======
-export function getMockConfig(opts?: { generateMockData: boolean }): Config {
->>>>>>> 253be720
+}): Config {
   return {
     gqlClient: {
       query: () =>
@@ -400,11 +362,7 @@
       subscribe: () => () => {},
       mutate: () => new Promise(res => res([])),
     },
-<<<<<<< HEAD
-    generateMockData: opts?.generateMockData,
-=======
     generateMockData: !!opts?.generateMockData,
->>>>>>> 253be720
   };
 }
 
@@ -454,8 +412,8 @@
     .join('\n');
 }
 
-export function generateTestNode(smJSInstance: ISMJS): TestNode {
-  const testNode = smJSInstance.def({
+export function generateTestNode(mmGQLInstance: IMMGQL): TestNode {
+  const testNode = mmGQLInstance.def({
     type: 'testNode',
     properties: testProperties,
   }) as TestNode;
@@ -464,35 +422,35 @@
 }
 
 const testProperties = {
-  stringData: smData.string,
-  optionalString: smData.string.optional,
-  defaultString: smData.string('iAmADefaultString'),
-  numberData: smData.number,
-  optionalNumber: smData.number.optional,
-  defaultNumber: smData.number(22),
-  booleanData: smData.boolean(true),
-  optionalBoolean: smData.boolean.optional,
-  defaultBoolean: smData.boolean(true),
-  objectData: smData.object({
-    recordInObject: smData.record(smData.string),
-    stringInObject: smData.string.optional,
+  stringData: data.string,
+  optionalString: data.string.optional,
+  defaultString: data.string('iAmADefaultString'),
+  numberData: data.number,
+  optionalNumber: data.number.optional,
+  defaultNumber: data.number(22),
+  booleanData: data.boolean(true),
+  optionalBoolean: data.boolean.optional,
+  defaultBoolean: data.boolean(true),
+  objectData: data.object({
+    recordInObject: data.record(data.string),
+    stringInObject: data.string.optional,
   }),
-  optionalObject: smData.object.optional({
-    defaultStringInOptionalObject: smData.string(
+  optionalObject: data.object.optional({
+    defaultStringInOptionalObject: data.string(
       'iAmADefaultStringInAnOptionalObject'
     ),
 
-    recordInOptionalObject: smData.record(smData.number),
+    recordInOptionalObject: data.record(data.number),
   }),
-  arrayData: smData.array(smData.string),
-  optionalArray: smData.array(smData.boolean.optional).optional,
-  recordData: smData.record(smData.string('iAmADefaultStringInARecord')),
-  optionalRecord: smData.record.optional(smData.array(smData.number)),
+  arrayData: data.array(data.string),
+  optionalArray: data.array(data.boolean.optional).optional,
+  recordData: data.record(data.string('iAmADefaultStringInARecord')),
+  optionalRecord: data.record.optional(data.array(data.number)),
 };
 
 type TestProperties = typeof testProperties;
 
-type TestNode = ISMNode<'testNode', TestProperties, {}, {}, {}>;
+type TestNode = INode<'testNode', TestProperties, {}, {}, {}>;
 
 export const mockDataGenerationExpectedResultsForTodoNodeAllProperties = {
   task: expect.any(String),
