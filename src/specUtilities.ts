--- conflicted
+++ resolved
@@ -1,7 +1,6 @@
 import * as smData from './smDataTypes';
 import { DOFactory } from './DO';
-import { queryDefinition } from './smDataTypes';
-import { IS_NULL_IDENTIFIER } from '.';
+import { IS_NULL_IDENTIFIER, queryDefinition } from './smDataTypes';
 import { convertQueryDefinitionToQueryInfo } from './queryDefinitionAdapters';
 
 const userProperties = {
@@ -117,8 +116,6 @@
   return new DO(opts.initialData);
 }
 
-<<<<<<< HEAD
-=======
 export function createMockQueryDefinitions(
   opts: { useIds: true } | { useUnder: true } | { useNoUnder: true } = {
     useUnder: true,
@@ -230,7 +227,6 @@
   },
 };
 
->>>>>>> 2a4f1fd4
 function isTerminatingLine(line: string) {
   return (
     (line.endsWith('}') && !line.includes('{')) ||
