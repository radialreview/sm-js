--- conflicted
+++ resolved
@@ -22,11 +22,8 @@
   DocumentNode,
   ValidFilterForNode,
   INonPaginatedOneToManyQueryBuilder,
-<<<<<<< HEAD
   Plugin,
-=======
   Id,
->>>>>>> 6a301b52
 } from './types';
 import { NodesCollection, PageInfoFromResults } from './nodesCollection';
 
