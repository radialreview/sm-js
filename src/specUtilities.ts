--- conflicted
+++ resolved
@@ -45,21 +45,12 @@
 
 // Reason why we need to declare explicit types for these, instead of relying on type inference
 // https://github.com/microsoft/TypeScript/issues/35546
-<<<<<<< HEAD
 export type UserNode = INode<{
   TNodeType: 'user';
   TNodeData: UserProperties;
   TNodeComputedData: { displayName: string };
   TNodeRelationalData: UserRelationalData;
 }>;
-=======
-export type UserNode = INode<
-  'user',
-  UserProperties,
-  { displayName: string },
-  UserRelationalData
->;
->>>>>>> bdc50294
 
 // factory functions so that tests don't share DO repositories
 export function generateUserNode(
