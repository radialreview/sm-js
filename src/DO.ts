--- conflicted
+++ resolved
@@ -53,23 +53,6 @@
               DOInstance: this,
               parsedDataKey: 'parsedData',
             });
-<<<<<<< HEAD
-=======
-          } else if (
-            this.isArrayType(property.type) &&
-            propExistsInInitialData
-          ) {
-            acc[propName] = initialData[propName].map(
-              property.boxedValue.parser
-            );
-          } else if (
-            propName in initialData &&
-            initialData[propName] === null
-          ) {
-            acc[propName] = null;
-          } else if (propExistsInInitialData) {
-            acc[propName] = property.parser(initialData[propName]);
->>>>>>> 15c359f9
           }
         });
 
@@ -104,6 +87,11 @@
               acc[propName] = initialData[propName].map(
                 property.boxedValue.parser
               );
+            } else if (
+              propName in initialData &&
+              initialData[propName] === null
+            ) {
+              acc[propName] = null;
             } else if (propExistsInInitialData) {
               acc[propName] = property.parser(initialData[propName]);
             }
@@ -246,10 +234,15 @@
             }
           }
         } else if (property instanceof SMData) {
+          if (opts.persistedData === null) {
+            return null;
+          }
+
           // sm.string, sm.boolean, sm.number
           if (opts.persistedData != null) {
             return property.parser(opts.persistedData);
           }
+
           return opts.defaultData;
         } else {
           // root of node, simply loop over keys of data definition and call this function recursively
@@ -263,31 +256,6 @@
             return acc;
           }, {} as Record<string, any>);
         }
-<<<<<<< HEAD
-=======
-      } else if (property instanceof SMData) {
-        if (opts.persistedData === null) {
-          return null;
-        }
-
-        // sm.string, sm.boolean, sm.number
-        if (opts.persistedData != null) {
-          return property.parser(opts.persistedData);
-        }
-
-        return opts.defaultData;
-      } else {
-        // root of node, simply loop over keys of data definition and call this function recursively
-        return Object.keys(property).reduce((acc, prop) => {
-          acc[prop] = this.getParsedData({
-            // @ts-ignore
-            smData: property[prop],
-            persistedData: opts.persistedData[prop],
-            defaultData: opts.defaultData[prop],
-          });
-          return acc;
-        }, {} as Record<string, any>);
->>>>>>> 15c359f9
       }
 
       public onDataReceived = (receivedData: DeepPartial<TNodeData>) => {
