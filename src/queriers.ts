import { DEFAULT_TOKEN_NAME } from './consts';
import { generateMockNodeDataFromQueryDefinitions } from './generateMockData';
import {
  convertQueryDefinitionToQueryInfo,
  SubscriptionConfig,
} from './queryDefinitionAdapters';
import mmGQL from './react/demo-app/src/mmGQL';
import {
  IMMGQL,
  IQueryManager,
  QueryDefinitions,
  QueryOpts,
  QueryReturn,
  QueryDataReturn,
  SubscriptionOpts,
  SubscriptionMeta,
  SubscriptionCanceller,
  IGQLClient,
} from './types';
import { cloneDeep } from 'lodash';
import { applyClientSideSortAndFilterToData } from './clientSideOperators';

let queryIdx = 0;

function splitQueryDefinitionsByToken<
  TNode,
  TMapFn,
  TQueryDefinitionTarget,
  TQueryDefinitions extends QueryDefinitions<
    TNode,
    TMapFn,
    TQueryDefinitionTarget
  >
>(queryDefinitions: TQueryDefinitions): Record<string, TQueryDefinitions> {
  return Object.entries(queryDefinitions).reduce(
    (split, [alias, queryDefinition]) => {
      const tokenName =
        queryDefinition &&
        'tokenName' in queryDefinition &&
        queryDefinition.tokenName != null
          ? queryDefinition.tokenName
          : DEFAULT_TOKEN_NAME;

      split[tokenName] = split[tokenName] || {};
      split[tokenName][
        alias as keyof TQueryDefinitions
      ] = queryDefinition as TQueryDefinitions[string];

      return split;
    },
    {} as Record<string, TQueryDefinitions>
  );
}

export function removeNullishQueryDefinitions<
  TNode,
  TMapFn,
  TQueryDefinitionTarget,
  TQueryDefinitions extends QueryDefinitions<
    TNode,
    TMapFn,
    TQueryDefinitionTarget
  >
>(queryDefinitions: TQueryDefinitions) {
  return Object.entries(queryDefinitions).reduce(
    (acc, [alias, queryDefinition]) => {
      if (!queryDefinition) return acc;
      acc[
        alias as keyof TQueryDefinitions
      ] = queryDefinition as TQueryDefinitions[string];
      return acc;
    },
    {} as TQueryDefinitions
  );
}

function getNullishResults<
  TNode,
  TMapFn,
  TQueryDefinitionTarget,
  TQueryDefinitions extends QueryDefinitions<
    TNode,
    TMapFn,
    TQueryDefinitionTarget
  >
>(queryDefinitions: TQueryDefinitions) {
  return Object.entries(queryDefinitions).reduce(
    (acc, [key, queryDefinition]) => {
      if (queryDefinition == null)
        acc[key as keyof TQueryDefinitions] = null as QueryDataReturn<
          TQueryDefinitions
        >[keyof TQueryDefinitions];

      return acc;
    },
    {} as QueryDataReturn<TQueryDefinitions>
  );
}

/**
 * Declared as a factory function so that "subscribe" can generate its own querier which shares the same query manager
 * Which ensures that the socket messages are applied to the correct base set of results
 */
export function generateQuerier({
  mmGQLInstance,
  queryManager,
}: {
  mmGQLInstance: IMMGQL;
  queryManager?: IQueryManager;
}) {
  return async function query<
    TNode,
    TMapFn,
    TQueryDefinitionTarget,
    TQueryDefinitions extends QueryDefinitions<
      TNode,
      TMapFn,
      TQueryDefinitionTarget
    >
  >(
    queryDefinitions: TQueryDefinitions,
    opts?: QueryOpts<TQueryDefinitions>
  ): Promise<QueryReturn<TQueryDefinitions>> {
    const startStack = new Error().stack as string;
    const queryId = opts?.queryId || `query${queryIdx++}`;

    function getError(error: any, stack?: string) {
      // https://pavelevstigneev.medium.com/capture-javascript-async-stack-traces-870d1b9f6d39
      error.stack =
        `\n` +
        (stack || error.stack) +
        '\n' +
        startStack.substring(startStack.indexOf('\n') + 1);

      return error;
    }

    function getToken(tokenName: string) {
      const token = mmGQLInstance.getToken({ tokenName });

      if (!token) {
        throw new Error(
          `No token registered with the name "${tokenName}".\n` +
            'Please register this token prior to using it with setToken({ tokenName, token })) '
        );
      }

      return token;
    }

    const nonNullishQueryDefinitions = removeNullishQueryDefinitions(
      queryDefinitions
    );
    const nullishResults = getNullishResults(queryDefinitions);
    const queryDefinitionsSplitByToken = splitQueryDefinitionsByToken(
      nonNullishQueryDefinitions
    );

    async function performQueries() {
      const allResults = await Promise.all(
        Object.entries(queryDefinitionsSplitByToken).map(
          async ([tokenName, queryDefinitions]) => {
            let response;
            const { queryGQL, queryRecord } = convertQueryDefinitionToQueryInfo(
              {
                queryDefinitions: queryDefinitions,
                queryId: queryId + '_' + tokenName,
              }
            );

            if (mmGQLInstance.generateMockData) {
              response = generateMockNodeDataFromQueryDefinitions({
                queryDefinitions,
                queryId,
              });
            } else {
              const queryOpts: Parameters<IGQLClient['query']>[0] = {
                gql: queryGQL,
                token: getToken(tokenName),
              };
              if (opts && 'batchKey' in opts) {
                queryOpts.batchKey = opts.batchKey;
              }

<<<<<<< HEAD
            if (mmGQLInstance.enableQuerySlimming) {
              return mmGQLInstance.QuerySlimmer.query({
                queryId: `${queryId}_${tokenName}`,
                queryDefinitions,
                tokenName,
                queryOpts: opts,
              });
            }

            const { queryGQL } = convertQueryDefinitionToQueryInfo({
              queryDefinitions: queryDefinitions,
              queryId: queryId + '_' + tokenName,
            });

            const queryOpts: Parameters<IGQLClient['query']>[0] = {
              gql: queryGQL,
              token: getToken(tokenName),
            };
            if (opts && 'batchKey' in opts) {
              queryOpts.batchKey = opts.batchKey;
=======
              response = await mmGQLInstance.gqlClient.query(queryOpts);
>>>>>>> 8df63963
            }

            // clone the object only if we are running the unit test
            // to simulate that we are receiving new response
            // to prevent mutating the object multiple times when filtering or sorting
            // resulting into incorrect results in our specs
            const filteredAndSortedResponse =
              process.env.NODE_ENV === 'test' ? cloneDeep(response) : response;
            applyClientSideSortAndFilterToData(
              queryRecord,
              filteredAndSortedResponse
            );

            return filteredAndSortedResponse;
          }
        )
      );

      return allResults.reduce(
        (acc, resultsForToken) => {
          return {
            ...acc,
            ...resultsForToken,
          };
        },
        { ...nullishResults }
      );
    }

    try {
      if (!Object.keys(nonNullishQueryDefinitions).length) {
        opts?.onData && opts.onData({ results: { ...nullishResults } });

        return {
          data: { ...nullishResults },
          error: undefined,
        };
      }
      const results = await performQueries();

      const qM =
        queryManager ||
        new mmGQLInstance.QueryManager(
          convertQueryDefinitionToQueryInfo({
            queryDefinitions: nonNullishQueryDefinitions,
            queryId,
          }).queryRecord
        );
      try {
        qM.onQueryResult({
          queryId,
          queryResult: results,
        });
      } catch (e) {
        const error = getError(
          new Error(`Error applying query results`),
          (e as any).stack
        );

        if (opts?.onError) {
          opts.onError(error);
          return { data: {} as QueryDataReturn<TQueryDefinitions>, error };
        } else {
          throw error;
        }
      }

      const qmResults = qM.getResults() as QueryDataReturn<TQueryDefinitions>;

      opts?.onData &&
        opts.onData({ results: { ...nullishResults, ...qmResults } });

      return {
        data: { ...nullishResults, ...qmResults } as QueryDataReturn<
          TQueryDefinitions
        >,
        error: undefined,
      };
    } catch (e) {
      const error = getError(
        new Error(`Error querying data`),
        (e as any).stack
      );
      if (opts?.onError) {
        opts.onError(error);
        return { data: {} as QueryDataReturn<TQueryDefinitions>, error };
      } else {
        throw error;
      }
    }
  };
}

let subscriptionId = 0;
export function generateSubscriber(mmGQLInstance: IMMGQL) {
  return async function subscribe<
    TNode,
    TMapFn,
    TQueryDefinitionTarget,
    TQueryDefinitions extends QueryDefinitions<
      TNode,
      TMapFn,
      TQueryDefinitionTarget
    >,
    TSubscriptionOpts extends SubscriptionOpts<TQueryDefinitions>
  >(
    queryDefinitions: TQueryDefinitions,
    opts: TSubscriptionOpts
  ): Promise<
    TSubscriptionOpts extends { skipInitialQuery: true }
      ? SubscriptionMeta
      : { data: QueryDataReturn<TQueryDefinitions> } & SubscriptionMeta
  > {
    type ReturnType = TSubscriptionOpts extends {
      skipInitialQuery: true;
    }
      ? SubscriptionMeta
      : { data: QueryDataReturn<TQueryDefinitions> } & SubscriptionMeta;

    // https://pavelevstigneev.medium.com/capture-javascript-async-stack-traces-870d1b9f6d39
    const startStack = new Error().stack as string;
    const queryId = opts?.queryId || `query${subscriptionId++}`;
    const nonNullishQueryDefinitions = removeNullishQueryDefinitions(
      queryDefinitions
    );
    const nullishResults = getNullishResults(queryDefinitions);

    if (!Object.keys(nonNullishQueryDefinitions).length) {
      opts.onData({ results: { ...nullishResults } });
      return { data: { ...nullishResults }, unsub: () => {} } as ReturnType;
    }
    const {
      queryGQL,
      queryRecord,
      queryParamsString,
    } = convertQueryDefinitionToQueryInfo({
      queryDefinitions: nonNullishQueryDefinitions,
      queryId,
    });

    opts.onQueryInfoConstructed &&
      opts.onQueryInfoConstructed({ queryGQL, queryId, queryParamsString });

    function getError(error: any, stack?: any) {
      // https://pavelevstigneev.medium.com/capture-javascript-async-stack-traces-870d1b9f6d39
      error.stack =
        '\n' +
        (stack || error.stack) +
        '\n' +
        startStack.substring(startStack.indexOf('\n') + 1);

      return error;
    }

    const queryManager = new mmGQLInstance.QueryManager(queryRecord, {
      onPaginate: opts.onPaginate,
    });

    function updateQueryManagerWithSubscriptionMessage(data: {
      message: Record<string, any>;
      subscriptionConfig: SubscriptionConfig;
    }) {
      let node;
      let operation;
      try {
        node = data.subscriptionConfig.extractNodeFromSubscriptionMessage(
          data.message
        );
        operation = data.subscriptionConfig.extractOperationFromSubscriptionMessage(
          data.message
        );
        queryManager.onSubscriptionMessage({
          node,
          operation,
          queryId: queryId,
          subscriptionAlias: data.subscriptionConfig.alias,
        });
      } catch (e) {
        const error = getError(
          new Error(`Error applying subscription message`),
          (e as any).stack
        );

        if (opts.onError) {
          opts.onError(error);
        } else {
          console.error(error);
        }
      }
    }

    function getToken(tokenName: string) {
      const token = mmGQLInstance.getToken({ tokenName });

      if (!token) {
        throw new Error(
          `No token registered with the name "${tokenName}".\n` +
            'Please register this token prior to using it with setToken({ tokenName, token })) '
        );
      }

      return token;
    }

    let subscriptionCancellers: Array<SubscriptionCanceller> = [];
    // Subscriptions are initialized immediately, rather than after the query resolves, to prevent an edge case where an update to a node happens
    // while the data for that node is being transfered from the backend to the client. This would result in a missed update.
    // However, we must be careful to not call opts.onData with any subscription messages before the query resolves,
    // because a subscription message only includes info about the node that changed, not all data being subscribed to,
    // which means the consumer of this API would receive and incomplete data set in this edge case.
    // This flag prevents that, by short-circuiting opts.onData in subscription messages, if the query has not resolved
    let mustAwaitQuery = !opts.skipInitialQuery;
    const messageQueue: Array<{
      message: Record<string, any>;
      subscriptionConfig: SubscriptionConfig;
    }> = [];
    const queryDefinitionsSplitByToken = splitQueryDefinitionsByToken(
      nonNullishQueryDefinitions
    );
    const queryDefinitionsSplitByTokenEntries = Object.entries(
      queryDefinitionsSplitByToken
    );

    function initSubs() {
      queryDefinitionsSplitByTokenEntries.forEach(
        ([tokenName, queryDefinitions]) => {
          const { subscriptionConfigs } = convertQueryDefinitionToQueryInfo({
            queryDefinitions,
            queryId: queryId + '_' + tokenName,
          });

          subscriptionCancellers.push(
            ...subscriptionConfigs.map(subscriptionConfig => {
              return mmGQLInstance.gqlClient.subscribe({
                gql: subscriptionConfig.gql,
                token: getToken(tokenName),
                onMessage: message => {
                  if (mustAwaitQuery) {
                    messageQueue.push({ message, subscriptionConfig });
                    return;
                  }

                  updateQueryManagerWithSubscriptionMessage({
                    message,
                    subscriptionConfig,
                  });

                  // @TODO When called with skipInitialQuery, results should be null
                  // and we should simply expose a "delta" from the message
                  // probably don't need a query manager in that case either.
                  opts.onData({
                    results: {
                      ...nullishResults,
                      ...queryManager.getResults(),
                    } as QueryDataReturn<TQueryDefinitions>,
                  });
                },
                onError: e => {
                  // Can never throw here. The dev consuming this would have no way of catching it
                  // To catch an error in a subscription they must provide onError
                  const error = getError(
                    new Error(`Error in a subscription message`),
                    e.stack
                  );

                  if (opts.onError) {
                    opts.onError(error);
                  } else {
                    console.error(error);
                  }
                },
              });
            })
          );
        }
      );
    }

    function unsub() {
      subscriptionCancellers.forEach(cancel => cancel());
      queryDefinitionsSplitByTokenEntries.forEach(
        ([tokenName, queryDefinitions]) => {
          const { queryRecord } = convertQueryDefinitionToQueryInfo({
            queryDefinitions,
            queryId: queryId + '_' + tokenName,
          });
          mmGQLInstance.QuerySlimmer.onSubscriptionCancelled(queryRecord);
        }
      );
    }

    try {
      if (!mmGQLInstance.generateMockData) {
        initSubs();
      }
      opts.onSubscriptionInitialized && opts.onSubscriptionInitialized(unsub);
    } catch (e) {
      const error = getError(
        new Error(`Error initializating subscriptions`),
        (e as any).stack
      );

      if (opts?.onError) {
        opts.onError(error);
        return { data: {}, unsub, error } as ReturnType;
      } else {
        throw error;
      }
    }

    if (opts.skipInitialQuery) {
      return { unsub } as ReturnType;
    } else {
      const query = generateQuerier({ mmGQLInstance, queryManager });
      try {
        const queryOpts: Parameters<typeof query>[1] = {
          queryId: opts.queryId,
        };
        if (opts && 'batchKey' in opts) {
          queryOpts.batchKey = opts.batchKey;
        }
        // this query method will post its results to the queryManager declared above
        await query(queryDefinitions, queryOpts);
      } catch (e) {
        const error = getError(
          new Error(`Error querying initial data set`),
          (e as any).stack
        );

        if (opts?.onError) {
          opts.onError(error);
          return { data: {}, unsub, error } as ReturnType;
        } else {
          throw error;
        }
      }

      if (mustAwaitQuery) {
        mustAwaitQuery = false;
        messageQueue.forEach(updateQueryManagerWithSubscriptionMessage);
        messageQueue.length = 0;
      }

      const qmResults = queryManager.getResults() as QueryDataReturn<
        TQueryDefinitions
      >;

      opts.onData({ results: { ...nullishResults, ...qmResults } });

      return {
        data: { ...nullishResults, ...qmResults },
        unsub,
        error: null,
      } as ReturnType;
    }
  };
}<|MERGE_RESOLUTION|>--- conflicted
+++ resolved
@@ -1,10 +1,11 @@
+import { cloneDeep } from 'lodash';
+
 import { DEFAULT_TOKEN_NAME } from './consts';
 import { generateMockNodeDataFromQueryDefinitions } from './generateMockData';
 import {
   convertQueryDefinitionToQueryInfo,
   SubscriptionConfig,
 } from './queryDefinitionAdapters';
-import mmGQL from './react/demo-app/src/mmGQL';
 import {
   IMMGQL,
   IQueryManager,
@@ -17,7 +18,6 @@
   SubscriptionCanceller,
   IGQLClient,
 } from './types';
-import { cloneDeep } from 'lodash';
 import { applyClientSideSortAndFilterToData } from './clientSideOperators';
 
 let queryIdx = 0;
@@ -173,6 +173,13 @@
                 queryDefinitions,
                 queryId,
               });
+            } else if (mmGQLInstance.enableQuerySlimming) {
+              response = await mmGQLInstance.QuerySlimmer.query({
+                queryId: `${queryId}_${tokenName}`,
+                queryDefinitions,
+                tokenName,
+                queryOpts: opts,
+              });
             } else {
               const queryOpts: Parameters<IGQLClient['query']>[0] = {
                 gql: queryGQL,
@@ -181,31 +188,7 @@
               if (opts && 'batchKey' in opts) {
                 queryOpts.batchKey = opts.batchKey;
               }
-
-<<<<<<< HEAD
-            if (mmGQLInstance.enableQuerySlimming) {
-              return mmGQLInstance.QuerySlimmer.query({
-                queryId: `${queryId}_${tokenName}`,
-                queryDefinitions,
-                tokenName,
-                queryOpts: opts,
-              });
-            }
-
-            const { queryGQL } = convertQueryDefinitionToQueryInfo({
-              queryDefinitions: queryDefinitions,
-              queryId: queryId + '_' + tokenName,
-            });
-
-            const queryOpts: Parameters<IGQLClient['query']>[0] = {
-              gql: queryGQL,
-              token: getToken(tokenName),
-            };
-            if (opts && 'batchKey' in opts) {
-              queryOpts.batchKey = opts.batchKey;
-=======
               response = await mmGQLInstance.gqlClient.query(queryOpts);
->>>>>>> 8df63963
             }
 
             // clone the object only if we are running the unit test
