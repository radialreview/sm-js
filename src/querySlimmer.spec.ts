--- conflicted
+++ resolved
@@ -641,15 +641,10 @@
     });
   });
 });
-<<<<<<< HEAD
-
-test('when a subscription is cancelled the cache is appropriately updated', () => {
-  const { QuerySlimmer, userNode } = setupTests();
-=======
+
 describe('onSubscriptionCancelled', () => {
   test('when a subscription with a count of 1 is cancelled the cache is appropriately updated', () => {
     const { QuerySlimmer, userNode } = setupTests();
->>>>>>> 01c61e3e
 
     const slimmedQuery: QueryRecord = {
       users: {
