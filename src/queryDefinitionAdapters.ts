import { gql } from '@apollo/client/core';
import { OBJECT_PROPERTY_SEPARATOR } from './dataTypes';
import { UnexpectedSubscriptionMessageException } from './exceptions';
import {
  NodeRelationalFns,
  NodeRelationalQueryBuilderRecord,
  MapFn,
  IData,
  NodeRelationalQuery,
  INode,
  NodeComputedFns,
  RelationalQueryRecordEntry,
  QueryDefinitions,
  QueryRecord,
  QueryRecordEntry,
  ValidFilterForNode,
  DATA_TYPES,
  RELATIONAL_TYPES,
  QueryDefinition,
  DataDefaultFn,
  IOneToOneQueryBuilderOpts,
} from './types';
import { prepareObjectForBE } from './transaction/convertNodeDataToSMPersistedData';
import {
  PROPERTIES_QUERIED_FOR_ALL_NODES,
  RELATIONAL_UNION_QUERY_SEPARATOR,
} from './consts';
import { getFlattenedNodeFilterObject } from './dataUtilities';
import { set as lodashSet } from 'lodash';
/**
 * The functions in this file are responsible for translating queryDefinitionss to gql documents
 * only function that should be needed outside this file is convertQueryDefinitionToQueryInfo
 * other fns are exported for testing purposes only
 */

/**
 * Relational fns are specified when creating a node as fns that return a NodeRelationalQueryBuilder
 * so they can be evaluated lazily to avoid dependency loops between nodes related to each other.
 *
 * This fn executs those fns at query time, and returns a record of relational query builders
 */
function getRelationalQueryBuildersFromRelationalFns(
  relationaFns?: NodeRelationalFns<any>
) {
  if (!relationaFns) return {};

  return Object.keys(relationaFns).reduce((acc, relationshipName) => {
    const relationalQueryBuilder = relationaFns[relationshipName]();
    acc[relationshipName] = (opts: Record<string, any>) => ({
      ...relationalQueryBuilder(opts),
      _relationshipName: relationshipName,
    });

    return acc;
  }, {} as NodeRelationalQueryBuilderRecord);
}

function getMapFnReturn(opts: {
  mapFn: MapFn<any, any, any>;
  properties: Record<string, IData>;
  relational?: NodeRelationalFns<any>;
}) {
  const mapFnOpts: Record<string, any> = {
    ...opts.properties,
    ...getRelationalQueryBuildersFromRelationalFns(opts.relational),
  };

  Object.keys(opts.properties).forEach(key => {
    const data = opts.properties[key] as IData;

    if (
      data.type === DATA_TYPES.object ||
      data.type === DATA_TYPES.maybeObject
    ) {
      mapFnOpts[key] = (opts: { map: MapFn<any, any, any> }) => opts.map;
    }
  });

  return opts.mapFn(mapFnOpts) as Record<
    string,
    IData | MapFn<any, any, any> | NodeRelationalQuery<INode>
  >;
}

function getQueriedProperties(opts: {
  queryId: string;
  mapFn: (data: Record<string, any>) => Record<string, any>;
  data: Record<string, any>;
  computed?: NodeComputedFns<Record<string, any>, Record<string, any>>;
  relational?: NodeRelationalFns<NodeRelationalQueryBuilderRecord>;
  // this optional arg is only true the first time this fn is called
  // and is used to ensure we also query nested data that was stored in the old format (stringified json)
  isRootLevel?: true;
}): Array<string> {
  const mapFnReturn = getMapFnReturn({
    mapFn: opts.mapFn,
    properties: opts.data,
    relational: opts.relational,
  });

  /**
   * a mapFnReturn will be null when the dev returns an object type in a map fn, but does not specify a map fn for that object
   * for example:
   *
   * map: ({ settings }) => ({
   *   settings: settings
   * })
   *
   * instead of
   *
   * map: ({ settings }) => ({
   *   settings: settings({
   *     map: ({ flagEnabled }) => ({ flagEnabled })
   *   })
   * })
   *
   * in this case, we just assume they want to query the entire object
   */
  return Object.keys(mapFnReturn || opts.data).reduce(
    (acc, key) => {
      const isData = !!opts.data[key];

      if (!isData) return acc;

      // we always query these properties, can ignore any explicit requests for it
      if (opts.isRootLevel && PROPERTIES_QUERIED_FOR_ALL_NODES.includes(key)) {
        return acc;
      }

      const data = opts.data[key] as IData;
      if (
        data.type === DATA_TYPES.object ||
        data.type === DATA_TYPES.maybeObject
      ) {
        // query for any data stored in old format (stringified json at the root of the node)
        acc.push(key);

        // query for data in new format ("rootLevelProp_nestedProp_moreNestedProp")
        acc.push(
          ...getQueriedProperties({
            queryId: opts.queryId,
            mapFn: (mapFnReturn && typeof mapFnReturn[key] === 'function'
              ? mapFnReturn[key]
              : () => null) as MapFn<any, any, any>,
            data: (data.boxedValue as unknown) as Record<string, IData>,
          }).map(nestedKey => `${key}${OBJECT_PROPERTY_SEPARATOR}${nestedKey}`)
        );

        return acc;
      }

      return [...acc, key];
    },
    opts.isRootLevel
      ? [...PROPERTIES_QUERIED_FOR_ALL_NODES]
      : ([] as Array<string>)
  );
}

function getAllNodeProperties(opts: {
  nodeProperties: Record<string, IData | DataDefaultFn>;
  isRootLevel: boolean;
}) {
  return Object.keys(opts.nodeProperties).reduce(
    (acc, key) => {
      // we are already querying these properties, can ignore any explicit requests for it
      if (opts.isRootLevel && PROPERTIES_QUERIED_FOR_ALL_NODES.includes(key)) {
        return acc;
      }

      const data = opts.nodeProperties[key] as IData;
      if (
        data.type === DATA_TYPES.object ||
        data.type === DATA_TYPES.maybeObject
      ) {
        // query for any data stored in old format (stringified json at the root of the node)
        acc.push(key);
        // query for data in new format ("rootLevelProp_nestedProp_moreNestedProp")
        acc.push(
          ...getAllNodeProperties({
            nodeProperties: (opts.nodeProperties[key] as IData)
              .boxedValue as Record<string, IData>,
            isRootLevel: false,
          }).map(nestedKey => `${key}${OBJECT_PROPERTY_SEPARATOR}${nestedKey}`)
        );
        return acc;
      }

      return [...acc, key];
    },
    opts.isRootLevel
      ? [...PROPERTIES_QUERIED_FOR_ALL_NODES]
      : ([] as Array<string>)
  );
}

function getRelationalQueries(opts: {
  queryId: string;
  mapFn: (data: Record<string, any>) => Record<string, any>;
  data: Record<string, any>;
  computed?: NodeComputedFns<Record<string, any>, Record<string, any>>;
  relational?: NodeRelationalFns<NodeRelationalQueryBuilderRecord>;
}): Record<string, RelationalQueryRecordEntry> | undefined {
  const mapFnReturn = getMapFnReturn({
    mapFn: opts.mapFn,
    properties: opts.data,
    relational: opts.relational,
  });

  const relationalQueries = Object.keys(mapFnReturn).reduce((acc, alias) => {
    const isData = !!opts.data[alias];
    const isComputed = opts.computed ? !!opts.computed[alias] : false;

    if (isData || isComputed) {
      return acc;
    } else {
      const relationalQuery = mapFnReturn[alias] as NodeRelationalQuery<
        INode | Record<string, INode>
      >;

      /**
       * happens when a map function for a relational query returns all the data for that node
       * example:
       *
       * users: queryDefinition({
       *   def: userNode,
       *   map: ({ todos }) => ({
       *     todos: todos({
       *       map: (allTodoData) => allTodoData
       *     })
       *   })
       * })
       *
       * this function will receive any relational properties in the todo node in the return of the map fn for that todo
       * but they will be functions, instead of the expected objects
       */
      if (typeof relationalQuery === 'function') {
        return acc;
      }

      if (relationalQuery._relational == null) {
        throw Error(
          `getRelationalQueries - the key "${alias}" is not a data property, not a computed property and does not contain a relational query.`
        );
      }

      if (
        relationalQuery._relational === RELATIONAL_TYPES.oneToOne ||
        relationalQuery._relational === RELATIONAL_TYPES.oneToMany
      ) {
        if (
          'map' in relationalQuery.queryBuilderOpts &&
          typeof relationalQuery.queryBuilderOpts.map === 'function'
        ) {
          // non union
          const queryBuilderOpts = relationalQuery.queryBuilderOpts as IOneToOneQueryBuilderOpts<
            INode
          >;
          addRelationalQueryRecord({
            _relational: relationalQuery._relational,
            _relationshipName: relationalQuery._relationshipName,
            alias,
            def: relationalQuery.def as INode,
            mapFn: queryBuilderOpts.map,
          });
        } else {
          // union
          const queryBuilderOpts = relationalQuery.queryBuilderOpts as IOneToOneQueryBuilderOpts<
            Record<string, INode>
          >;
          Object.keys(queryBuilderOpts).forEach(unionType => {
            addRelationalQueryRecord({
              _relational: relationalQuery._relational,
              _relationshipName: relationalQuery._relationshipName,
              alias: `${alias}${RELATIONAL_UNION_QUERY_SEPARATOR}${unionType}`,
              def: (relationalQuery.def as Record<string, INode>)[unionType],
              mapFn: queryBuilderOpts[unionType].map,
            });
          });
        }
      } else {
        throw Error(
          // @ts-expect-error relationalQuery is currently a never case here, since both existing types are being checked above
          `The relational query type ${relationalQuery._relational} is not valid`
        );
      }

      function addRelationalQueryRecord(queryRecord: {
        _relational: RELATIONAL_TYPES;
        _relationshipName: string;
        def: INode;
        mapFn: (data: any) => any;
        alias: string;
      }) {
        const relationalQueryRecord: Partial<RelationalQueryRecordEntry> = {
          def: queryRecord.def,
          _relationshipName: queryRecord._relationshipName,
          properties: getQueriedProperties({
            queryId: opts.queryId,
            mapFn: queryRecord.mapFn,
            data: queryRecord.def.data,
            computed: queryRecord.def.computed,
            relational: queryRecord.def.relational,
            isRootLevel: true,
          }),
        };

        const relationalQueriesWithinThisRelationalQuery = getRelationalQueries(
          {
            queryId: opts.queryId,
            mapFn: queryRecord.mapFn,
            data: queryRecord.def.data,
            computed: queryRecord.def.computed,
            relational: queryRecord.def.relational,
          }
        );

        if (relationalQueriesWithinThisRelationalQuery) {
          relationalQueryRecord.relational = relationalQueriesWithinThisRelationalQuery;
        }

        const relationalType = queryRecord._relational;
        if (relationalType === RELATIONAL_TYPES.oneToOne) {
          (relationalQueryRecord as RelationalQueryRecordEntry & {
            oneToOne: true;
          }).oneToOne = true;
        } else if (relationalType === RELATIONAL_TYPES.oneToMany) {
          (relationalQueryRecord as RelationalQueryRecordEntry & {
            oneToMany: true;
          }).oneToMany = true;
          if (
            relationalQuery.queryBuilderOpts &&
            relationalQuery.queryBuilderOpts.filter
          ) {
            (relationalQueryRecord as RelationalQueryRecordEntry).filter =
              relationalQuery.queryBuilderOpts.filter;
          }
          if (
            relationalQuery.queryBuilderOpts &&
            relationalQuery.queryBuilderOpts.pagination
          ) {
            (relationalQueryRecord as RelationalQueryRecordEntry).pagination =
              relationalQuery.queryBuilderOpts.pagination;
          }
          if (
            relationalQuery.queryBuilderOpts &&
            relationalQuery.queryBuilderOpts.sort
          ) {
            (relationalQueryRecord as RelationalQueryRecordEntry).sort =
              relationalQuery.queryBuilderOpts.sort;
          }
        } else {
          throw Error(`relationalType "${relationalType}" is not valid.`);
        }

        acc[
          queryRecord.alias
        ] = relationalQueryRecord as RelationalQueryRecordEntry;
      }

      return acc;
    }
  }, {} as Record<string, RelationalQueryRecordEntry>);

  if (Object.keys(relationalQueries).length === 0) return undefined;
  return relationalQueries;
}

export function getQueryRecordFromQueryDefinition<
  TNode,
  TMapFn,
  TQueryDefinitionTarget,
  TQueryDefinitions extends QueryDefinitions<
    TNode,
    TMapFn,
    TQueryDefinitionTarget
  >
>(opts: { queryId: string; queryDefinitions: TQueryDefinitions }) {
  const queryRecord: QueryRecord = {};

  Object.keys(opts.queryDefinitions).forEach(queryDefinitionsAlias => {
    const queryDefinition: QueryDefinition<any, any, any> | INode | null =
      opts.queryDefinitions[queryDefinitionsAlias];

    let queriedProps;
    let nodeDef;
    let relational;
    let allowNullResult;
    if (!queryDefinition) {
      return;
    } else if ('_isNodeDef' in queryDefinition) {
      // shorthand syntax where the dev only specified a node defition, nothing else
      nodeDef = queryDefinition as INode;
      queriedProps = getAllNodeProperties({
        nodeProperties: nodeDef.data,
        isRootLevel: true,
      });
    } else {
      nodeDef = queryDefinition.def;
      allowNullResult = queryDefinition.target?.allowNullResult;
      if (queryDefinition.map) {
        queriedProps = getQueriedProperties({
          mapFn: queryDefinition.map,
          queryId: opts.queryId,
          data: queryDefinition.def.data,
          computed: queryDefinition.def.computed,
          relational: queryDefinition.def.relational,
          isRootLevel: true,
        });
        relational = getRelationalQueries({
          mapFn: queryDefinition.map,
          queryId: opts.queryId,
          data: nodeDef.data,
          computed: nodeDef.computed,
          relational: nodeDef.relational,
        });
      } else {
        queriedProps = getAllNodeProperties({
          nodeProperties: nodeDef.data,
          isRootLevel: true,
        });
      }
    }

    const queryRecordEntry = {
      def: nodeDef,
      properties: queriedProps,
      relational,
      allowNullResult,
    };

    if ('target' in queryDefinition && queryDefinition.target != null) {
      if (
        'ids' in queryDefinition.target &&
        queryDefinition.target.ids != null
      ) {
        if (
          (queryDefinition.target.ids as Array<string>).some(
            id => typeof id !== 'string'
          )
        ) {
          throw Error('Invalid id in target.ids');
        }

        (queryRecordEntry as QueryRecordEntry & { ids: Array<string> }).ids =
          queryDefinition.target.ids;
      }
      if ('id' in queryDefinition.target) {
        if (typeof queryDefinition.target.id !== 'string') {
          throw Error('Invalid id in target.id');
        }

        (queryRecordEntry as QueryRecordEntry & { id: string }).id =
          queryDefinition.target.id;
      }
    }

    if ('filter' in queryDefinition && queryDefinition.filter != null) {
      (queryRecordEntry as QueryRecordEntry).filter = queryDefinition.filter;
    }
    if ('pagination' in queryDefinition && queryDefinition.pagination != null) {
      (queryRecordEntry as QueryRecordEntry).pagination =
        queryDefinition.pagination;
    }
    if ('sort' in queryDefinition && queryDefinition.sort != null) {
      (queryRecordEntry as QueryRecordEntry).sort = queryDefinition.sort;
    }

    queryRecord[queryDefinitionsAlias] = queryRecordEntry as QueryRecordEntry;
  });
  return queryRecord;
}

function getIdsString(ids: Array<string>) {
  return `[${ids.map(id => `"${id}"`).join(',')}]`;
}

export function getKeyValueFilterString<TNode extends INode>(
  filter: ValidFilterForNode<TNode>
) {
  const flattenedFilters = getFlattenedNodeFilterObject(filter);
  // @TODO https://tractiontools.atlassian.net/browse/TTD-316
  // Adding '{} || ' temporarily disable all server filters
  // Remove those line once backend filters are ready
  const filtersWithEqualCondition = Object.keys({} || flattenedFilters)
    .filter(x => {
      return flattenedFilters[x]._eq !== undefined;
    })
    .reduce((acc, current) => {
      lodashSet(acc, current, flattenedFilters[current]._eq);
      return acc;
    }, {} as ValidFilterForNode<TNode>);

  const convertedToDotFormat = prepareObjectForBE(filtersWithEqualCondition, {
    omitObjectIdentifier: true,
  });
  return `{${Object.entries(convertedToDotFormat).reduce(
    (acc, [key, value], idx, entries) => {
      acc += `${key}: ${value == null ? null : `"${String(value)}"`}`;
      if (idx < entries.length - 1) {
        acc += `, `;
      }
      return acc;
    },
    ''
  )}}`;
}

function getGetNodeOptions<TNode extends INode>(opts: {
  def: TNode;
  filter?: ValidFilterForNode<TNode>;
}) {
  const options: Array<string> = [];

  if (opts.filter !== null && opts.filter !== undefined) {
    options.push(`filter: ${getKeyValueFilterString(opts.filter)}`);
  }

  return options.join(', ');
}

function getSpaces(numberOfSpaces: number) {
  return new Array(numberOfSpaces).fill(' ').join('');
}

function getQueryPropertiesString(opts: {
  queryRecordEntry: QueryRecordEntry | RelationalQueryRecordEntry;
  nestLevel: number;
}) {
  let propsString = `${getSpaces(opts.nestLevel * 2)}`;
  propsString += opts.queryRecordEntry.properties.join(
    `,\n${getSpaces(opts.nestLevel * 2)}`
  );

  if (opts.queryRecordEntry.relational) {
    propsString +=
      (propsString !== '' ? ',' : '') +
      getRelationalQueryString({
        relationalQueryRecord: opts.queryRecordEntry.relational,
        nestLevel: opts.nestLevel,
      });
  }

  return propsString;
}

function getRelationalQueryString(opts: {
  relationalQueryRecord: Record<string, RelationalQueryRecordEntry>;
  nestLevel: number;
}) {
  return Object.keys(opts.relationalQueryRecord).reduce((acc, alias) => {
    const relationalQueryRecordEntry = opts.relationalQueryRecord[alias];

    if (!relationalQueryRecordEntry._relationshipName) {
      throw Error(
        `relationalQueryRecordEntry is invalid\n${JSON.stringify(
          relationalQueryRecordEntry,
          null,
          2
        )}`
      );
    }

    const operation = `${relationalQueryRecordEntry._relationshipName}`;

    return (
      acc +
      `\n${getSpaces(opts.nestLevel * 2)}${alias}: ${operation} {\n` +
      ('oneToMany' in relationalQueryRecordEntry
        ? wrapInNodes({
            propertiesString: getQueryPropertiesString({
              queryRecordEntry: relationalQueryRecordEntry,
              nestLevel: opts.nestLevel + 2,
            }),
            nestLevel: opts.nestLevel + 1,
          })
        : getQueryPropertiesString({
            queryRecordEntry: relationalQueryRecordEntry,
            nestLevel: opts.nestLevel + 1,
          })) +
      `\n${getSpaces(opts.nestLevel * 2)}}`
    );
  }, '');
}

function getOperationFromQueryRecordEntry(queryRecordEntry: QueryRecordEntry) {
  const nodeType = queryRecordEntry.def.type;
  let operation: string;
  if ('ids' in queryRecordEntry && queryRecordEntry.ids != null) {
    operation = `${nodeType}s(ids: ${getIdsString(queryRecordEntry.ids)})`;
  } else if ('id' in queryRecordEntry && queryRecordEntry.id != null) {
    operation = `${nodeType}(id: "${queryRecordEntry.id}")`;
  } else {
    const options = getGetNodeOptions(queryRecordEntry);
    operation = `${nodeType}s${options !== '' ? `(${options})` : ''}`;
  }

  return operation;
}

function wrapInNodes(opts: { propertiesString: string; nestLevel: number }) {
  return `${getSpaces(opts.nestLevel * 2)}nodes {\n${
    opts.propertiesString
  }\n${getSpaces(opts.nestLevel * 2)}}`;
}

function getRootLevelQueryString(
  opts: {
    alias: string;
  } & QueryRecordEntry
) {
  const operation = getOperationFromQueryRecordEntry(opts);

  return (
    `  ${opts.alias}: ${operation} {\n` +
    `${
      opts.id == null
        ? wrapInNodes({
            propertiesString: getQueryPropertiesString({
              queryRecordEntry: opts,
              nestLevel: 3,
            }),
            nestLevel: 2,
          })
        : getQueryPropertiesString({ queryRecordEntry: opts, nestLevel: 2 })
    }` +
    `\n  }`
  );
}

export type SubscriptionConfig = {
  alias: string;
  gqlString: string;
  extractNodeFromSubscriptionMessage: (
    subscriptionMessage: Record<string, any>
  ) => any;
  extractOperationFromSubscriptionMessage: (
    subscriptionMessage: Record<string, any>
  ) => any;
};

function getQueryRecordSortAndFilterValues(record: QueryRecord) {
  return Object.keys(record).reduce((acc, alias) => {
    acc.push(record[alias].filter);
    acc.push(record[alias].sort);
    const relational = record[alias].relational;
    if (relational) {
      acc.push(...(getQueryRecordSortAndFilterValues(relational) || []));
    }

    return acc;
  }, [] as any[]);
}

export function getQueryInfo<
  TNode,
  TMapFn,
  TQueryDefinitionTarget,
  TQueryDefinitions extends QueryDefinitions<
    TNode,
    TMapFn,
    TQueryDefinitionTarget
  >
>(opts: { queryDefinitions: TQueryDefinitions; queryId: string }) {
  const queryRecord: QueryRecord = getQueryRecordFromQueryDefinition(opts);
  const queryParamsString = JSON.stringify(
    getQueryRecordSortAndFilterValues(queryRecord)
  );
  const queryGQLString = (
    `query ${getSanitizedQueryId({ queryId: opts.queryId })} {\n` +
    Object.keys(queryRecord)
      .map(alias =>
        getRootLevelQueryString({
          alias,
          ...queryRecord[alias],
        })
      )
      .join('\n    ') +
    '\n}'
  ).trim();

  const subscriptionConfigs: Array<SubscriptionConfig> = Object.keys(
    queryRecord
  ).reduce((subscriptionConfigsAcc, alias) => {
    const subscriptionName = getSanitizedQueryId({
      queryId: opts.queryId + '_' + alias,
    });
    const queryRecordEntry = queryRecord[alias];

    const operation = getOperationFromQueryRecordEntry(queryRecordEntry);

    const gqlStrings = [
      `
    subscription ${subscriptionName} {
      ${alias}: ${operation} {
        node {
          ${getQueryPropertiesString({ queryRecordEntry, nestLevel: 5 })}
        }
        operation { action, path }
      }
    }
        `.trim(),
    ];

    function extractNodeFromSubscriptionMessage(
      subscriptionMessage: Record<string, any>
    ) {
      if (!subscriptionMessage[alias].node) {
        throw new UnexpectedSubscriptionMessageException({
          subscriptionMessage,
          description: 'No "node" found in message',
        });
      }

      return subscriptionMessage[alias].node;
    }

    function extractOperationFromSubscriptionMessage(
      subscriptionMessage: Record<string, any>
    ) {
      if (!subscriptionMessage[alias].operation) {
        throw new UnexpectedSubscriptionMessageException({
          subscriptionMessage,
          description: 'No "operation" found in message',
        });
      }

      return subscriptionMessage[alias].operation;
    }

    gqlStrings.forEach(gqlString => {
      subscriptionConfigsAcc.push({
        alias,
        gqlString,
        extractNodeFromSubscriptionMessage,
        extractOperationFromSubscriptionMessage,
      });
    });

    return subscriptionConfigsAcc;
  }, [] as Array<SubscriptionConfig>);

  return {
    subscriptionConfigs: subscriptionConfigs,
    queryGQLString,
    /**
     * @TODO_REMOVE_QUERY_PARAMS_STRING
     * 'queryParamsString' is just temporary until backend supports filter and sorting
     * This is only use to compare previous and current filter and sorting params
<<<<<<< HEAD
     * so that the updates will be re-rendered whenever filter or sorting params changes.
=======
     * so we can re-render the components after the filter or sorting changes.
>>>>>>> cab3ad88
     * */
    queryParamsString,
    queryRecord,
  };
}

/**
 * Converts a queryDefinitions into a gql doc that can be sent to the gqlClient
 * Returns a queryRecord for easily deduping requests based on the data that is being requested
 * Can later also be used to build a diff to request only the necessary data
 * taking into account the previous query record to avoid requesting data already in memory
 */
export function convertQueryDefinitionToQueryInfo<
  TNode,
  TMapFn,
  TQueryDefinitionTarget,
  TQueryDefinitions extends QueryDefinitions<
    TNode,
    TMapFn,
    TQueryDefinitionTarget
  >
>(opts: { queryDefinitions: TQueryDefinitions; queryId: string }) {
  const {
    queryGQLString,
    subscriptionConfigs,
    queryRecord,
    queryParamsString,
  } = getQueryInfo(opts);
  //call plugin function here that takes in the queryRecord

  return {
    queryGQL: gql(queryGQLString),
    subscriptionConfigs: subscriptionConfigs.map(subscriptionConfig => ({
      ...subscriptionConfig,
      gql: gql(subscriptionConfig.gqlString),
    })),
    queryRecord,
    queryParamsString,
  };
}

function getSanitizedQueryId(opts: { queryId: string }): string {
  return opts.queryId.replace(/-/g, '_');
}<|MERGE_RESOLUTION|>--- conflicted
+++ resolved
@@ -747,11 +747,7 @@
      * @TODO_REMOVE_QUERY_PARAMS_STRING
      * 'queryParamsString' is just temporary until backend supports filter and sorting
      * This is only use to compare previous and current filter and sorting params
-<<<<<<< HEAD
-     * so that the updates will be re-rendered whenever filter or sorting params changes.
-=======
      * so we can re-render the components after the filter or sorting changes.
->>>>>>> cab3ad88
      * */
     queryParamsString,
     queryRecord,
