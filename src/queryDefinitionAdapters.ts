--- conflicted
+++ resolved
@@ -326,30 +326,15 @@
           }).oneToOne = true;
         } else if (relationalType === RELATIONAL_TYPES.oneToMany) {
           (relationalQueryRecord as RelationalQueryRecordEntry & {
-<<<<<<< HEAD
-            idProp: string;
-          }).idProp = (relationalQuery as IByReferenceArrayQuery<
-            ISMNode,
-            any,
-            any
-          >).idProp;
-        } else if (relationalType === SM_RELATIONAL_TYPES.children) {
-          (relationalQueryRecord as RelationalQueryRecordEntry & {
-            children: true;
-          }).children = true;
-          if ('depth' in relationalQuery) {
-            (relationalQueryRecord as RelationalQueryRecordEntry & {
-              depth?: number;
-            }).depth = relationalQuery.depth;
-          }
-          if ('filter' in relationalQuery && relationalQuery.filter != null) {
-            (relationalQueryRecord as RelationalQueryRecordEntry).filter =
-              relationalQuery.filter;
-          }
-=======
             oneToMany: true;
           }).oneToMany = true;
->>>>>>> 253be720
+          if (
+            relationalQuery.queryBuilderOpts &&
+            relationalQuery.queryBuilderOpts.filter
+          ) {
+            (relationalQueryRecord as RelationalQueryRecordEntry).filter =
+              relationalQuery.queryBuilderOpts.filter;
+          }
         } else {
           throw Error(`relationalType "${relationalType}" is not valid.`);
         }
@@ -484,7 +469,7 @@
     .reduce((acc, current) => {
       lodashSet(acc, current, flattenedFilters[current]._eq);
       return acc;
-    }, {} as ValidFilterForNode<TSMNode>);
+    }, {} as ValidFilterForNode<TNode>);
 
   const convertedToDotFormat = prepareObjectForBE(filtersWithEqualCondition, {
     omitObjectIdentifier: true,
