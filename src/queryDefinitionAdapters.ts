--- conflicted
+++ resolved
@@ -729,11 +729,8 @@
   const { queryGQLString, subscriptionConfigs, queryRecord } = getQueryInfo(
     opts
   );
-<<<<<<< HEAD
-=======
   //call plugin function here that takes in the queryRecord
 
->>>>>>> 5f1090b2
   return {
     queryGQL: gql(queryGQLString),
     subscriptionConfigs: subscriptionConfigs.map(subscriptionConfig => ({
