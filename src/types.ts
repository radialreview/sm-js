import { DEFAULT_NODE_PROPERTIES } from './consts';
import { createDOFactory } from './DO';
import { createDOProxyGenerator } from './DOProxyGenerator';
import { generateQuerier, generateSubscriber } from './queriers';
import { createQueryManager } from './QueryManager';
import { createTransaction } from './transaction/transaction';

export type BOmit<T, K extends keyof T> = T extends any ? Omit<T, K> : never;

export type Maybe<T> = T | null;

export type IsMaybe<Type> = null extends Type ? true : false

<<<<<<< HEAD
export type SMDataDefaultFn = {
  _default: ISMData
  (_default: any): ISMData;
} 
=======
export type DataDefaultFn = {
  _default: IData
  (_default: any): IData;
} 

>>>>>>> 253be720

export type DocumentNode = import('@apollo/client/core').DocumentNode;

export type Plugin = {
  DO?: {
    onConstruct?: (opts: { DOInstance: NodeDO; parsedDataKey: string }) => void;
    computedDecorator?: <
      TReturnType,
      TComputedFn extends (data: Record<string, any>) => TReturnType
    >(opts: {
      DOInstance: NodeDO;
      computedFn: TComputedFn;
    }) => () => TReturnType;
  };
  DOProxy?: {
    computedDecorator?: <
      TReturnType,
      TComputedFn extends (data: Record<string, any>) => TReturnType
    >(opts: {
      ProxyInstance: IDOProxy;
      computedFn: TComputedFn;
    }) => () => TReturnType;
  };
};

<<<<<<< HEAD
export type SMConfig = {
  gqlClient: ISMGQLClient;
  plugins?: Array<SMPlugin>;
  generateMockData?: boolean
=======
export type Config = {
  gqlClient: IGQLClient;
  plugins?: Array<Plugin>;
  generateMockData: boolean
>>>>>>> 253be720
};

export interface IGQLClient {
  query(opts: {
    gql: DocumentNode;
    token: string;
    batchKey?: string;
  }): Promise<any>;
  subscribe(opts: {
    gql: DocumentNode;
    token: string;
    onMessage: (message: Record<string, any>) => void;
    onError: (error: any) => void;
  }): SubscriptionCanceller;
  mutate(opts: { mutations: Array<DocumentNode>; token: string }): Promise<any>;
}

export interface IQueryManager {
  onQueryResult(opts: { queryResult: any; queryId: string }): void;
  onSubscriptionMessage(opts: {
    node: Record<string, any>;
    operation: {
      action: 'UpdateNode' | 'DeleteNode' | 'InsertNode';
      path: string;
    };
    queryId: string;
    subscriptionAlias: string;
  }): void;
  getResults: () => Record<string, any>;
}

export type QueryReturn<
  // @ts-ignore
  TQueryDefinitions extends QueryDefinitions
> = {
  data: QueryDataReturn<TQueryDefinitions>;
  error: any;
};

export type QueryOpts<
  // @ts-ignore
  TQueryDefinitions extends QueryDefinitions
> = {
  onData?: (info: { results: QueryDataReturn<TQueryDefinitions> }) => void;
  // When onError is provided, we pass it any errors encountered instead of throwing them.
  // This is by design, for consistency with the interface of subscribe
  onError?: (...args: any) => void;
  queryId?: string;
  batchKey?: string;
};

export type SubscriptionOpts<
  // @ts-ignore
  TQueryDefinitions extends QueryDefinitions
> = {
  onData: (info: { results: QueryDataReturn<TQueryDefinitions> }) => void;
  // To catch an error in a subscription, you must provide an onError handler,
  // since we resolve this promise as soon as the subscriptions are initialized and the query is resolved (if it wasn't skipped)
  //
  // This means you can use the try/catch syntax try { await subscription } catch (e) {}
  // to catch errors querying or initializing subscriptions.
  //
  // However, when onError is given, errors will no longer be thrown
  // They will instead all be passed to the onError handler
  onError?: (...args: any) => void;
  // Allow subscriptions to be cancelled immediately after "subscribe" is called, and before the initial query resolves
  onSubscriptionInitialized?: (
    subscriptionCanceller: SubscriptionCanceller
  ) => void;
  onQueryInfoConstructed?: (queryInfo: {
    queryGQL: DocumentNode;
    queryId: string;
  }) => void;
  skipInitialQuery?: boolean;
  queryId?: string;
  batchKey?: string;
};


export type NodeDefaultProps = typeof DEFAULT_NODE_PROPERTIES;

export type SubscriptionCanceller = () => void;
export type SubscriptionMeta = { unsub: SubscriptionCanceller; error: any };
export interface IMMGQL {
  getToken(opts: { tokenName: string }): string
  setToken(opts: { tokenName: string; token: string }): void
  clearTokens(): void
  query: ReturnType<typeof generateQuerier>
  subscribe: ReturnType<typeof generateSubscriber>
  transaction: ReturnType<typeof createTransaction>
<<<<<<< HEAD
  gqlClient: ISMGQLClient;
  plugins: Array<SMPlugin> | undefined;
=======
  gqlClient: IGQLClient
  plugins: Array<Plugin> | undefined
>>>>>>> 253be720
  generateMockData: boolean | undefined
  DOProxyGenerator: ReturnType<typeof createDOProxyGenerator>
  DOFactory: ReturnType<typeof createDOFactory>
  QueryManager:ReturnType<typeof createQueryManager>

  def<
    TNodeType extends string,
    TNodeData extends Record<string, IData | DataDefaultFn>,
    TNodeComputedData extends Record<string, any>,
    TNodeRelationalData extends NodeRelationalQueryBuilderRecord,
  >(
    def: NodeDefArgs<
      TNodeType,
      TNodeData,
      TNodeComputedData,
      TNodeRelationalData
    >
  ): INode<TNodeType, TNodeData & NodeDefaultProps, TNodeComputedData, TNodeRelationalData>;
}

export type NodeDefArgs<
  TNodeType extends string,
  TNodeData extends Record<string, IData | DataDefaultFn>,
  TNodeComputedData extends Record<string, any>,
  TNodeRelationalData extends NodeRelationalQueryBuilderRecord,
> = {
  type: TNodeType;
  properties: TNodeData;
  computed?: NodeComputedFns<TNodeData & NodeDefaultProps, TNodeComputedData>;
  relational?: NodeRelationalFns<TNodeRelationalData>;
};

/**
 * The interface implemented by each data type (like data.string, data.boolean)
 */
export interface IData<
  TParsedValue = any,
  TValue = any,
  /**
   * only defined for object and array types
   *
   * for arrays is the data type of each item in that array
   * for objects is a record of strings to data (matching the structure the data.object received as an argument)
   */
  TBoxedValue extends
    | IData
    | DataDefaultFn
    | Record<string, IData | DataDefaultFn>
    | undefined = any
> {
  type: string;
  parser(value: TValue): TParsedValue;
  boxedValue: TBoxedValue;
  defaultValue: Maybe<TParsedValue>;
  isOptional: boolean;
  /**
   *  Enum type data will keep a reference to its acceptable values
   *  so that later this can be used by the mock data generator to produce a random value from this array
   */
  acceptableValues?: Array<TParsedValue>
}

/**
 * Utility to extract the parsed value of an Data type
 */
export type GetDataType<TData extends IData | DataDefaultFn> = TData extends IData<
  infer TParsedValue
>
  ? TParsedValue
  : TData extends DataDefaultFn
    ? TData extends (_: any) => IData<infer TParsedValue>
      ? TParsedValue
      : never
  : never

type GetBoxedValue<
  TData extends IData<any, any, Record<string, IData>> | DataDefaultFn
> = 
  TData extends IData<any, any, infer TBoxedValue> 
    ? TBoxedValue 
    : TData extends (_: any) => IData<any,any, infer TBoxedValue>
    ? TBoxedValue
: never;

export type GetParsedValueTypeFromDefaultFn<
  TDefaultFn extends (_default: any) => IData
> = TDefaultFn extends (_default: any) => IData<infer TParsedValue, any, any>
  ? TParsedValue
  : never;

  /**
   * Utility to extract the resulting data type from the properties definition of a node
   * for example
   * 
   * {
   *   flag: boolean(false), // boolean and string types from mm-gql
   *   name: string
   * }
   * 
   * will return
   * 
   * {
   *   flag: boolean, // boolean and string native types from TS
   *   name: string
   * }
   * 
   * setting TFilter to true
   * 
   * will return 
   * 
   * {
   *   flag: Record<FilterCondition, boolean>
   *   name: Record<FilterCondition, string>
   * }
   */
<<<<<<< HEAD
export type GetResultingDataTypeFromProperties<TProperties extends Record<string, ISMData | SMDataDefaultFn>, TFilter = false> =  {
=======
export type GetResultingDataTypeFromProperties<TProperties extends Record<string, IData | DataDefaultFn>> =  {
>>>>>>> 253be720
  [key in keyof TProperties]:
    TProperties[key] extends IData<infer TParsedValue, any, infer TBoxedValue>
      ? TBoxedValue extends Record<string, IData | DataDefaultFn>
        ? IsMaybe<TParsedValue> extends true
          ? Maybe<GetAllAvailableNodeDataTypeWithoutDefaultProps<TBoxedValue, {}, TFilter>>
          : GetAllAvailableNodeDataTypeWithoutDefaultProps<TBoxedValue, {}, TFilter>
        : TParsedValue extends Array<infer TArrayItemType>
          ? IsMaybe<TParsedValue> extends true
            ? Maybe<Array<TArrayItemType>>
            : Array<TArrayItemType>
<<<<<<< HEAD
          : TFilter extends true ? FilterValue<TParsedValue> : TParsedValue
      : TProperties[key] extends SMDataDefaultFn
        ?  TFilter extends true ? FilterValue<GetParsedValueTypeFromDefaultFn<TProperties[key]>> : GetParsedValueTypeFromDefaultFn<TProperties[key]>
        : never;
}

export type FilterValue<TValue> = TValue | Partial<Record<FilterOperator, TValue>>

export type GetResultingDataTypeFromNodeDefinition<TSMNode extends ISMNode, TFilter = false> = TSMNode extends ISMNode<any, infer TProperties> ? GetResultingDataTypeFromProperties<TProperties, TFilter> : never

=======
          : TParsedValue
      : TProperties[key] extends DataDefaultFn
        ? GetParsedValueTypeFromDefaultFn<TProperties[key]>
        : never;
}

export type GetResultingDataTypeFromNodeDefinition<TNode extends INode> = TNode extends INode<any, infer TProperties> ? GetResultingDataTypeFromProperties<TProperties> : never
>>>>>>> 253be720

/**
 * Utility to extract the expected data type of a node based on its' properties and computed data
 * For data resulting from property definitions only, use GetResultingDataTypeFromProperties
 */

export type GetAllAvailableNodeDataType<
  TData extends Record<string, IData | DataDefaultFn>,
  TComputedData extends Record<string, any>
> = GetResultingDataTypeFromProperties<TData & NodeDefaultProps> & TComputedData;

type GetAllAvailableNodeDataTypeWithoutDefaultProps<
<<<<<<< HEAD
  TSMData extends Record<string, ISMData | SMDataDefaultFn>,
  TComputedData extends Record<string, any>,
  TFilter = false
> = GetResultingDataTypeFromProperties<TSMData, TFilter> & TComputedData;
=======
  TData extends Record<string, IData | DataDefaultFn>,
  TComputedData extends Record<string, any>
> = GetResultingDataTypeFromProperties<TData> & TComputedData;
>>>>>>> 253be720


/**
 * Takes in any object and returns a Partial of that object type
 * for nested objects, those will also be turned into partials
 */
export type DeepPartial<ObjectType extends Record<string, any>> = Partial<
  {
    [Key in keyof ObjectType]: ObjectType[Key] extends Maybe<Array<any>>
      ? ObjectType[Key]
      : ObjectType[Key] extends Maybe<Record<string, any>>
      ? ObjectType[Key] extends null
        ? Maybe<DeepPartial<ObjectType[Key]>>
        : DeepPartial<ObjectType[Key]>
      : ObjectType[Key];
  }
>;

type IsArray<Thing extends any, Y = true, N = false> = Thing extends Array<any> ? Y : N

/**
 * A record that lives on each instance of a DOProxy to determine
 * if each data property on that DO is currently guaranteed to be up to date.
 * Any property that is read while not being up to date throws a run-time error to ensure the devs never use outdated data mistakenly
 */
export type UpToDateData<
  TNodeData extends Record<string, IData>
> = DeepPartial<
  {
    [Key in keyof TNodeData]: TNodeData[Key] extends IData<Maybe<Array<any>>>
      ? boolean
      : TNodeData[Key] extends IData<any, any, infer TBoxedValue>
      ? TBoxedValue extends Record<string, IData>
        ? UpToDateData<TBoxedValue>
        : boolean
      : boolean;
  }
>;

/**
 * These methods are called automatically when using this lib's public methods like "useData"
 */
export interface IDOMethods {
  /**
   * Called when we get data from the backend for this particular DO instance, found by its id
   */
  onDataReceived(data: Record<string, any>, opts?: {__unsafeIgnoreVersion?: boolean}): void;
}

export interface IDOAccessors {
  id: string
  version: number
  lastUpdatedBy: string
  persistedData: Record<string,any>
}

export type NodeDO = Record<string, any> & IDOMethods & IDOAccessors;

export type NodeComputedFns<
  TNodeData extends Record<string, IData | DataDefaultFn>,
  TNodeComputedData extends Record<string, any>
> = {
  [key in keyof TNodeComputedData]: (
    data: GetAllAvailableNodeDataType<TNodeData, TNodeComputedData>
  ) => TNodeComputedData[key];
};

export type NodeRelationalFns<
  TNodeRelationalData extends NodeRelationalQueryBuilderRecord
> = {
  [key in keyof TNodeRelationalData]: () => TNodeRelationalData[key];
};

export interface INode<
  TNodeType extends string = any,
  TNodeData extends Record<string, IData | DataDefaultFn> = {},
  TNodeComputedData extends Record<string, any> = {},
  TNodeRelationalData extends NodeRelationalQueryBuilderRecord = {},
  TNodeComputedFns = NodeComputedFns<TNodeData & NodeDefaultProps, TNodeComputedData>,
  TNodeDO = NodeDO
> {
  _isNodeDef: true;
  data: TNodeData & NodeDefaultProps;
  computed?: TNodeComputedFns;
  relational?: NodeRelationalFns<TNodeRelationalData>;
  type: TNodeType;
  repository: INodeRepository;
  do: new (data?: Record<string, any>) => TNodeDO;
}

/**
 * These inform the library how to query for data that is related to the node type we're building.
 * So, for example, if a user has meetings under them, one of the user's relational data properties is "meetings", which will be "IChildren".
 * This teaches the library how to interpret a query that asks for the user's meetings.
 */
export type NodeRelationalQueryBuilder<TTargetNodeOrTargetNodeRecord extends INode | Maybe<INode> | Record<string, INode> | Maybe<Record<string,INode>>> =
  | IOneToOneQueryBuilder<TTargetNodeOrTargetNodeRecord>
  | IOneToManyQueryBuilder<TTargetNodeOrTargetNodeRecord>

export type NodeRelationalQuery<TTargetNodeOrTargetNodeRecord extends INode | Maybe<INode> | Record<string, INode> | Maybe<Record<string,INode>>> =
  | IOneToOneQuery<TTargetNodeOrTargetNodeRecord, any>
  | IOneToManyQuery<TTargetNodeOrTargetNodeRecord, any>

export type IOneToOneQueryBuilderOpts<TTargetNodeOrTargetNodeRecord extends INode | Maybe<INode> | Record<string, INode> | Maybe<Record<string,INode>>> =
  TTargetNodeOrTargetNodeRecord extends INode
  ? {
      map: MapFnForNode<NonNullable<TTargetNodeOrTargetNodeRecord>>;
  }
  : TTargetNodeOrTargetNodeRecord extends Record<string, INode>
    ? {
      [Tkey in keyof TTargetNodeOrTargetNodeRecord]: { map: MapFnForNode<TTargetNodeOrTargetNodeRecord[Tkey]> }
    }
    : never
export interface IOneToOneQueryBuilder<
  TTargetNodeOrTargetNodeRecord extends INode | Maybe<INode> | Record<string, INode> | Maybe<Record<string,INode>>
> {
  <TQueryBuilderOpts extends IOneToOneQueryBuilderOpts<TTargetNodeOrTargetNodeRecord>>(
    queryBuilderOpts: TQueryBuilderOpts
  ): IOneToOneQuery<TTargetNodeOrTargetNodeRecord, TQueryBuilderOpts>;
}
export interface IOneToOneQuery<
  TTargetNodeOrTargetNodeRecord extends INode | Maybe<INode> | Record<string, INode> | Maybe<Record<string,INode>>,
  TQueryBuilderOpts extends IOneToOneQueryBuilderOpts<TTargetNodeOrTargetNodeRecord>
> {
  _relational: RELATIONAL_TYPES.oneToOne;
  _relationshipName: string;
  queryBuilderOpts: TQueryBuilderOpts
  def: TTargetNodeOrTargetNodeRecord
}

export type IOneToManyQueryBuilderOpts<TTargetNodeOrTargetNodeRecord extends INode | Maybe<INode> | Record<string, INode> | Maybe<Record<string,INode>>> =
  TTargetNodeOrTargetNodeRecord extends INode
  ? {
      map: MapFnForNode<NonNullable<TTargetNodeOrTargetNodeRecord>>;
      // @TODO add filtering and pagination here
  }
  : TTargetNodeOrTargetNodeRecord extends Record<string, INode>
    ? {
      [Tkey in keyof TTargetNodeOrTargetNodeRecord]: { map: MapFnForNode<TTargetNodeOrTargetNodeRecord[Tkey]> }
    }
    : never
export interface IOneToManyQueryBuilder<
  TTargetNodeOrTargetNodeRecord extends INode | Maybe<INode> | Record<string, INode> | Maybe<Record<string,INode>>
> {
  <TQueryBuilderOpts extends IOneToManyQueryBuilderOpts<TTargetNodeOrTargetNodeRecord>>(
    queryBuilderOpts: TQueryBuilderOpts
  ): IOneToManyQuery<TTargetNodeOrTargetNodeRecord, TQueryBuilderOpts>;
}
export interface IOneToManyQuery<
  TTargetNodeOrTargetNodeRecord extends INode | Maybe<INode> | Record<string, INode> | Maybe<Record<string,INode>>,
  TQueryBuilderOpts extends IOneToManyQueryBuilderOpts<TTargetNodeOrTargetNodeRecord>
> {
  _relational: RELATIONAL_TYPES.oneToMany;
  _relationshipName: string;
  queryBuilderOpts: TQueryBuilderOpts
  def: TTargetNodeOrTargetNodeRecord
}

export enum DATA_TYPES {
  string = 's',
  maybeString = 'mS',
  stringEnum = 'sE',
  maybeStringEnum = 'mSE',
  number = 'n',
  maybeNumber = 'mN',
  boolean = 'b',
  maybeBoolean = 'mB',
  object = 'o',
  maybeObject = 'mO',
  record = 'r',
  maybeRecord = 'mR',
  array = 'a',
  maybeArray = 'mA',
}

export enum RELATIONAL_TYPES {
  oneToOne = 'oTO',
  oneToMany = 'otM',
}

<<<<<<< HEAD
export interface IChildrenQueryBuilder<TSMNode extends ISMNode> {
  <TMapFn extends MapFnForNode<TSMNode>>(opts: {
    map: TMapFn;
    pagination?: ISMQueryPagination;
    filter?: ValidFilterForNode<TSMNode>
  }): IChildrenQuery<TSMNode, TMapFn>;
}

export interface IChildrenQuery<
  TSMNode extends ISMNode,
  TMapFn extends MapFnForNode<TSMNode>
> {
  _smRelational: SM_RELATIONAL_TYPES.children;
  def: TSMNode;
  map: TMapFn;
  pagination?: ISMQueryPagination;
  filter?: ValidFilterForNode<TSMNode>
  depth?: number;
}

export interface ISMQueryPagination {
  itemsPerPage?: number
  page?: number
}
=======
export interface IQueryPagination {}
>>>>>>> 253be720

export type NodeRelationalQueryBuilderRecord = Record<
  string,
  // the tsignore here is necessary
  // because the generic that NodeRelationalQueryBuilder needs is
  // the node definition for the origin of the relational queries
  // which when defining a node, is the node being defined
  // attempting to replicate the node here would always end up in a loop
  // since we need the relational data to construct a node
  // and need the node to construct the relational data (without this ts ignore)
  // @ts-ignore
  NodeRelationalQueryBuilder
>;

export interface INodeRepository {
  byId(id: string): NodeDO;
  onDataReceived(data: { id: string } & Record<string, any>): void;
  onNodeDeleted(id: string): void;
}

export type FilterOperator = '_gte' | '_lte' | '_eq' | '_gt' | '_lt' | '_neq' | '_contains' | '_ncontains'

/**
 * Returns the valid filter for a node
 * excluding properties which are arrays and records
 * and including properties which are nested in objects
 */
export type ValidFilterForNode<TNode extends INode> = DeepPartial<{
  [
    TKey in keyof ExtractNodeData<TNode> as
      ExtractNodeData<TNode>[TKey] extends IData<infer TDataParsedValueType, any, infer TBoxedValue>
        ? IsArray<TDataParsedValueType> extends true
          ? never
          : TBoxedValue extends undefined 
            ? TKey
            : TBoxedValue extends Record<string, IData | DataDefaultFn>
              ? TKey
              : never
        : ExtractNodeData<TNode>[TKey] extends DataDefaultFn
          ? IsArray<GetParsedValueTypeFromDefaultFn<ExtractNodeData<TNode>[TKey]>> extends true
            ? never
            : TKey
          : TKey  
<<<<<<< HEAD
  ]: TKey extends keyof GetResultingDataTypeFromNodeDefinition<TSMNode, true>
    ? GetResultingDataTypeFromNodeDefinition<TSMNode, true>[TKey]
=======
  ]: TKey extends keyof GetResultingDataTypeFromNodeDefinition<TNode>
    ? GetResultingDataTypeFromNodeDefinition<TNode>[TKey]
>>>>>>> 253be720
    : never
}>

export type QueryDefinitionTarget =
  | { id: string, allowNullResult?: boolean }
  | { ids: Array<string> }
    
// The config needed by a query to get one or multiple nodes of a single type
export type QueryDefinition<
  TNode extends INode,
  TMapFn extends MapFnForNode<TNode> | undefined,
  TQueryDefinitionTarget extends QueryDefinitionTarget
> = { 
  def: TNode;
  map: TMapFn;
<<<<<<< HEAD
  pagination?: ISMQueryPagination
  filter?: ValidFilterForNode<TSMNode>
=======
  filter?: ValidFilterForNode<TNode>
>>>>>>> 253be720
  target?: TQueryDefinitionTarget
  tokenName?: string
};

// A query takes a record where you can specify aliases for each node type you're querying (including 2 aliases for different sets of the same node type)
//
// example:
//  usersTodos: queryDefinition({
//    def: todo,
//    under: [authenticatedUser.id],
//    map: ({ id }) => ({ id })
//  }),
//  meetingTodos: queryDefinition({
//    def: todo,
//    under: [meeting.id],
//    map: ({ id } => ({ id })
//  })
//
export type QueryDefinitions<
  TNode,
  TMapFn,
  TQueryDefinitionTarget
  // adding params to QueryDefinition here breaks the return type of a query function, since the TNodeData and TNodeComputedData types being infered
  // in QueryDefinition would no longer be infered correctly. This would result in "any" types being returned for the query result, or implicit anys in the query fn definition
  // strangely, if we simply tell TS to ignore the error it works perfectly
  // see https://tractiontools.atlassian.net/browse/MM-433 for simplified examples
  // eslint-disable-next-line
  // @ts-ignore
> = Record<string, QueryDefinition<TNode, TMapFn, TQueryDefinitionTarget> | INode | null>;

export type UseSubscriptionQueryDefinitionOpts = {doNotSuspend?: boolean}

export type UseSubscriptionQueryDefinition<
  TNode extends INode,
  TMapFn extends MapFnForNode<TNode> | undefined,
  TQueryDefinitionTarget extends QueryDefinitionTarget,
  TUseSubscriptionQueryDefinitionOpts extends UseSubscriptionQueryDefinitionOpts
> = QueryDefinition<TNode, TMapFn, TQueryDefinitionTarget> & {useSubOpts?: TUseSubscriptionQueryDefinitionOpts}

export type UseSubscriptionQueryDefinitions<
  TNode,
  TMapFn,
  TQueryDefinitionTarget,
  TUseSubscriptionQueryDefinitionOpts
  // adding strict params to UseSubscriptionQueryDefinition here breaks the return type of a query function, since the TNodeData and TNodeComputedData types being infered
  // in UseSubscriptionQueryDefinition would no longer be infered correctly. This would result in "any" types being returned for the query result, or implicit anys in the query fn definition
  // strangely, if we simply tell TS to ignore the error it works perfectly
  // see https://tractiontools.atlassian.net/browse/MM-433 for simplified examples
  // eslint-disable-next-line
  // @ts-ignore
> = Record<string, UseSubscriptionQueryDefinition<TNode, TMapFn, TQueryDefinitionTarget, TUseSubscriptionQueryDefinitionOpts> | INode | null>

export type QueryDataReturn<
  // @ts-ignore
  TQueryDefinitions extends QueryDefinitions
> = {
  [Key in keyof TQueryDefinitions]: IsMaybe<TQueryDefinitions[Key]> extends true
    ? Maybe<GetResultingDataFromQueryDefinition<TQueryDefinitions[Key]>>
    : GetResultingDataFromQueryDefinition<TQueryDefinitions[Key]>
};

<<<<<<< HEAD

type IPaginatedArray<T> = Array<T> & {pagination: {
  next: () => void, previous: () => void, page: (page: number) => void, totalPages: number, hasNextPage: boolean, hasPreviousPage: boolean, currentPage: number
}}

export type GetResultingDataFromQueryDefinition<TQueryDefinition extends QueryDefinition<any,any,any> | ISMNode | null> = TQueryDefinition extends {
=======
export type GetResultingDataFromQueryDefinition<TQueryDefinition extends QueryDefinition<any,any,any> | INode | null> = TQueryDefinition extends {
>>>>>>> 253be720
  map: MapFn<any, any, any>;
}
  ? /**
     * full query definition provided, with a map fn
     */
    TQueryDefinition extends { def: infer TNode; map: infer TMapFn }
    ? TNode extends INode
      ? TMapFn extends MapFnForNode<TNode>
        ? TQueryDefinition extends { target?: { id: string } }
          ? TQueryDefinition extends { target?: { allowNullResult: true } }
<<<<<<< HEAD
            ? Maybe<ExtractQueriedDataFromMapFn<TMapFn, TSMNode>>
            : ExtractQueriedDataFromMapFn<TMapFn, TSMNode>
          : IPaginatedArray<ExtractQueriedDataFromMapFn<TMapFn, TSMNode>>
=======
            ? Maybe<ExtractQueriedDataFromMapFn<TMapFn, TNode>>
            : ExtractQueriedDataFromMapFn<TMapFn, TNode>
          : Array<ExtractQueriedDataFromMapFn<TMapFn, TNode>>
>>>>>>> 253be720
        : never
      : never
    : never
  : TQueryDefinition extends { def: INode } // full query definition provided, but map function omitted // return the entirety of the node's data
  ? TQueryDefinition extends { def: infer TNode }
    ? TNode extends INode
      ? TQueryDefinition extends { target?: { id: string } }
        ? GetAllAvailableNodeDataType<ExtractNodeData<TNode>, ExtractNodeComputedData<TNode>>
        : Array<
          GetAllAvailableNodeDataType<ExtractNodeData<TNode>, ExtractNodeComputedData<TNode>> 
        >
      : never
    : never
  : TQueryDefinition extends INode
  ? /**
     * shorthand syntax used, only a node definition was provided
     */
    Array<
      GetAllAvailableNodeDataType<ExtractNodeData<TQueryDefinition>, ExtractNodeComputedData<TQueryDefinition>>
    >
  : never;

export type UseSubscriptionReturn<
  // @ts-ignore
  TQueryDefinitions extends UseSubscriptionQueryDefinitions
> = {
  data: {
    [key in keyof TQueryDefinitions]:
      TQueryDefinitions[key] extends { useSubOpts?:{ doNotSuspend: true } }
          ? Maybe<GetResultingDataFromQueryDefinition<TQueryDefinitions[key]>>
          : IsMaybe<TQueryDefinitions[key]> extends true
            ? Maybe<GetResultingDataFromQueryDefinition<TQueryDefinitions[key]>>
            : GetResultingDataFromQueryDefinition<TQueryDefinitions[key]>
  },
  querying: boolean,
  error: any
}
  
export type MapFnForNode<TNode extends INode> = MapFn<
  ExtractNodeData<TNode>,
  ExtractNodeComputedData<TNode>,
  ExtractNodeRelationalData<TNode>
>;

export type MapFn<
  TNodeData extends Record<string, IData | DataDefaultFn>,
  TNodeComputedData,
  TNodeRelationalData extends NodeRelationalQueryBuilderRecord,
> = (
  data: GetMapFnArgs<INode<any, TNodeData & NodeDefaultProps, TNodeComputedData, TNodeRelationalData>>
) => RequestedData<TNodeData, TNodeComputedData>;

export type GetMapFnArgs<
  TNode extends INode,
> = TNode extends INode<any, infer TNodeData, any, infer TNodeRelationalData>
  ? {
    [key in keyof TNodeData]: 
      TNodeData[key] extends IData<Maybe<Array<any>>>
        ? TNodeData[key]
        : TNodeData[key] extends IData<
            any,
            any,
            Record<string, IData | DataDefaultFn>
          >
        // allows querying a partial of an object within a node
        ? <TMapFn extends MapFn<GetBoxedValue<TNodeData[key]>, {}, {}>>(opts: {
            map: TMapFn;
          }) => TMapFn
        : TNodeData[key];
    } &
      TNodeRelationalData
  : never;

// The accepted type for a map fn return
// validates that the engineer is querying data that exists on the nodes
// which gives us typo prevention :)
type RequestedData<
  TNodeData extends Record<string, IData | DataDefaultFn>,
  TNodeComputedData extends Record<string, any>,
  // TS-TYPE-TEST-1 making this a partial seems to cause TS to not throw errors when a random property is put into a map fn return with a bogus value
  // this will likely lead to developers misusing the query function (such as forgetting to define a map function for a relational query)
> = Partial<{
      [Key in
        keyof TNodeData
        | keyof TNodeComputedData
       ]: Key extends keyof TNodeData
        ? TNodeData[Key] extends IData<Maybe<Array<any>>>
          ? TNodeData[Key]
          : TNodeData[Key] extends IData<Maybe<Record<string, any>>> // Allows querying partials of nested objects
          ? MapFn<GetDataType<TNodeData[Key]>, {}, {}> // {} because there should be no computed data or relational data for objects nested in nodes
          : TNodeData[Key]
        : Key extends keyof TNodeComputedData   
        ? TNodeComputedData[Key] 
        : never;
  } | {}>


// A generic to extract the resulting data based on a map fn
export type ExtractQueriedDataFromMapFn<
  TMapFn extends MapFnForNode<TNode>,
  TNode extends INode
> = { type: TNode['type'] }
  & ExtractQueriedDataFromMapFnReturn<ReturnType<TMapFn>, TNode>
  & ExtractNodeComputedData<TNode>;

// From the return of a map fn, get the type of data that will be returned by that portion of the query, aka the expected response from the API
type ExtractQueriedDataFromMapFnReturn<
  TMapFnReturn,
  TNode extends INode
> = {
  [Key in keyof TMapFnReturn]:
    // when we passed through a relational property without specifying a mapFn
    TMapFnReturn[Key] extends NodeRelationalQueryBuilder<any>
    ? never
    :
    TMapFnReturn[Key] extends IOneToOneQuery<any,any>
    ? ExtractQueriedDataFromByOneToOneQuery<TMapFnReturn[Key]>
    :
    TMapFnReturn[Key] extends IOneToManyQuery<any,any>
    ? ExtractQueriedDataFromOneToManyQuery<TMapFnReturn[Key]>
    :
    TMapFnReturn[Key] extends MapFnForNode<TNode>
    ? ExtractQueriedDataFromMapFn<TMapFnReturn[Key], TNode>  
    :
    // when we're querying data on the node we used as the "def"
    TMapFnReturn[Key] extends IData | DataDefaultFn
    ? GetDataType<TMapFnReturn[Key]>
    :
    // when we passed through an object property without specifying a mapFn
    TMapFnReturn[Key] extends (opts: {map: MapFn<infer TBoxedValue,any,any>}) => MapFn<any, any, any>
    ? GetResultingDataTypeFromProperties<TBoxedValue>
    :
    // when we're querying data inside a nested object
    TMapFnReturn[Key] extends MapFn<any, any, any>
    ? ExtractQueriedDataFromMapFn<TMapFnReturn[Key], TNode>
    :
    never;
};

<<<<<<< HEAD
type ExtractQueriedDataFromChildrenQuery<
  TChildrenQuery extends IChildrenQuery<any, any>
> = TChildrenQuery extends IChildrenQuery<infer TSMNode, infer TMapFn>
  ? IPaginatedArray<ExtractQueriedDataFromMapFn<TMapFn, TSMNode>>
  : never;

// Without this,ExtractQueriedDataFromByReferenceQuery and ExtractResultsUnionFromReferenceBuilder somehow cause a loop
// even though ExtractQueriedDataFromByReferenceQuery does not call ExtractResultsUnionFromReferenceBuilder unless it's dealing with a record of node definitions (union representation)
=======
// Without this,ExtractQueriedDataFromByOneToOneQuery and ExtractResultsUnionFromOneToOneQueryBuilder somehow cause a loop
// even though ExtractQueriedDataFromByOneToOneQuery does not call ExtractResultsUnionFromOneToOneQueryBuilder unless it's dealing with a record of node definitions (union representation)
>>>>>>> 253be720
// borrowed this solution from this article
// https://www.angularfix.com/2022/01/why-am-i-getting-instantiation-is.html
// relavant github discussions:
// https://github.com/microsoft/TypeScript/issues/34933
// https://github.com/microsoft/TypeScript/pull/44997
// https://github.com/microsoft/TypeScript/pull/45025
type Prev = [never, 0, 1];

type ExtractQueriedDataFromByOneToOneQuery<
  TOneToOneQuery extends IOneToOneQuery<any, any>,
  D extends Prev[number] = 1
> = 
  [D] extends [never] ? never :
  TOneToOneQuery extends IOneToOneQuery<infer TTargetNodeOrTargetNodeRecord, infer TQueryBuilderOpts>
    ? IsMaybe<TTargetNodeOrTargetNodeRecord> extends true
      ? TTargetNodeOrTargetNodeRecord extends INode
        ? TQueryBuilderOpts extends { map: MapFnForNode<NonNullable<TTargetNodeOrTargetNodeRecord>> }
          ? Maybe<ExtractQueriedDataFromMapFn<TQueryBuilderOpts['map'], NonNullable<TTargetNodeOrTargetNodeRecord>>>
          : never
        : TTargetNodeOrTargetNodeRecord extends Record<string, INode>
          ? TQueryBuilderOpts extends { [key in keyof TTargetNodeOrTargetNodeRecord]: {map: MapFnForNode<TTargetNodeOrTargetNodeRecord[key]>} }
            ? Maybe<ExtractResultsUnionFromOneToOneQueryBuilder<TTargetNodeOrTargetNodeRecord, TQueryBuilderOpts, Prev[D]>>
            : never
          : never
      : TTargetNodeOrTargetNodeRecord extends INode
        ? TQueryBuilderOpts extends { map: MapFnForNode<TTargetNodeOrTargetNodeRecord> }
          ? ExtractQueriedDataFromMapFn<TQueryBuilderOpts['map'], TTargetNodeOrTargetNodeRecord>
          : never
        : TTargetNodeOrTargetNodeRecord extends Record<string, INode>
        ? TQueryBuilderOpts extends { [key in keyof TTargetNodeOrTargetNodeRecord]: {map: MapFnForNode<TTargetNodeOrTargetNodeRecord[key]>} }
            ? ExtractResultsUnionFromOneToOneQueryBuilder<TTargetNodeOrTargetNodeRecord, TQueryBuilderOpts, Prev[D]>
            : never
          : never
    : never

type ExtractQueriedDataFromOneToManyQuery<
  TOneToManyQuery extends IOneToManyQuery<any, any>,
  D extends Prev[number] = 1
> = 
  [D] extends [never] ? never :
  TOneToManyQuery extends IOneToManyQuery<infer TTargetNodeOrTargetNodeRecord, infer TQueryBuilderOpts>
    ? IsMaybe<TTargetNodeOrTargetNodeRecord> extends true
      ? TTargetNodeOrTargetNodeRecord extends INode
        ? TQueryBuilderOpts extends { map: MapFnForNode<NonNullable<TTargetNodeOrTargetNodeRecord>> }
          ? Maybe<Array<ExtractQueriedDataFromMapFn<TQueryBuilderOpts['map'], NonNullable<TTargetNodeOrTargetNodeRecord>>>>
          : never
        : TTargetNodeOrTargetNodeRecord extends Record<string, INode>
          ? TQueryBuilderOpts extends { [key in keyof TTargetNodeOrTargetNodeRecord]: {map: MapFnForNode<TTargetNodeOrTargetNodeRecord[key]>} }
            ? Maybe<Array<ExtractResultsUnionFromOneToOneQueryBuilder<TTargetNodeOrTargetNodeRecord, TQueryBuilderOpts, Prev[D]>>>
            : never
          : never
      : TTargetNodeOrTargetNodeRecord extends INode
        ? TQueryBuilderOpts extends { map: MapFnForNode<TTargetNodeOrTargetNodeRecord> }
          ? Array<ExtractQueriedDataFromMapFn<TQueryBuilderOpts['map'], TTargetNodeOrTargetNodeRecord>>
          : never
        : TTargetNodeOrTargetNodeRecord extends Record<string, INode>
        ? TQueryBuilderOpts extends { [key in keyof TTargetNodeOrTargetNodeRecord]: {map: MapFnForNode<TTargetNodeOrTargetNodeRecord[key]>} }
            ? Array<ExtractResultsUnionFromOneToOneQueryBuilder<TTargetNodeOrTargetNodeRecord, TQueryBuilderOpts, Prev[D]>>
            : never
          : never
    : never

type ExtractResultsUnionFromOneToOneQueryBuilder<
  TTargetNodeOrTargetNodeRecord extends Record<string, INode>,
  TQueryBuilderOpts extends IOneToOneQueryBuilderOpts<TTargetNodeOrTargetNodeRecord>,
  D extends Prev[number]
> = ExtractObjectValues<{
  [key in keyof TQueryBuilderOpts]:
      key extends keyof TTargetNodeOrTargetNodeRecord 
        ? TQueryBuilderOpts[key] extends IOneToOneQueryBuilderOpts<TTargetNodeOrTargetNodeRecord[key]>
          ?
            ExtractQueriedDataFromByOneToOneQuery<
              IOneToOneQuery<
                TTargetNodeOrTargetNodeRecord[key],
                // says this doesn't satisfy the constraint of IOneToOneQueryBuilderOpts<TTargetNodeOrTargetNodeRecord[key]>
                // but it does, and it works anyway
                // @ts-ignore
                { map: TQueryBuilderOpts[key]['map'] }
               >,
               D
            >
          : never
        : never
}>

type ExtractObjectValues<TObject extends Record<string,any>> = TObject extends Record<string, infer TValueType> ? TValueType : never

export type ExtractNodeData<TNode extends INode> = TNode extends INode<
  any,
  infer TNodeData
>
  ? TNodeData
  : never;

type ExtractNodeComputedData<TNode extends INode> = TNode extends INode<
  any,
  any,
  infer TNodeComputedData
>
  ? TNodeComputedData
  : never;

type ExtractNodeRelationalData<
  TNode extends INode
> = TNode extends INode<any, any, any, infer TNodeRelationalData>
  ? TNodeRelationalData
  : never;

/**
 * a record of all the queries identified in this query definitions
 * looks something like this
 *
 * {
 *   // alias
 *   usersTodos: {
 *     // the Node we're querying
 *     def: todo,
 *     // id used as under
 *     under: ['some-id-I-want-to-get-children-for'],
 *     // ^ could have under or ids, not both
 *     ids: ['some-specific-node-id-im-trying-to-query'],
 *     // properties being queried on this todo, Array<keyof Todo>
 *     properties: ['id', 'task'],
 *     // relational data being queried
 *     relational: {
 *       // alias for the relational query result
 *       assignee: {
 *         // the node for the relational data we're querying
 *         def: user,
 *         properties: ['firstName', 'lastName'],
 *
 *         // if the todo node defines the assignee as being a "oneToMany" relationship
 *         // This would also return an array of users, instead of a single user in that case.
 *         oneToMany: true,
 *         // OR if the todo node defines the assignee as being a "oneToOne" relationship
 *         oneToOne: true
 *       }
 *     }
 *   })
 * }
 */
export type BaseQueryRecordEntry = {
  def: INode;
  properties: Array<string>;
  filter?: ValidFilterForNode<ISMNode>
  relational?: Record<string, RelationalQueryRecordEntry>;
};

export type QueryRecordEntry = BaseQueryRecordEntry & {
  ids?: Array<string> 
  id?: string
  allowNullResult?: boolean
}

<<<<<<< HEAD
// export type FilterQueryRecordEntry = Omit<BaseQueryRecordEntry, 'properties'> & {
//   conditions: Record<string, Record<FilterCondition, any>>
// }

export type RelationalQueryRecordEntry =
  | (BaseQueryRecordEntry & { children: true; depth?: number }) // will use GetChildren to query this data
  | (BaseQueryRecordEntry & { byReference: true; idProp: string }) // will use GetReference to query this data
  | (BaseQueryRecordEntry & { byReferenceArray: true; idProp: string }); // will use GetReference to query this data
=======
export type RelationalQueryRecordEntry =  { _relationshipName: string } & (
  | (BaseQueryRecordEntry & { oneToOne: true })
  | (BaseQueryRecordEntry & { oneToMany: true })
)
>>>>>>> 253be720

export type QueryRecord = Record<string, QueryRecordEntry>;
export interface IDOProxy {
  updateRelationalResults(
    newRelationalResults: Maybe<Record<string, IDOProxy | Array<IDOProxy>>>
  ): void;
}<|MERGE_RESOLUTION|>--- conflicted
+++ resolved
@@ -11,18 +11,11 @@
 
 export type IsMaybe<Type> = null extends Type ? true : false
 
-<<<<<<< HEAD
-export type SMDataDefaultFn = {
-  _default: ISMData
-  (_default: any): ISMData;
-} 
-=======
 export type DataDefaultFn = {
   _default: IData
   (_default: any): IData;
 } 
 
->>>>>>> 253be720
 
 export type DocumentNode = import('@apollo/client/core').DocumentNode;
 
@@ -48,17 +41,10 @@
   };
 };
 
-<<<<<<< HEAD
-export type SMConfig = {
-  gqlClient: ISMGQLClient;
-  plugins?: Array<SMPlugin>;
-  generateMockData?: boolean
-=======
 export type Config = {
   gqlClient: IGQLClient;
   plugins?: Array<Plugin>;
   generateMockData: boolean
->>>>>>> 253be720
 };
 
 export interface IGQLClient {
@@ -149,13 +135,8 @@
   query: ReturnType<typeof generateQuerier>
   subscribe: ReturnType<typeof generateSubscriber>
   transaction: ReturnType<typeof createTransaction>
-<<<<<<< HEAD
-  gqlClient: ISMGQLClient;
-  plugins: Array<SMPlugin> | undefined;
-=======
   gqlClient: IGQLClient
   plugins: Array<Plugin> | undefined
->>>>>>> 253be720
   generateMockData: boolean | undefined
   DOProxyGenerator: ReturnType<typeof createDOProxyGenerator>
   DOFactory: ReturnType<typeof createDOFactory>
@@ -271,11 +252,7 @@
    *   name: Record<FilterCondition, string>
    * }
    */
-<<<<<<< HEAD
-export type GetResultingDataTypeFromProperties<TProperties extends Record<string, ISMData | SMDataDefaultFn>, TFilter = false> =  {
-=======
-export type GetResultingDataTypeFromProperties<TProperties extends Record<string, IData | DataDefaultFn>> =  {
->>>>>>> 253be720
+export type GetResultingDataTypeFromProperties<TProperties extends Record<string, IData | DataDefaultFn>, TFilter = false> =  {
   [key in keyof TProperties]:
     TProperties[key] extends IData<infer TParsedValue, any, infer TBoxedValue>
       ? TBoxedValue extends Record<string, IData | DataDefaultFn>
@@ -286,26 +263,18 @@
           ? IsMaybe<TParsedValue> extends true
             ? Maybe<Array<TArrayItemType>>
             : Array<TArrayItemType>
-<<<<<<< HEAD
           : TFilter extends true ? FilterValue<TParsedValue> : TParsedValue
-      : TProperties[key] extends SMDataDefaultFn
+      : TProperties[key] extends DataDefaultFn
         ?  TFilter extends true ? FilterValue<GetParsedValueTypeFromDefaultFn<TProperties[key]>> : GetParsedValueTypeFromDefaultFn<TProperties[key]>
         : never;
 }
 
+
+
+
 export type FilterValue<TValue> = TValue | Partial<Record<FilterOperator, TValue>>
 
-export type GetResultingDataTypeFromNodeDefinition<TSMNode extends ISMNode, TFilter = false> = TSMNode extends ISMNode<any, infer TProperties> ? GetResultingDataTypeFromProperties<TProperties, TFilter> : never
-
-=======
-          : TParsedValue
-      : TProperties[key] extends DataDefaultFn
-        ? GetParsedValueTypeFromDefaultFn<TProperties[key]>
-        : never;
-}
-
-export type GetResultingDataTypeFromNodeDefinition<TNode extends INode> = TNode extends INode<any, infer TProperties> ? GetResultingDataTypeFromProperties<TProperties> : never
->>>>>>> 253be720
+export type GetResultingDataTypeFromNodeDefinition<TSMNode extends INode, TFilter = false> = TSMNode extends INode<any, infer TProperties> ? GetResultingDataTypeFromProperties<TProperties, TFilter> : never
 
 /**
  * Utility to extract the expected data type of a node based on its' properties and computed data
@@ -318,16 +287,10 @@
 > = GetResultingDataTypeFromProperties<TData & NodeDefaultProps> & TComputedData;
 
 type GetAllAvailableNodeDataTypeWithoutDefaultProps<
-<<<<<<< HEAD
-  TSMData extends Record<string, ISMData | SMDataDefaultFn>,
+  TSMData extends Record<string, IData | DataDefaultFn>,
   TComputedData extends Record<string, any>,
   TFilter = false
 > = GetResultingDataTypeFromProperties<TSMData, TFilter> & TComputedData;
-=======
-  TData extends Record<string, IData | DataDefaultFn>,
-  TComputedData extends Record<string, any>
-> = GetResultingDataTypeFromProperties<TData> & TComputedData;
->>>>>>> 253be720
 
 
 /**
@@ -462,7 +425,8 @@
   TTargetNodeOrTargetNodeRecord extends INode
   ? {
       map: MapFnForNode<NonNullable<TTargetNodeOrTargetNodeRecord>>;
-      // @TODO add filtering and pagination here
+      pagination?: IQueryPagination;
+      filter?: ValidFilterForNode<TTargetNodeOrTargetNodeRecord>
   }
   : TTargetNodeOrTargetNodeRecord extends Record<string, INode>
     ? {
@@ -508,34 +472,7 @@
   oneToMany = 'otM',
 }
 
-<<<<<<< HEAD
-export interface IChildrenQueryBuilder<TSMNode extends ISMNode> {
-  <TMapFn extends MapFnForNode<TSMNode>>(opts: {
-    map: TMapFn;
-    pagination?: ISMQueryPagination;
-    filter?: ValidFilterForNode<TSMNode>
-  }): IChildrenQuery<TSMNode, TMapFn>;
-}
-
-export interface IChildrenQuery<
-  TSMNode extends ISMNode,
-  TMapFn extends MapFnForNode<TSMNode>
-> {
-  _smRelational: SM_RELATIONAL_TYPES.children;
-  def: TSMNode;
-  map: TMapFn;
-  pagination?: ISMQueryPagination;
-  filter?: ValidFilterForNode<TSMNode>
-  depth?: number;
-}
-
-export interface ISMQueryPagination {
-  itemsPerPage?: number
-  page?: number
-}
-=======
 export interface IQueryPagination {}
->>>>>>> 253be720
 
 export type NodeRelationalQueryBuilderRecord = Record<
   string,
@@ -579,13 +516,8 @@
             ? never
             : TKey
           : TKey  
-<<<<<<< HEAD
-  ]: TKey extends keyof GetResultingDataTypeFromNodeDefinition<TSMNode, true>
-    ? GetResultingDataTypeFromNodeDefinition<TSMNode, true>[TKey]
-=======
-  ]: TKey extends keyof GetResultingDataTypeFromNodeDefinition<TNode>
-    ? GetResultingDataTypeFromNodeDefinition<TNode>[TKey]
->>>>>>> 253be720
+  ]: TKey extends keyof GetResultingDataTypeFromNodeDefinition<TNode, true>
+    ? GetResultingDataTypeFromNodeDefinition<TNode, true>[TKey]
     : never
 }>
 
@@ -601,12 +533,8 @@
 > = { 
   def: TNode;
   map: TMapFn;
-<<<<<<< HEAD
-  pagination?: ISMQueryPagination
-  filter?: ValidFilterForNode<TSMNode>
-=======
+  pagination?: IQueryPagination
   filter?: ValidFilterForNode<TNode>
->>>>>>> 253be720
   target?: TQueryDefinitionTarget
   tokenName?: string
 };
@@ -668,16 +596,9 @@
     : GetResultingDataFromQueryDefinition<TQueryDefinitions[Key]>
 };
 
-<<<<<<< HEAD
-
-type IPaginatedArray<T> = Array<T> & {pagination: {
-  next: () => void, previous: () => void, page: (page: number) => void, totalPages: number, hasNextPage: boolean, hasPreviousPage: boolean, currentPage: number
-}}
-
-export type GetResultingDataFromQueryDefinition<TQueryDefinition extends QueryDefinition<any,any,any> | ISMNode | null> = TQueryDefinition extends {
-=======
+
+
 export type GetResultingDataFromQueryDefinition<TQueryDefinition extends QueryDefinition<any,any,any> | INode | null> = TQueryDefinition extends {
->>>>>>> 253be720
   map: MapFn<any, any, any>;
 }
   ? /**
@@ -688,15 +609,9 @@
       ? TMapFn extends MapFnForNode<TNode>
         ? TQueryDefinition extends { target?: { id: string } }
           ? TQueryDefinition extends { target?: { allowNullResult: true } }
-<<<<<<< HEAD
-            ? Maybe<ExtractQueriedDataFromMapFn<TMapFn, TSMNode>>
-            : ExtractQueriedDataFromMapFn<TMapFn, TSMNode>
-          : IPaginatedArray<ExtractQueriedDataFromMapFn<TMapFn, TSMNode>>
-=======
             ? Maybe<ExtractQueriedDataFromMapFn<TMapFn, TNode>>
             : ExtractQueriedDataFromMapFn<TMapFn, TNode>
           : Array<ExtractQueriedDataFromMapFn<TMapFn, TNode>>
->>>>>>> 253be720
         : never
       : never
     : never
@@ -836,19 +751,8 @@
     never;
 };
 
-<<<<<<< HEAD
-type ExtractQueriedDataFromChildrenQuery<
-  TChildrenQuery extends IChildrenQuery<any, any>
-> = TChildrenQuery extends IChildrenQuery<infer TSMNode, infer TMapFn>
-  ? IPaginatedArray<ExtractQueriedDataFromMapFn<TMapFn, TSMNode>>
-  : never;
-
-// Without this,ExtractQueriedDataFromByReferenceQuery and ExtractResultsUnionFromReferenceBuilder somehow cause a loop
-// even though ExtractQueriedDataFromByReferenceQuery does not call ExtractResultsUnionFromReferenceBuilder unless it's dealing with a record of node definitions (union representation)
-=======
 // Without this,ExtractQueriedDataFromByOneToOneQuery and ExtractResultsUnionFromOneToOneQueryBuilder somehow cause a loop
 // even though ExtractQueriedDataFromByOneToOneQuery does not call ExtractResultsUnionFromOneToOneQueryBuilder unless it's dealing with a record of node definitions (union representation)
->>>>>>> 253be720
 // borrowed this solution from this article
 // https://www.angularfix.com/2022/01/why-am-i-getting-instantiation-is.html
 // relavant github discussions:
@@ -993,7 +897,7 @@
 export type BaseQueryRecordEntry = {
   def: INode;
   properties: Array<string>;
-  filter?: ValidFilterForNode<ISMNode>
+  filter?: ValidFilterForNode<INode>
   relational?: Record<string, RelationalQueryRecordEntry>;
 };
 
@@ -1003,21 +907,10 @@
   allowNullResult?: boolean
 }
 
-<<<<<<< HEAD
-// export type FilterQueryRecordEntry = Omit<BaseQueryRecordEntry, 'properties'> & {
-//   conditions: Record<string, Record<FilterCondition, any>>
-// }
-
-export type RelationalQueryRecordEntry =
-  | (BaseQueryRecordEntry & { children: true; depth?: number }) // will use GetChildren to query this data
-  | (BaseQueryRecordEntry & { byReference: true; idProp: string }) // will use GetReference to query this data
-  | (BaseQueryRecordEntry & { byReferenceArray: true; idProp: string }); // will use GetReference to query this data
-=======
 export type RelationalQueryRecordEntry =  { _relationshipName: string } & (
   | (BaseQueryRecordEntry & { oneToOne: true })
   | (BaseQueryRecordEntry & { oneToMany: true })
 )
->>>>>>> 253be720
 
 export type QueryRecord = Record<string, QueryRecordEntry>;
 export interface IDOProxy {
