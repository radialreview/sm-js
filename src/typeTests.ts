--- conflicted
+++ resolved
@@ -645,13 +645,8 @@
     withRelationalUnion.data.todos.nodes[0].assigneeNullable;
   if (assigneeNullable && assigneeNullable.type === 'user') {
     assigneeNullable.id;
-<<<<<<< HEAD
     // to ensure the depth param in ExtractQueriedDataFromOneToOneQuery does not mess with depths greater than 1
-    assigneeNullable.todos[0].assigneeId;
-=======
-    // to ensure the depth param in ExtractQueriedDataFromByReferenceQuery does not mess with depths greater than 1
     assigneeNullable.todos.nodes[0].assigneeId;
->>>>>>> bdc50294
     // @ts-expect-error no first name being queried for org user
     assigneeNullable.firstName;
     assigneeNullable.address as { state: string };
