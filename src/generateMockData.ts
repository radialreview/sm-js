--- conflicted
+++ resolved
@@ -146,20 +146,14 @@
     ...getMockValuesForIDataRecord(nodePropertiesToMock),
   };
 
-<<<<<<< HEAD
   if (queryRecordEntry.def.generateMockData) {
-    extend({
-      object: mockedValues,
-      extension: queryRecordEntry.def.generateMockData(),
-=======
-  if (queryRecord.def.generateMockData) {
-    const queryRecordMockData = queryRecord.def.generateMockData();
+    const queryRecordEntryMockData = queryRecordEntry.def.generateMockData();
     const mockDataPropertiesToAddToExtension = Object.keys(
-      queryRecordMockData
+      queryRecordEntryMockData
     ).reduce(
       (acc, item) => {
-        if (queryRecord.properties.includes(item)) {
-          acc[item] = queryRecordMockData[item];
+        if (queryRecordEntry.properties.includes(item)) {
+          acc[item] = queryRecordEntryMockData[item];
         }
         return acc;
       },
@@ -171,7 +165,6 @@
     extend({
       object: mockedValues,
       extension: mockDataPropertiesToAddToExtension,
->>>>>>> 47905fba
       extendNestedObjects: true,
       deleteKeysNotInExtension: false,
     });
