--- conflicted
+++ resolved
@@ -1,9 +1,5 @@
-<<<<<<< HEAD
-import { string, number } from './smDataTypes';
+import { string, number } from './dataTypes';
 import { FilterOperator } from './types';
-=======
-import { string, number } from './dataTypes';
->>>>>>> 253be720
 
 // These are the properties that are essential for sm-js to function and are queried automatically with each query.
 export const PROPERTIES_QUERIED_FOR_ALL_NODES = [
