import { DocumentNode } from '@apollo/client/core';
import { sortBy } from 'lodash';
import {
  createEdge,
  createEdges,
  getMutationsFromEdgeCreateOperations,
  dropEdge,
  dropEdges,
  getMutationsFromEdgeDropOperations,
  replaceEdge,
  replaceEdges,
  getMutationsFromEdgeReplaceOperations,
  updateEdge,
  updateEdges,
  getMutationsFromEdgeUpdateOperations,
} from './edges';
import {
  CreateEdgeOperation,
  CreateEdgesOperation,
  DropEdgeOperation,
  DropEdgesOperation,
  ReplaceEdgeOperation,
  ReplaceEdgesOperation,
  UpdateEdgeOperation,
  UpdateEdgesOperation,
} from './edges/types';
import {
  createNode,
  CreateNodeOperation,
  createNodes,
  CreateNodesOperation,
  getMutationsFromTransactionCreateOperations,
} from './create';
import {
  getMutationsFromTransactionUpdateOperations,
  updateNode,
  UpdateNodeOperation,
  updateNodes,
  UpdateNodesOperation,
} from './update';
import {
  dropNode,
  DropNodeOperation,
  getMutationsFromTransactionDropOperations,
} from './drop';
import { ISMJS } from '../types';

export interface ITransactionContext {
  createNodes: typeof createNodes;
  createNode: typeof createNode;
  updateNodes: typeof updateNodes;
  updateNode: typeof updateNode;
  dropNode: typeof dropNode;
  createEdge: typeof createEdge;
  createEdges: typeof createEdges;
  dropEdge: typeof dropEdge;
  dropEdges: typeof dropEdges;
  updateEdge: typeof updateEdge;
  updateEdges: typeof updateEdges;
  replaceEdge: typeof replaceEdge;
  replaceEdges: typeof replaceEdges;
}

type TIndexedOperationType = OperationType & { position?: number };

type TExecutionResult =
  | Array<{
      data: Record<string, any>;
    }>
  | Array<
      Array<{
        data: Record<string, any>;
      }>
    >;

type TOperationsByType = Record<
  OperationType['type'],
  Array<TIndexedOperationType>
>;

export interface IPendingTransaction {
  operations: TOperationsByType;
  execute: () => Promise<any>;
  callbackResult?: void | Promise<any> | Array<IPendingTransaction>;
}

type OperationType =
  | CreateNodeOperation
  | CreateNodesOperation
  | UpdateNodeOperation
  | UpdateNodesOperation
  | DropNodeOperation
  | CreateEdgeOperation
  | CreateEdgesOperation
  | DropEdgeOperation
  | DropEdgesOperation
  | UpdateEdgeOperation
  | UpdateEdgesOperation
  | ReplaceEdgeOperation
  | ReplaceEdgesOperation;

export function createTransaction(smJSInstance: ISMJS) {
  /**
   * A transaction allows developers to build groups of mutations that execute with transactional integrity
   *   this means if one mutation fails, others are cancelled and any graph state changes are rolled back.
   *
   * The callback function can return a promise if the transaction requires some data fetching to build its list of operations.
   */
<<<<<<< HEAD
  return async function transaction(
    callback: (context: ITransactionContext) => void | Promise<void>,
    opts?: { tokenName: string }
  ) {
    const operationsByType: Record<
      OperationType['type'],
      Array<OperationType>
    > = {
=======
  return function transaction(
    callback:
      | ((context: ITransactionContext) => void | Promise<void>)
      | Array<IPendingTransaction>,
    opts?: { tokenName: string }
  ) {
    const operationsByType: TOperationsByType = {
>>>>>>> bc1daa1f
      createNode: [],
      createNodes: [],
      updateNode: [],
      updateNodes: [],
      dropNode: [],
      createEdge: [],
      createEdges: [],
      dropEdge: [],
      dropEdges: [],
      replaceEdge: [],
      replaceEdges: [],
      updateEdge: [],
      updateEdges: [],
    };
<<<<<<< HEAD

    function pushOperation(operation: OperationType) {
      if (!operationsByType[operation.type]) {
        throw Error(
          `No operationsByType array initialized for "${operation.type}"`
        );
      }
      operationsByType[operation.type].push(operation);
    }

    const context: ITransactionContext = {
      createNode: opts => {
        const operation = createNode(opts);
        pushOperation(operation);
        return operation;
      },
      createNodes: opts => {
        const operation = createNodes(opts);
        pushOperation(operation);
        return operation;
      },
      updateNode: opts => {
        const operation = updateNode(opts);
        pushOperation(operation);
        return operation;
      },
      updateNodes: opts => {
        const operation = updateNodes(opts);
        pushOperation(operation);
        return operation;
      },
      dropNode: opts => {
        const operation = dropNode(opts);
        pushOperation(operation);
        return operation;
      },
      createEdge: opts => {
        const operation = createEdge(opts);
        pushOperation(operation);
        return operation;
      },
      createEdges: opts => {
        const operation = createEdges(opts);
        pushOperation(operation);
        return operation;
      },
      dropEdge: opts => {
        const operation = dropEdge(opts);
        pushOperation(operation);
        return operation;
      },
      dropEdges: opts => {
        const operation = dropEdges(opts);
        pushOperation(operation);
        return operation;
      },
      updateEdge: opts => {
        const operation = updateEdge(opts);
        pushOperation(operation);
        return operation;
      },
      updateEdges: opts => {
        const operation = updateEdges(opts);
        pushOperation(operation);
        return operation;
      },
      replaceEdge: opts => {
        const operation = replaceEdge(opts);
        pushOperation(operation);
        return operation;
      },
      replaceEdges: opts => {
        const operation = replaceEdges(opts);
        pushOperation(operation);
        return operation;
      },
    };

    const result = callback(context);

    if (result instanceof Promise) {
      await result;
    }

    const mutations: Array<DocumentNode> = [
      ...getMutationsFromTransactionCreateOperations([
        ...(operationsByType.createNode as Array<CreateNodeOperation>),
        ...(operationsByType.createNodes as Array<CreateNodesOperation>),
      ]),
      ...getMutationsFromTransactionUpdateOperations([
        ...(operationsByType.updateNode as Array<UpdateNodeOperation>),
        ...(operationsByType.updateNodes as Array<UpdateNodesOperation>),
      ]),
      ...getMutationsFromTransactionDropOperations([
        ...(operationsByType.dropNode as Array<DropNodeOperation>),
      ]),
      ...getMutationsFromEdgeCreateOperations([
        ...(operationsByType.createEdge as Array<CreateEdgeOperation>),
        ...(operationsByType.createEdges as Array<CreateEdgesOperation>),
      ]),
      ...getMutationsFromEdgeDropOperations([
        ...(operationsByType.dropEdge as Array<DropEdgeOperation>),
        ...(operationsByType.dropEdges as Array<DropEdgesOperation>),
      ]),
      ...getMutationsFromEdgeReplaceOperations([
        ...(operationsByType.replaceEdge as Array<ReplaceEdgeOperation>),
        ...(operationsByType.replaceEdges as Array<ReplaceEdgesOperation>),
      ]),
      ...getMutationsFromEdgeUpdateOperations([
        ...(operationsByType.updateEdge as Array<UpdateEdgeOperation>),
        ...(operationsByType.updateEdges as Array<UpdateEdgesOperation>),
      ]),
    ];

    const tokenName = opts?.tokenName || 'default';
    const token = smJSInstance.getToken({ tokenName });

    return await smJSInstance.gqlClient.mutate({
      mutations,
      token,
    });
=======

    /**
     * Keeps track of the number of operations performed in this transaction (for operations that we need to provide callback data for).
     * This is used to store each operation's order in the transaction so that we can map it to the response we get back from SM.
     * SM responds with each operation in the order they were sent up.
     */
    let createOperationsCount = 0;
    let updateOperationsCount = 0;

    function pushOperation(operation: OperationType) {
      if (!operationsByType[operation.type]) {
        throw Error(
          `No operationsByType array initialized for "${operation.type}"`
        );
      }
      /**
       * createNodes/updateNodes creates multiple nodes in a single operation,
       * therefore we need to track the position of these nodes instead of just the position of the operation itself
       */
      if (operation.type === 'createNodes') {
        createOperationsCount += 1;

        operationsByType[operation.type].push({
          ...operation,
          position: createOperationsCount,
          nodes: operation.nodes.map((node, idx) => {
            return {
              ...node,
              position:
                idx === 0
                  ? createOperationsCount
                  : (createOperationsCount += 1),
            };
          }),
        });
      } else if (operation.type === 'createNode') {
        createOperationsCount += 1;

        operationsByType[operation.type].push({
          ...operation,
          position: createOperationsCount,
        });
      } else if (operation.type === 'updateNodes') {
        updateOperationsCount += 1;

        operationsByType[operation.type].push({
          ...operation,
          position: updateOperationsCount,
          nodes: operation.nodes.map((node, idx) => {
            return {
              ...node,
              position:
                idx === 0
                  ? updateOperationsCount
                  : (updateOperationsCount += 1),
            };
          }),
        });
      } else if (operation.type === 'updateNode') {
        updateOperationsCount += 1;
        operationsByType[operation.type].push({
          ...operation,
          position: updateOperationsCount,
        });
      } else {
        operationsByType[operation.type].push(operation);
      }
    }

    const context: ITransactionContext = {
      createNode: opts => {
        const operation = createNode(opts);
        pushOperation(operation);
        return operation;
      },
      createNodes: opts => {
        const operation = createNodes(opts);
        pushOperation(operation);
        return operation;
      },
      updateNode: opts => {
        const operation = updateNode(opts);
        pushOperation(operation);
        return operation;
      },
      updateNodes: opts => {
        const operation = updateNodes(opts);
        pushOperation(operation);
        return operation;
      },
      dropNode: opts => {
        const operation = dropNode(opts);
        pushOperation(operation);
        return operation;
      },
      createEdge: opts => {
        const operation = createEdge(opts);
        pushOperation(operation);
        return operation;
      },
      createEdges: opts => {
        const operation = createEdges(opts);
        pushOperation(operation);
        return operation;
      },
      dropEdge: opts => {
        const operation = dropEdge(opts);
        pushOperation(operation);
        return operation;
      },
      dropEdges: opts => {
        const operation = dropEdges(opts);
        pushOperation(operation);
        return operation;
      },
      updateEdge: opts => {
        const operation = updateEdge(opts);
        pushOperation(operation);
        return operation;
      },
      updateEdges: opts => {
        const operation = updateEdges(opts);
        pushOperation(operation);
        return operation;
      },
      replaceEdge: opts => {
        const operation = replaceEdge(opts);
        pushOperation(operation);
        return operation;
      },
      replaceEdges: opts => {
        const operation = replaceEdges(opts);
        pushOperation(operation);
        return operation;
      },
    };

    function sortMutationsByTransactionPosition<T>(
      operations: Array<TIndexedOperationType>
    ) {
      return (sortBy(
        operations,
        operation => operation.position
      ) as unknown) as T;
    }

    function getAllMutations(
      operations: TOperationsByType
    ): Array<DocumentNode> {
      return [
        ...getMutationsFromTransactionCreateOperations(
          sortMutationsByTransactionPosition([
            ...(operations.createNode as Array<
              CreateNodeOperation & { position: number }
            >),
            ...(operations.createNodes as Array<
              CreateNodesOperation & { position: number }
            >),
          ])
        ),
        ...getMutationsFromTransactionUpdateOperations(
          sortMutationsByTransactionPosition([
            ...(operations.updateNode as Array<
              UpdateNodeOperation & { position: number }
            >),
            ...(operations.updateNodes as Array<
              UpdateNodesOperation & { position: number }
            >),
          ])
        ),
        ...getMutationsFromTransactionDropOperations([
          ...(operations.dropNode as Array<DropNodeOperation>),
        ]),
        ...getMutationsFromEdgeCreateOperations([
          ...(operations.createEdge as Array<CreateEdgeOperation>),
          ...(operations.createEdges as Array<CreateEdgesOperation>),
        ]),
        ...getMutationsFromEdgeDropOperations([
          ...(operations.dropEdge as Array<DropEdgeOperation>),
          ...(operations.dropEdges as Array<DropEdgesOperation>),
        ]),
        ...getMutationsFromEdgeReplaceOperations([
          ...(operations.replaceEdge as Array<ReplaceEdgeOperation>),
          ...(operations.replaceEdges as Array<ReplaceEdgesOperation>),
        ]),
        ...getMutationsFromEdgeUpdateOperations([
          ...(operations.updateEdge as Array<UpdateEdgeOperation>),
          ...(operations.updateEdges as Array<UpdateEdgesOperation>),
        ]),
      ];
    }

    const tokenName = opts?.tokenName || 'default';
    const token = smJSInstance.getToken({ tokenName });

    /**
     * Group operations by their SM operation name, sorted by position if applicable
     */
    function groupBySMOperationName(operations: TOperationsByType) {
      const result = Object.entries(operations).reduce(
        (acc, [_, operations]) => {
          operations.forEach(
            (operation: TIndexedOperationType | OperationType) => {
              if (acc.hasOwnProperty(operation.smOperationName)) {
                acc[operation.smOperationName] = [
                  ...acc[operation.smOperationName],
                  operation,
                ];
              } else {
                acc[operation.smOperationName] = [operation];
              }
            }
          );
          return acc;
        },
        {} as Record<string, Array<any>>
      );

      Object.entries(result).forEach(([smOperationName, operations]) => {
        result[smOperationName] = sortBy(
          operations,
          operation => operation.position
        );
      });

      return result;
    }

    if (Array.isArray(callback)) {
      return transactionGroup(callback);
    }

    const result = callback(context);

    function handleSuccessCallbacks(opts: {
      executionResult: TExecutionResult;
      operationsByType: TOperationsByType;
    }) {
      const { executionResult, operationsByType } = opts;

      const operationsBySMOperationName = groupBySMOperationName(
        operationsByType
      );

      /**
       * Loop through the operations, map the operation to each result sent back from SM,
       * then pass the result into the callback if it exists
       */
      const executeCallbacksWithData = (executionResult: TExecutionResult) => {
        executionResult.forEach(
          (
            result:
              | {
                  data: Record<string, any>;
                }
              | {
                  data: Record<string, any>;
                }[]
          ) => {
            // if executionResult is 2d array
            if (Array.isArray(result)) {
              executeCallbacksWithData(result);
            } else {
              const resultData = result.data;

              Object.entries(operationsBySMOperationName).forEach(
                ([smOperationName, operations]) => {
                  if (resultData.hasOwnProperty(smOperationName)) {
                    operations.forEach(operation => {
                      // we only need to gather the data for node create/update operations
                      if (
                        smOperationName === 'CreateNodes' ||
                        smOperationName === 'UpdateNodes'
                      ) {
                        const groupedResult = resultData[smOperationName];
                        // for createNodes, execute callback on each individual node rather than top-level operation
                        if (operation.hasOwnProperty('nodes')) {
                          operation.nodes.forEach((node: any) => {
                            if (node.hasOwnProperty('onSuccess')) {
                              const operationResult =
                                groupedResult[node.position - 1];

                              node.onSuccess(operationResult);
                            }
                          });
                        } else if (operation.hasOwnProperty('onSuccess')) {
                          const operationResult =
                            groupedResult[operation.position - 1];
                          operation.onSuccess(operationResult);
                        }
                      }
                    });
                  }
                }
              );
            }
          }
        );
      };

      executeCallbacksWithData(executionResult);

      /**
       * For all other operations, just invoke the callback with no args.
       * Transactions will guarantee that all operations have succeeded, so this is safe to do
       */
      Object.entries(operationsBySMOperationName).forEach(
        ([smOperationName, operations]) => {
          if (
            smOperationName !== 'CreateNodes' &&
            smOperationName !== 'UpdateNodes'
          ) {
            operations.forEach(operation => {
              if (operation.hasOwnProperty('onSuccess')) {
                operation.onSuccess();
              } else if (operation.hasOwnProperty('edges')) {
                (operation.edges as CreateEdgesOperation['edges']).forEach(
                  edgeOperation => {
                    if (edgeOperation.hasOwnProperty('onSuccess')) {
                      edgeOperation.onSuccess!();
                    }
                  }
                );
              }
            });
          }
        }
      );
    }

    async function execute() {
      try {
        if (typeof callback === 'function') {
          if (result instanceof Promise) {
            await result;
          }
        }
        const mutations = getAllMutations(operationsByType);

        const executionResult: TExecutionResult = await smJSInstance.gqlClient.mutate(
          {
            mutations,
            token,
          }
        );

        if (executionResult) {
          handleSuccessCallbacks({
            executionResult,
            operationsByType,
          });
        }

        return executionResult;
      } catch (error) {
        throw error;
      }
    }

    return {
      operations: operationsByType,
      execute,
      callbackResult: result,
    };

    function transactionGroup(
      transactions: Array<IPendingTransaction>
    ): Omit<IPendingTransaction, 'callbackResult'> {
      const asyncCallbacks = transactions
        .filter(tx => tx.callbackResult instanceof Promise)
        .map(({ callbackResult }) => callbackResult);

      async function execute() {
        try {
          if (asyncCallbacks.length) {
            await Promise.all(asyncCallbacks);
          }

          const allMutations = transactions.map(({ operations }) => {
            return smJSInstance.gqlClient.mutate({
              mutations: getAllMutations(operations),
              token,
            });
          });

          const executionResults: Array<TExecutionResult> = await Promise.all(
            allMutations
          );

          if (executionResults) {
            executionResults.forEach((result, idx) => {
              handleSuccessCallbacks({
                executionResult: result,
                operationsByType: transactions[idx].operations,
              });
            });
          }

          return executionResults.flat();
        } catch (error) {
          throw error;
        }
      }

      return {
        operations: operationsByType,
        execute,
      };
    }
>>>>>>> bc1daa1f
  };
}<|MERGE_RESOLUTION|>--- conflicted
+++ resolved
@@ -106,16 +106,6 @@
    *
    * The callback function can return a promise if the transaction requires some data fetching to build its list of operations.
    */
-<<<<<<< HEAD
-  return async function transaction(
-    callback: (context: ITransactionContext) => void | Promise<void>,
-    opts?: { tokenName: string }
-  ) {
-    const operationsByType: Record<
-      OperationType['type'],
-      Array<OperationType>
-    > = {
-=======
   return function transaction(
     callback:
       | ((context: ITransactionContext) => void | Promise<void>)
@@ -123,7 +113,6 @@
     opts?: { tokenName: string }
   ) {
     const operationsByType: TOperationsByType = {
->>>>>>> bc1daa1f
       createNode: [],
       createNodes: [],
       updateNode: [],
@@ -138,129 +127,6 @@
       updateEdge: [],
       updateEdges: [],
     };
-<<<<<<< HEAD
-
-    function pushOperation(operation: OperationType) {
-      if (!operationsByType[operation.type]) {
-        throw Error(
-          `No operationsByType array initialized for "${operation.type}"`
-        );
-      }
-      operationsByType[operation.type].push(operation);
-    }
-
-    const context: ITransactionContext = {
-      createNode: opts => {
-        const operation = createNode(opts);
-        pushOperation(operation);
-        return operation;
-      },
-      createNodes: opts => {
-        const operation = createNodes(opts);
-        pushOperation(operation);
-        return operation;
-      },
-      updateNode: opts => {
-        const operation = updateNode(opts);
-        pushOperation(operation);
-        return operation;
-      },
-      updateNodes: opts => {
-        const operation = updateNodes(opts);
-        pushOperation(operation);
-        return operation;
-      },
-      dropNode: opts => {
-        const operation = dropNode(opts);
-        pushOperation(operation);
-        return operation;
-      },
-      createEdge: opts => {
-        const operation = createEdge(opts);
-        pushOperation(operation);
-        return operation;
-      },
-      createEdges: opts => {
-        const operation = createEdges(opts);
-        pushOperation(operation);
-        return operation;
-      },
-      dropEdge: opts => {
-        const operation = dropEdge(opts);
-        pushOperation(operation);
-        return operation;
-      },
-      dropEdges: opts => {
-        const operation = dropEdges(opts);
-        pushOperation(operation);
-        return operation;
-      },
-      updateEdge: opts => {
-        const operation = updateEdge(opts);
-        pushOperation(operation);
-        return operation;
-      },
-      updateEdges: opts => {
-        const operation = updateEdges(opts);
-        pushOperation(operation);
-        return operation;
-      },
-      replaceEdge: opts => {
-        const operation = replaceEdge(opts);
-        pushOperation(operation);
-        return operation;
-      },
-      replaceEdges: opts => {
-        const operation = replaceEdges(opts);
-        pushOperation(operation);
-        return operation;
-      },
-    };
-
-    const result = callback(context);
-
-    if (result instanceof Promise) {
-      await result;
-    }
-
-    const mutations: Array<DocumentNode> = [
-      ...getMutationsFromTransactionCreateOperations([
-        ...(operationsByType.createNode as Array<CreateNodeOperation>),
-        ...(operationsByType.createNodes as Array<CreateNodesOperation>),
-      ]),
-      ...getMutationsFromTransactionUpdateOperations([
-        ...(operationsByType.updateNode as Array<UpdateNodeOperation>),
-        ...(operationsByType.updateNodes as Array<UpdateNodesOperation>),
-      ]),
-      ...getMutationsFromTransactionDropOperations([
-        ...(operationsByType.dropNode as Array<DropNodeOperation>),
-      ]),
-      ...getMutationsFromEdgeCreateOperations([
-        ...(operationsByType.createEdge as Array<CreateEdgeOperation>),
-        ...(operationsByType.createEdges as Array<CreateEdgesOperation>),
-      ]),
-      ...getMutationsFromEdgeDropOperations([
-        ...(operationsByType.dropEdge as Array<DropEdgeOperation>),
-        ...(operationsByType.dropEdges as Array<DropEdgesOperation>),
-      ]),
-      ...getMutationsFromEdgeReplaceOperations([
-        ...(operationsByType.replaceEdge as Array<ReplaceEdgeOperation>),
-        ...(operationsByType.replaceEdges as Array<ReplaceEdgesOperation>),
-      ]),
-      ...getMutationsFromEdgeUpdateOperations([
-        ...(operationsByType.updateEdge as Array<UpdateEdgeOperation>),
-        ...(operationsByType.updateEdges as Array<UpdateEdgesOperation>),
-      ]),
-    ];
-
-    const tokenName = opts?.tokenName || 'default';
-    const token = smJSInstance.getToken({ tokenName });
-
-    return await smJSInstance.gqlClient.mutate({
-      mutations,
-      token,
-    });
-=======
 
     /**
      * Keeps track of the number of operations performed in this transaction (for operations that we need to provide callback data for).
@@ -670,6 +536,5 @@
         execute,
       };
     }
->>>>>>> bc1daa1f
   };
 }