--- conflicted
+++ resolved
@@ -3,20 +3,6 @@
 import { DocumentNode } from '../types';
 
 test('transaction calls gqlClient.mutate with the expected operations', async done => {
-<<<<<<< HEAD
-  config({
-    gqlClient: {
-      mutate: (opts: any) => {
-        // console.log(opts.mutations.map((m: any) => m.loc.source.body));
-
-        // 1 for all node creates, 1 for all node updates, 1 per each node drop and edge mutation
-        expect(opts.mutations.length).toBe(16);
-        expect(
-          opts.mutations.map((document: DocumentNode) =>
-            autoIndentGQL(document.loc?.source.body as string)
-          )
-        ).toMatchInlineSnapshot(`
-=======
   const smJSInstance = new SMJS(getMockConfig());
 
   smJSInstance.gqlClient.mutate = (opts: any) => {
@@ -27,7 +13,6 @@
         autoIndentGQL(document.loc?.source.body as string)
       )
     ).toMatchInlineSnapshot(`
->>>>>>> 3b1b5fe2
         Array [
           "
         mutation CreateNodes {
@@ -257,170 +242,172 @@
     return new Promise(res => res(null));
   };
 
-  await smJSInstance.transaction(context => {
-    context.createNode({
-      data: { type: 'todo', task: 'Do the thing' },
-    });
-    context.createNodes({
-      nodes: [
-        { data: { type: 'issue', task: `Thing wasn't done` } },
-        { data: { type: 'measurable', title: 'No of times thing was done' } },
-      ],
-    });
-    context.updateNode({
-      data: {
-        id: 'some-mock-id',
-        title: 'new title for mock thing',
-      },
-    });
-    context.updateNodes({
-      nodes: [
-        {
-          data: {
-            id: 'some-other-mock-id',
-            title: 'new title for other mock thing',
-          },
-        },
-        {
-          data: {
-            id: 'some-other-other-mock-id',
-            title: 'new title for other other mock thing',
-          },
-        },
-      ],
-    });
-
-    context.dropNode({
-      id: 'thing-to-drop',
-    });
-
-    context.dropNode({
-      id: 'other-thing-to-drop',
-    });
-
-    context.createEdge({
-      name: 'createEdgeMutation',
-      edge: {
-        from: '123',
-        to: '456',
-        permissions: {
-          view: true,
-        },
-      },
-    });
-
-    context.createEdges([
-      {
+  await smJSInstance
+    .transaction(context => {
+      context.createNode({
+        data: { type: 'todo', task: 'Do the thing' },
+      });
+      context.createNodes({
+        nodes: [
+          { data: { type: 'issue', task: `Thing wasn't done` } },
+          { data: { type: 'measurable', title: 'No of times thing was done' } },
+        ],
+      });
+      context.updateNode({
+        data: {
+          id: 'some-mock-id',
+          title: 'new title for mock thing',
+        },
+      });
+      context.updateNodes({
+        nodes: [
+          {
+            data: {
+              id: 'some-other-mock-id',
+              title: 'new title for other mock thing',
+            },
+          },
+          {
+            data: {
+              id: 'some-other-other-mock-id',
+              title: 'new title for other other mock thing',
+            },
+          },
+        ],
+      });
+
+      context.dropNode({
+        id: 'thing-to-drop',
+      });
+
+      context.dropNode({
+        id: 'other-thing-to-drop',
+      });
+
+      context.createEdge({
+        name: 'createEdgeMutation',
         edge: {
-          type: 'namedEdge',
-          from: '456',
-          to: '789',
+          from: '123',
+          to: '456',
           permissions: {
             view: true,
           },
-          name: 'namedEdgeCreation',
-        },
-      },
-
-      {
+        },
+      });
+
+      context.createEdges([
+        {
+          edge: {
+            type: 'namedEdge',
+            from: '456',
+            to: '789',
+            permissions: {
+              view: true,
+            },
+            name: 'namedEdgeCreation',
+          },
+        },
+
+        {
+          edge: {
+            from: '444',
+            to: '555',
+            permissions: {
+              view: true,
+              edit: true,
+            },
+          },
+        },
+      ]);
+
+      context.dropEdge({
+        name: 'dropEdgeFromTaskToUser',
         edge: {
-          from: '444',
-          to: '555',
-          permissions: {
-            view: true,
-            edit: true,
-          },
-        },
-      },
-    ]);
-
-    context.dropEdge({
-      name: 'dropEdgeFromTaskToUser',
-      edge: {
-        from: '123',
-        to: '456',
-      },
-    });
-
-    context.dropEdges([
-      {
+          from: '123',
+          to: '456',
+        },
+      });
+
+      context.dropEdges([
+        {
+          edge: {
+            type: 'namedEdge',
+            from: '456',
+            to: '789',
+          },
+          name: 'namedEdgeDrop',
+        },
+        {
+          edge: { from: '444', to: '555' },
+        },
+      ]);
+      context.replaceEdge({
+        name: 'replace',
         edge: {
-          type: 'namedEdge',
-          from: '456',
-          to: '789',
-        },
-        name: 'namedEdgeDrop',
-      },
-      {
-        edge: { from: '444', to: '555' },
-      },
-    ]);
-    context.replaceEdge({
-      name: 'replace',
-      edge: {
-        current: 'abc',
-        from: '123',
-        to: '456',
-        permissions: { view: true },
-      },
-    });
-    context.replaceEdges([
-      {
+          current: 'abc',
+          from: '123',
+          to: '456',
+          permissions: { view: true },
+        },
+      });
+      context.replaceEdges([
+        {
+          edge: {
+            type: 'replacedEdge',
+            current: '123',
+            from: '456',
+            to: '789',
+            permissions: {
+              view: true,
+            },
+            name: 'namedEdgeReplacement',
+          },
+        },
+        {
+          edge: {
+            current: '222',
+            from: '444',
+            to: '555',
+            permissions: {
+              view: true,
+              edit: true,
+            },
+          },
+        },
+      ]);
+      context.updateEdge({
+        name: 'updateEdgeFromTaskToUser',
         edge: {
-          type: 'replacedEdge',
-          current: '123',
-          from: '456',
-          to: '789',
-          permissions: {
-            view: true,
-          },
-          name: 'namedEdgeReplacement',
-        },
-      },
-      {
-        edge: {
-          current: '222',
-          from: '444',
-          to: '555',
-          permissions: {
-            view: true,
-            edit: true,
-          },
-        },
-      },
-    ]);
-    context.updateEdge({
-      name: 'updateEdgeFromTaskToUser',
-      edge: {
-        from: '123',
-        to: '456',
-        permissions: { view: true },
-      },
-    });
-    context.updateEdges([
-      {
-        edge: {
-          type: 'renamedEdge',
-          from: '456',
-          to: '789',
-          permissions: {
-            view: true,
-          },
-          name: 'namedEdgeUpdate',
-        },
-      },
-      {
-        edge: {
-          from: '444',
-          to: '555',
-          permissions: {
-            view: true,
-            edit: true,
-          },
-        },
-      },
-    ]);
-  }).execute();
+          from: '123',
+          to: '456',
+          permissions: { view: true },
+        },
+      });
+      context.updateEdges([
+        {
+          edge: {
+            type: 'renamedEdge',
+            from: '456',
+            to: '789',
+            permissions: {
+              view: true,
+            },
+            name: 'namedEdgeUpdate',
+          },
+        },
+        {
+          edge: {
+            from: '444',
+            to: '555',
+            permissions: {
+              view: true,
+              edit: true,
+            },
+          },
+        },
+      ]);
+    })
+    .execute();
 });
 
 // allows devs to fetch data when building a transaction
@@ -432,46 +419,45 @@
     return new Promise(res => res(null));
   };
 
-  await smJSInstance.transaction(async ctx => {
-    const dataFromServer: { id: string } = await new Promise(res => {
-      res({ id: 'mock-todo-id' });
-    });
-
-    ctx.dropNode({ id: dataFromServer.id });
-  }).execute();
+  await smJSInstance
+    .transaction(async ctx => {
+      const dataFromServer: { id: string } = await new Promise(res => {
+        res({ id: 'mock-todo-id' });
+      });
+
+      ctx.dropNode({ id: dataFromServer.id });
+    })
+    .execute();
 });
 
 test('transactions that receive an array of transaction results should group them all', async () => {
   try {
-    const configOpts = {
-      gqlClient: {
-        mutate: () => {
-          return [
-            {
-              data: {
-                CreateNodes: [
-                  { id: 'tonycorleone', __typename: 'OutputNode' },
-                  { id: 'jeanpaul', __typename: 'OutputNode' },
-                  { id: 'joesmith', __typename: 'OutputNode' },
-                  { id: 'martyBanks', __typename: 'OutputNode' },
-                ],
-              },
-            },
-            {
-              data: {
-                DropNode: 1,
-              },
-            },
-          ];
-        },
-      },
+    const smJSInstance = new SMJS(getMockConfig());
+    smJSInstance.gqlClient.mutate = () => {
+      const result = [
+        {
+          data: {
+            CreateNodes: [
+              { id: 'tonycorleone', __typename: 'OutputNode' },
+              { id: 'jeanpaul', __typename: 'OutputNode' },
+              { id: 'joesmith', __typename: 'OutputNode' },
+              { id: 'martyBanks', __typename: 'OutputNode' },
+            ],
+          },
+        },
+        {
+          data: {
+            DropNode: 1,
+          },
+        },
+      ];
+
+      return new Promise(res => res(result));
     };
 
-    const mutateSpy = jest.spyOn(configOpts.gqlClient, 'mutate');
-
-    config(configOpts);
-
-    const transaction1 = transaction(ctx => {
+    const mutateSpy = jest.spyOn(smJSInstance.gqlClient, 'mutate');
+
+    const transaction1 = smJSInstance.transaction(ctx => {
       ctx.createNodes({
         nodes: [
           {
@@ -504,7 +490,7 @@
       });
     });
 
-    const transaction2 = transaction(async ctx => {
+    const transaction2 = smJSInstance.transaction(async ctx => {
       try {
         const dataFromServer: { id: string } = await new Promise(res => {
           res({ id: 'mock-todo-id' });
@@ -516,7 +502,7 @@
       }
     });
 
-    await transaction([transaction1, transaction2]).execute();
+    await smJSInstance.transaction([transaction1, transaction2]).execute();
 
     expect(mutateSpy).toHaveBeenCalledTimes(2);
   } catch (e) {
@@ -532,193 +518,175 @@
   const replaceEdgeMock = jest.fn();
   const updateEdgeMock = jest.fn();
 
-  config({
-    gqlClient: {
-      mutate: () => {
-        return [
+  const smJSInstance = new SMJS(getMockConfig());
+
+  smJSInstance.gqlClient.mutate = () => {
+    const result = [
+      {
+        data: {
+          CreateNodes: [
+            { id: 'mikejones', __typename: 'OutputNode' },
+            { id: 'jeanpaul', __typename: 'OutputNode' },
+            { id: 'joesmith', __typename: 'OutputNode' },
+          ],
+        },
+      },
+      {
+        data: {
+          DropNode: 1,
+        },
+      },
+      {
+        data: {
+          UpdateNodes: [
+            { id: '444', __typename: 'OutputNode' },
+            { id: '555', __typename: 'OutputNode' },
+            { id: '666', __typename: 'OutputNode' },
+          ],
+        },
+      },
+      {
+        data: {
+          AttachEdge: 1,
+        },
+      },
+      {
+        data: {
+          AttachEdge: 1,
+        },
+      },
+      {
+        data: {
+          AttachEdge: 1,
+        },
+      },
+      {
+        data: {
+          DropEdge: 1,
+        },
+      },
+      {
+        data: {
+          DropEdge: 1,
+        },
+      },
+      {
+        data: {
+          DropEdge: 1,
+        },
+      },
+      {
+        data: {
+          ReplaceEdge: 1,
+        },
+      },
+      {
+        data: {
+          ReplaceEdge: 1,
+        },
+      },
+      {
+        data: {
+          ReplaceEdge: 1,
+        },
+      },
+      {
+        data: {
+          UpdateEdge: 1,
+        },
+      },
+      {
+        data: {
+          UpdateEdge: 1,
+        },
+      },
+      {
+        data: {
+          UpdateEdge: 1,
+        },
+      },
+    ];
+    return new Promise(res => res(result));
+  };
+
+  await smJSInstance
+    .transaction(ctx => {
+      ctx.createNodes({
+        nodes: [
+          {
+            data: { type: 'mock-person', name: 'Mike Jones' },
+            onSuccess: (data: any) => {
+              expect(data).toEqual({
+                id: 'mikejones',
+                __typename: 'OutputNode',
+              });
+            },
+          },
           {
             data: {
-              CreateNodes: [
-                { id: 'mikejones', __typename: 'OutputNode' },
-                { id: 'jeanpaul', __typename: 'OutputNode' },
-                { id: 'joesmith', __typename: 'OutputNode' },
-              ],
-            },
-          },
+              type: 'mock-person',
+              name: 'Jean Paul',
+            },
+            onSuccess: (data: any) => {
+              expect(data).toEqual({
+                id: 'jeanpaul',
+                __typename: 'OutputNode',
+              });
+            },
+          },
+        ],
+      });
+
+      const dropNode = {
+        id: '123',
+        onSuccess: () => {
+          // no-op
+        },
+      };
+
+      dropNodeSpy = jest.spyOn(dropNode, 'onSuccess');
+
+      ctx.dropNode(dropNode);
+
+      ctx.updateNode({
+        data: {
+          id: '444',
+        },
+        onSuccess: (data: any) => {
+          expect(data).toEqual({ id: '444', __typename: 'OutputNode' });
+        },
+      });
+
+      ctx.createNode({
+        data: {
+          type: 'mock-person',
+          name: 'Joe Smith',
+        },
+        onSuccess: (data: any) => {
+          expect(data).toEqual({ id: 'joesmith', __typename: 'OutputNode' });
+        },
+      });
+
+      ctx.updateNodes({
+        nodes: [
           {
             data: {
-              DropNode: 1,
+              id: '555',
+            },
+            onSuccess: (data: any) => {
+              expect(data).toEqual({ id: '555', __typename: 'OutputNode' });
             },
           },
           {
-            data: {
-              UpdateNodes: [
-                { id: '444', __typename: 'OutputNode' },
-                { id: '555', __typename: 'OutputNode' },
-                { id: '666', __typename: 'OutputNode' },
-              ],
-            },
-          },
-          {
-            data: {
-              AttachEdge: 1,
-            },
-          },
-          {
-            data: {
-              AttachEdge: 1,
-            },
-          },
-          {
-            data: {
-              AttachEdge: 1,
-            },
-          },
-          {
-            data: {
-              DropEdge: 1,
-            },
-          },
-          {
-            data: {
-              DropEdge: 1,
-            },
-          },
-          {
-            data: {
-              DropEdge: 1,
-            },
-          },
-          {
-            data: {
-              ReplaceEdge: 1,
-            },
-          },
-          {
-            data: {
-              ReplaceEdge: 1,
-            },
-          },
-          {
-            data: {
-              ReplaceEdge: 1,
-            },
-          },
-          {
-            data: {
-              UpdateEdge: 1,
-            },
-          },
-          {
-            data: {
-              UpdateEdge: 1,
-            },
-          },
-          {
-            data: {
-              UpdateEdge: 1,
-            },
-          },
-        ];
-      },
-    },
-  });
-
-  await transaction(ctx => {
-    ctx.createNodes({
-      nodes: [
-        {
-          data: { type: 'mock-person', name: 'Mike Jones' },
-          onSuccess: (data: any) => {
-            expect(data).toEqual({
-              id: 'mikejones',
-              __typename: 'OutputNode',
-            });
-          },
-        },
-        {
-          data: {
-            type: 'mock-person',
-            name: 'Jean Paul',
-          },
-          onSuccess: (data: any) => {
-            expect(data).toEqual({
-              id: 'jeanpaul',
-              __typename: 'OutputNode',
-            });
-          },
-        },
-      ],
-    });
-
-    const dropNode = {
-      id: '123',
-      onSuccess: () => {
-        // no-op
-      },
-    };
-
-    dropNodeSpy = jest.spyOn(dropNode, 'onSuccess');
-
-    ctx.dropNode(dropNode);
-
-    ctx.updateNode({
-      data: {
-        id: '444',
-      },
-      onSuccess: (data: any) => {
-        expect(data).toEqual({ id: '444', __typename: 'OutputNode' });
-      },
-    });
-
-    ctx.createNode({
-      data: {
-        type: 'mock-person',
-        name: 'Joe Smith',
-      },
-      onSuccess: (data: any) => {
-        expect(data).toEqual({ id: 'joesmith', __typename: 'OutputNode' });
-      },
-    });
-
-    ctx.updateNodes({
-      nodes: [
-        {
-          data: {
-            id: '555',
-          },
-          onSuccess: (data: any) => {
-            expect(data).toEqual({ id: '555', __typename: 'OutputNode' });
-          },
-        },
-        {
-          data: { id: '666' },
-          onSuccess: (data: any) => {
-            expect(data).toEqual({ id: '666', __typename: 'OutputNode' });
-          },
-        },
-      ],
-    });
-
-    const createEdgeOpts = {
-      edge: {
-        from: '123',
-        to: '456',
-        permissions: {
-          view: true,
-        },
-      },
-      onSuccess: () => {
-        // no-op
-      },
-    };
-
-    createEdgeSpy = jest.spyOn(createEdgeOpts, 'onSuccess');
-
-    ctx.createEdge(createEdgeOpts);
-
-    const createEdgesOpts = [
-      {
+            data: { id: '666' },
+            onSuccess: (data: any) => {
+              expect(data).toEqual({ id: '666', __typename: 'OutputNode' });
+            },
+          },
+        ],
+      });
+
+      const createEdgeOpts = {
         edge: {
           from: '123',
           to: '456',
@@ -726,58 +694,66 @@
             view: true,
           },
         },
-        onSuccess: createEdgesMock,
-      },
-      {
+        onSuccess: () => {
+          // no-op
+        },
+      };
+
+      createEdgeSpy = jest.spyOn(createEdgeOpts, 'onSuccess');
+
+      ctx.createEdge(createEdgeOpts);
+
+      const createEdgesOpts = [
+        {
+          edge: {
+            from: '123',
+            to: '456',
+            permissions: {
+              view: true,
+            },
+          },
+          onSuccess: createEdgesMock,
+        },
+        {
+          edge: {
+            from: 'w123',
+            to: '4w56',
+            permissions: {
+              view: true,
+            },
+          },
+          onSuccess: createEdgesMock,
+        },
+      ];
+
+      ctx.createEdges(createEdgesOpts);
+
+      ctx.dropEdge({
         edge: {
-          from: 'w123',
-          to: '4w56',
-          permissions: {
-            view: true,
-          },
-        },
-        onSuccess: createEdgesMock,
-      },
-    ];
-
-    ctx.createEdges(createEdgesOpts);
-
-    ctx.dropEdge({
-      edge: {
-        from: '123',
-        to: '456',
-      },
-      onSuccess: dropEdgeMock,
-    });
-
-    ctx.dropEdges([
-      {
-        edge: {
-          from: '12e3',
-          to: '456w',
+          from: '123',
+          to: '456',
         },
         onSuccess: dropEdgeMock,
-      },
-      {
-        edge: {
-          from: '12e32e',
-          to: '456we',
-        },
-        onSuccess: dropEdgeMock,
-      },
-    ]);
-
-    ctx.replaceEdge({
-      edge: {
-        current: 'abc',
-        from: '123',
-        to: '456',
-        permissions: { view: true },
-      },
-      onSuccess: replaceEdgeMock,
-    });
-    ctx.replaceEdges([
-      {
+      });
+
+      ctx.dropEdges([
+        {
+          edge: {
+            from: '12e3',
+            to: '456w',
+          },
+          onSuccess: dropEdgeMock,
+        },
+        {
+          edge: {
+            from: '12e32e',
+            to: '456we',
+          },
+          onSuccess: dropEdgeMock,
+        },
+      ]);
+
+      ctx.replaceEdge({
         edge: {
           current: 'abc',
           from: '123',
@@ -785,53 +761,64 @@
           permissions: { view: true },
         },
         onSuccess: replaceEdgeMock,
-      },
-      {
+      });
+      ctx.replaceEdges([
+        {
+          edge: {
+            current: 'abc',
+            from: '123',
+            to: '456',
+            permissions: { view: true },
+          },
+          onSuccess: replaceEdgeMock,
+        },
+        {
+          edge: {
+            current: 'aebc',
+            from: '12e3',
+            to: '45w6',
+            permissions: { view: true },
+          },
+          onSuccess: replaceEdgeMock,
+        },
+      ]);
+
+      ctx.updateEdge({
+        name: 'updateEdgeFromTaskToUser',
         edge: {
-          current: 'aebc',
-          from: '12e3',
-          to: '45w6',
+          from: '123',
+          to: '456',
           permissions: { view: true },
         },
-        onSuccess: replaceEdgeMock,
-      },
-    ]);
-
-    ctx.updateEdge({
-      name: 'updateEdgeFromTaskToUser',
-      edge: {
-        from: '123',
-        to: '456',
-        permissions: { view: true },
-      },
-      onSuccess: updateEdgeMock,
-    });
-    ctx.updateEdges([
-      {
-        edge: {
-          type: 'renamedEdge',
-          from: '456',
-          to: '789',
-          permissions: {
-            view: true,
-          },
-          name: 'namedEdgeUpdate',
-        },
         onSuccess: updateEdgeMock,
-      },
-      {
-        edge: {
-          from: '444',
-          to: '555',
-          permissions: {
-            view: true,
-            edit: true,
-          },
-        },
-        onSuccess: updateEdgeMock,
-      },
-    ]);
-  }).execute();
+      });
+      ctx.updateEdges([
+        {
+          edge: {
+            type: 'renamedEdge',
+            from: '456',
+            to: '789',
+            permissions: {
+              view: true,
+            },
+            name: 'namedEdgeUpdate',
+          },
+          onSuccess: updateEdgeMock,
+        },
+        {
+          edge: {
+            from: '444',
+            to: '555',
+            permissions: {
+              view: true,
+              edit: true,
+            },
+          },
+          onSuccess: updateEdgeMock,
+        },
+      ]);
+    })
+    .execute();
 
   expect(dropNodeSpy).toHaveBeenCalledTimes(1);
   expect(createEdgeSpy).toHaveBeenCalledTimes(1);
