import { DocumentNode } from '@apollo/client/core';
import { autoIndentGQL, getMockConfig } from '../specUtilities';

import { SMJS } from '../';

test('transaction calls gqlClient.mutate with the expected operations', async done => {
<<<<<<< HEAD
  const smJSInstance = new SMJS(getMockConfig());
  smJSInstance.gqlClient.mutate = async (opts: any) => {
    // 1 for all node creates, 1 for all node updates, 1 per each node drop and edge mutation
    expect(opts.mutations.length).toBe(16);
    expect(
      opts.mutations.map((document: DocumentNode) =>
        autoIndentGQL(document.loc?.source.body as string)
      )
    ).toMatchInlineSnapshot(`
      Array [
        "
      mutation CreateNodes {
       CreateNodes(
         createOptions: [
           {
             node: {
               type: \\"todo\\"
               task: \\"Do the thing\\"
=======
  config({
    gqlClient: {
      mutate: (opts: any) => {
        // 1 for all node creates, 1 for all node updates, 1 per each node drop and edge mutation
        expect(opts.mutations.length).toBe(16);
        expect(
          opts.mutations.map((document: DocumentNode) =>
            autoIndentGQL(document.loc?.source.body as string)
          )
        ).toMatchInlineSnapshot(`
        Array [
          "
        mutation CreateNodes {
         CreateNodes(
           createOptions: [
             {
               node: {
                 type: \\"todo\\"
                 task: \\"Do the thing\\"
               }
>>>>>>> 15c359f9
             }
           }
           {
             node: {
               type: \\"issue\\"
               task: \\"Thing wasn't done\\"
             }
           }
           {
             node: {
               type: \\"measurable\\"
               title: \\"No of times thing was done\\"
             }
           }
         ]
       ) {
         id
       }
      }
      ",
        "
      mutation UpdateNodes {
       UpdateNodes(
         nodes: [
           {
             id: \\"some-mock-id\\"
             title: \\"new title for mock thing\\"
           }
           {
             id: \\"some-other-mock-id\\"
             title: \\"new title for other mock thing\\"
           }
           {
             id: \\"some-other-other-mock-id\\"
             title: \\"new title for other other mock thing\\"
           }
         ]
       ) {
         id
       }
      }
      ",
        "
      mutation DropNode {
       DropNode(nodeId: \\"thing-to-drop\\")
      }
      ",
        "
      mutation DropNode {
       DropNode(nodeId: \\"other-thing-to-drop\\")
      }
      ",
        "
      mutation createEdgeMutation {
       AttachEdge(
         newSourceId: \\"123\\"
         targetId: \\"456\\"
         edge: {
           type: \\"access\\",
           view: true,
           edit: false,
           manage: false,
           terminate: false,
           addChild: false
         }
       )
      }",
        "
      mutation namedEdgeCreation {
       AttachEdge(
         newSourceId: \\"456\\"
         targetId: \\"789\\"
         edge: {
           type: \\"namedEdge\\",
           view: true,
           edit: false,
           manage: false,
           terminate: false,
           addChild: false
         }
<<<<<<< HEAD
       )
      }",
        "
      mutation CreateEdge {
       AttachEdge(
         newSourceId: \\"444\\"
         targetId: \\"555\\"
         edge: {
           type: \\"access\\",
           view: true,
           edit: true,
           manage: false,
           terminate: false,
           addChild: false
         }
       )
      }",
        "
      mutation dropEdgeFromTaskToUser {
       DropEdge(
         sourceId: \\"123\\"
         targetId: \\"456\\"
         edgeType: \\"access\\"
       )
      }",
        "
      mutation namedEdgeDrop {
       DropEdge(
         sourceId: \\"456\\"
         targetId: \\"789\\"
         edgeType: \\"namedEdge\\"
       )
      }",
        "
      mutation DropEdge {
       DropEdge(
         sourceId: \\"444\\"
         targetId: \\"555\\"
         edgeType: \\"access\\"
       )
      }",
        "
      mutation replace {
       ReplaceEdge(
         currentSourceId: \\"abc\\"
         newSourceId: \\"123\\"
         targetId: \\"456\\"
         edge: {
           type: \\"access\\",
           view: true,
           edit: false,
           manage: false,
           terminate: false,
           addChild: false
         }
       )
      }",
        "
      mutation namedEdgeReplacement {
       ReplaceEdge(
         currentSourceId: \\"123\\"
         newSourceId: \\"456\\"
         targetId: \\"789\\"
         edge: {
           type: \\"replacedEdge\\",
           view: true,
           edit: false,
           manage: false,
           terminate: false,
           addChild: false
         }
       )
      }",
        "
      mutation ReplaceEdge {
       ReplaceEdge(
         currentSourceId: \\"222\\"
         newSourceId: \\"444\\"
         targetId: \\"555\\"
         edge: {
           type: \\"access\\",
           view: true,
           edit: true,
           manage: false,
           terminate: false,
           addChild: false
         }
       )
      }",
        "
      mutation updateEdgeFromTaskToUser {
       UpdateEdge(
         sourceId: \\"123\\"
         targetId: \\"456\\"
         edge: {
           type: \\"access\\",
           view: true,
           edit: false,
           manage: false,
           terminate: false,
           addChild: false
         }
       )
      }",
        "
      mutation namedEdgeUpdate {
       UpdateEdge(
         sourceId: \\"456\\"
         targetId: \\"789\\"
         edge: {
           type: \\"renamedEdge\\",
           view: true,
           edit: false,
           manage: false,
           terminate: false,
           addChild: false
         }
       )
      }",
        "
      mutation UpdateEdge {
       UpdateEdge(
         sourceId: \\"444\\"
         targetId: \\"555\\"
         edge: {
           type: \\"access\\",
           view: true,
           edit: true,
           manage: false,
           terminate: false,
           addChild: false
         }
       )
      }",
      ]
    `);
    done();
  };
=======
        }
        ",
          "
        mutation DropNode {
         DropNode(nodeId: \\"thing-to-drop\\")
        }
        ",
          "
        mutation DropNode {
         DropNode(nodeId: \\"other-thing-to-drop\\")
        }
        ",
          "
        mutation createEdgeMutation {
         AttachEdge(
           newSourceId: \\"123\\"
           targetId: \\"456\\"
           edge: {
             type: \\"access\\",
             view: true,
             edit: false,
             manage: false,
             terminate: false,
             addChild: false
           }
         )
        }",
          "
        mutation namedEdgeCreation {
         AttachEdge(
           newSourceId: \\"456\\"
           targetId: \\"789\\"
           edge: {
             type: \\"namedEdge\\",
             view: true,
             edit: false,
             manage: false,
             terminate: false,
             addChild: false
           }
         )
        }",
          "
        mutation CreateEdge {
         AttachEdge(
           newSourceId: \\"444\\"
           targetId: \\"555\\"
           edge: {
             type: \\"access\\",
             view: true,
             edit: true,
             manage: false,
             terminate: false,
             addChild: false
           }
         )
        }",
          "
        mutation dropEdgeFromTaskToUser {
         DropEdge(
           sourceId: \\"123\\"
           targetId: \\"456\\"
           edgeType: \\"access\\"
         )
        }",
          "
        mutation namedEdgeDrop {
         DropEdge(
           sourceId: \\"456\\"
           targetId: \\"789\\"
           edgeType: \\"namedEdge\\"
         )
        }",
          "
        mutation DropEdge {
         DropEdge(
           sourceId: \\"444\\"
           targetId: \\"555\\"
           edgeType: \\"access\\"
         )
        }",
          "
        mutation replace {
         ReplaceEdge(
           currentSourceId: \\"abc\\"
           newSourceId: \\"123\\"
           targetId: \\"456\\"
           edge: {
             type: \\"access\\",
             view: true,
             edit: false,
             manage: false,
             terminate: false,
             addChild: false
           }
         )
        }",
          "
        mutation namedEdgeReplacement {
         ReplaceEdge(
           currentSourceId: \\"123\\"
           newSourceId: \\"456\\"
           targetId: \\"789\\"
           edge: {
             type: \\"replacedEdge\\",
             view: true,
             edit: false,
             manage: false,
             terminate: false,
             addChild: false
           }
         )
        }",
          "
        mutation ReplaceEdge {
         ReplaceEdge(
           currentSourceId: \\"222\\"
           newSourceId: \\"444\\"
           targetId: \\"555\\"
           edge: {
             type: \\"access\\",
             view: true,
             edit: true,
             manage: false,
             terminate: false,
             addChild: false
           }
         )
        }",
          "
        mutation updateEdgeFromTaskToUser {
         UpdateEdge(
           sourceId: \\"123\\"
           targetId: \\"456\\"
           edge: {
             type: \\"access\\",
             view: true,
             edit: false,
             manage: false,
             terminate: false,
             addChild: false
           }
         )
        }",
          "
        mutation namedEdgeUpdate {
         UpdateEdge(
           sourceId: \\"456\\"
           targetId: \\"789\\"
           edge: {
             type: \\"renamedEdge\\",
             view: true,
             edit: false,
             manage: false,
             terminate: false,
             addChild: false
           }
         )
        }",
          "
        mutation UpdateEdge {
         UpdateEdge(
           sourceId: \\"444\\"
           targetId: \\"555\\"
           edge: {
             type: \\"access\\",
             view: true,
             edit: true,
             manage: false,
             terminate: false,
             addChild: false
           }
         )
        }",
        ]
        `);
        done();
      },
    },
  } as DeepPartial<SMConfig>);
>>>>>>> 15c359f9

  await smJSInstance.transaction(context => {
    context.createNode({
      data: { type: 'todo', task: 'Do the thing' },
    });
    context.createNodes({
      nodes: [
        { data: { type: 'issue', task: `Thing wasn't done` } },
        { data: { type: 'measurable', title: 'No of times thing was done' } },
      ],
    });
    context.updateNode({
      data: {
        id: 'some-mock-id',
        title: 'new title for mock thing',
      },
    });
    context.updateNodes({
      nodes: [
        {
          id: 'some-other-mock-id',
          title: 'new title for other mock thing',
        },
        {
          id: 'some-other-other-mock-id',
          title: 'new title for other other mock thing',
        },
      ],
    });
    context.dropNode({
      id: 'thing-to-drop',
    });
    context.dropNode({
      id: 'other-thing-to-drop',
    });

    context.createEdge({
      name: 'createEdgeMutation',
      edge: {
        from: '123',
        to: '456',
        permissions: {
          view: true,
        },
      },
    });

    context.createEdges([
      {
        type: 'namedEdge',
        from: '456',
        to: '789',
        permissions: {
          view: true,
        },
        name: 'namedEdgeCreation',
      },
      {
        from: '444',
        to: '555',
        permissions: {
          view: true,
          edit: true,
        },
      },
    ]);

    context.dropEdge({
      name: 'dropEdgeFromTaskToUser',
      edge: {
        from: '123',
        to: '456',
      },
    });

    context.dropEdges([
      {
        type: 'namedEdge',
        from: '456',
        to: '789',
        name: 'namedEdgeDrop',
      },
      {
        from: '444',
        to: '555',
      },
    ]);
    context.replaceEdge({
      name: 'replace',
      edge: {
        current: 'abc',
        from: '123',
        to: '456',
        permissions: { view: true },
      },
    });
    context.replaceEdges([
      {
        type: 'replacedEdge',
        current: '123',
        from: '456',
        to: '789',
        permissions: {
          view: true,
        },
        name: 'namedEdgeReplacement',
      },
      {
        current: '222',
        from: '444',
        to: '555',
        permissions: {
          view: true,
          edit: true,
        },
      },
    ]);
    context.updateEdge({
      name: 'updateEdgeFromTaskToUser',
      edge: {
        from: '123',
        to: '456',
        permissions: { view: true },
      },
    });
    context.updateEdges([
      {
        type: 'renamedEdge',
        from: '456',
        to: '789',
        permissions: {
          view: true,
        },
        name: 'namedEdgeUpdate',
      },
      {
        from: '444',
        to: '555',
        permissions: {
          view: true,
          edit: true,
        },
      },
    ]);
  });
});

// allows devs to fetch data when building a transaction
test('transaction awaits the callback if it returns a promise', async done => {
  const smJSInstance = new SMJS(getMockConfig());
  smJSInstance.gqlClient.mutate = async (opts: any) => {
    expect(opts.mutations.length).toBe(1);
    done();
  };

  await smJSInstance.transaction(async ctx => {
    const dataFromServer: { id: string } = await new Promise(res => {
      res({ id: 'mock-todo-id' });
    });

    ctx.dropNode({ id: dataFromServer.id });
  });
});<|MERGE_RESOLUTION|>--- conflicted
+++ resolved
@@ -1,12 +1,10 @@
-import { DocumentNode } from '@apollo/client/core';
+import { SMJS } from '..';
 import { autoIndentGQL, getMockConfig } from '../specUtilities';
 
-import { SMJS } from '../';
-
 test('transaction calls gqlClient.mutate with the expected operations', async done => {
-<<<<<<< HEAD
   const smJSInstance = new SMJS(getMockConfig());
-  smJSInstance.gqlClient.mutate = async (opts: any) => {
+
+  smJSInstance.gqlClient.mutate = (opts: any) => {
     // 1 for all node creates, 1 for all node updates, 1 per each node drop and edge mutation
     expect(opts.mutations.length).toBe(16);
     expect(
@@ -14,26 +12,6 @@
         autoIndentGQL(document.loc?.source.body as string)
       )
     ).toMatchInlineSnapshot(`
-      Array [
-        "
-      mutation CreateNodes {
-       CreateNodes(
-         createOptions: [
-           {
-             node: {
-               type: \\"todo\\"
-               task: \\"Do the thing\\"
-=======
-  config({
-    gqlClient: {
-      mutate: (opts: any) => {
-        // 1 for all node creates, 1 for all node updates, 1 per each node drop and edge mutation
-        expect(opts.mutations.length).toBe(16);
-        expect(
-          opts.mutations.map((document: DocumentNode) =>
-            autoIndentGQL(document.loc?.source.body as string)
-          )
-        ).toMatchInlineSnapshot(`
         Array [
           "
         mutation CreateNodes {
@@ -44,227 +22,45 @@
                  type: \\"todo\\"
                  task: \\"Do the thing\\"
                }
->>>>>>> 15c359f9
-             }
-           }
-           {
-             node: {
-               type: \\"issue\\"
-               task: \\"Thing wasn't done\\"
-             }
-           }
-           {
-             node: {
-               type: \\"measurable\\"
-               title: \\"No of times thing was done\\"
-             }
-           }
-         ]
-       ) {
-         id
-       }
-      }
-      ",
-        "
-      mutation UpdateNodes {
-       UpdateNodes(
-         nodes: [
-           {
-             id: \\"some-mock-id\\"
-             title: \\"new title for mock thing\\"
-           }
-           {
-             id: \\"some-other-mock-id\\"
-             title: \\"new title for other mock thing\\"
-           }
-           {
-             id: \\"some-other-other-mock-id\\"
-             title: \\"new title for other other mock thing\\"
-           }
-         ]
-       ) {
-         id
-       }
-      }
-      ",
-        "
-      mutation DropNode {
-       DropNode(nodeId: \\"thing-to-drop\\")
-      }
-      ",
-        "
-      mutation DropNode {
-       DropNode(nodeId: \\"other-thing-to-drop\\")
-      }
-      ",
-        "
-      mutation createEdgeMutation {
-       AttachEdge(
-         newSourceId: \\"123\\"
-         targetId: \\"456\\"
-         edge: {
-           type: \\"access\\",
-           view: true,
-           edit: false,
-           manage: false,
-           terminate: false,
-           addChild: false
+             }
+             {
+               node: {
+                 type: \\"issue\\"
+                 task: \\"Thing wasn't done\\"
+               }
+             }
+             {
+               node: {
+                 type: \\"measurable\\"
+                 title: \\"No of times thing was done\\"
+               }
+             }
+           ]
+         ) {
+           id
          }
-       )
-      }",
-        "
-      mutation namedEdgeCreation {
-       AttachEdge(
-         newSourceId: \\"456\\"
-         targetId: \\"789\\"
-         edge: {
-           type: \\"namedEdge\\",
-           view: true,
-           edit: false,
-           manage: false,
-           terminate: false,
-           addChild: false
+        }
+        ",
+          "
+        mutation UpdateNodes {
+         UpdateNodes(
+           nodes: [
+             {
+               id: \\"some-mock-id\\"
+               title: \\"new title for mock thing\\"
+             }
+             {
+               id: \\"some-other-mock-id\\"
+               title: \\"new title for other mock thing\\"
+             }
+             {
+               id: \\"some-other-other-mock-id\\"
+               title: \\"new title for other other mock thing\\"
+             }
+           ]
+         ) {
+           id
          }
-<<<<<<< HEAD
-       )
-      }",
-        "
-      mutation CreateEdge {
-       AttachEdge(
-         newSourceId: \\"444\\"
-         targetId: \\"555\\"
-         edge: {
-           type: \\"access\\",
-           view: true,
-           edit: true,
-           manage: false,
-           terminate: false,
-           addChild: false
-         }
-       )
-      }",
-        "
-      mutation dropEdgeFromTaskToUser {
-       DropEdge(
-         sourceId: \\"123\\"
-         targetId: \\"456\\"
-         edgeType: \\"access\\"
-       )
-      }",
-        "
-      mutation namedEdgeDrop {
-       DropEdge(
-         sourceId: \\"456\\"
-         targetId: \\"789\\"
-         edgeType: \\"namedEdge\\"
-       )
-      }",
-        "
-      mutation DropEdge {
-       DropEdge(
-         sourceId: \\"444\\"
-         targetId: \\"555\\"
-         edgeType: \\"access\\"
-       )
-      }",
-        "
-      mutation replace {
-       ReplaceEdge(
-         currentSourceId: \\"abc\\"
-         newSourceId: \\"123\\"
-         targetId: \\"456\\"
-         edge: {
-           type: \\"access\\",
-           view: true,
-           edit: false,
-           manage: false,
-           terminate: false,
-           addChild: false
-         }
-       )
-      }",
-        "
-      mutation namedEdgeReplacement {
-       ReplaceEdge(
-         currentSourceId: \\"123\\"
-         newSourceId: \\"456\\"
-         targetId: \\"789\\"
-         edge: {
-           type: \\"replacedEdge\\",
-           view: true,
-           edit: false,
-           manage: false,
-           terminate: false,
-           addChild: false
-         }
-       )
-      }",
-        "
-      mutation ReplaceEdge {
-       ReplaceEdge(
-         currentSourceId: \\"222\\"
-         newSourceId: \\"444\\"
-         targetId: \\"555\\"
-         edge: {
-           type: \\"access\\",
-           view: true,
-           edit: true,
-           manage: false,
-           terminate: false,
-           addChild: false
-         }
-       )
-      }",
-        "
-      mutation updateEdgeFromTaskToUser {
-       UpdateEdge(
-         sourceId: \\"123\\"
-         targetId: \\"456\\"
-         edge: {
-           type: \\"access\\",
-           view: true,
-           edit: false,
-           manage: false,
-           terminate: false,
-           addChild: false
-         }
-       )
-      }",
-        "
-      mutation namedEdgeUpdate {
-       UpdateEdge(
-         sourceId: \\"456\\"
-         targetId: \\"789\\"
-         edge: {
-           type: \\"renamedEdge\\",
-           view: true,
-           edit: false,
-           manage: false,
-           terminate: false,
-           addChild: false
-         }
-       )
-      }",
-        "
-      mutation UpdateEdge {
-       UpdateEdge(
-         sourceId: \\"444\\"
-         targetId: \\"555\\"
-         edge: {
-           type: \\"access\\",
-           view: true,
-           edit: true,
-           manage: false,
-           terminate: false,
-           addChild: false
-         }
-       )
-      }",
-      ]
-    `);
-    done();
-  };
-=======
         }
         ",
           "
@@ -441,11 +237,9 @@
         }",
         ]
         `);
-        done();
-      },
-    },
-  } as DeepPartial<SMConfig>);
->>>>>>> 15c359f9
+    done();
+    return new Promise(res => res(null));
+  };
 
   await smJSInstance.transaction(context => {
     context.createNode({
@@ -596,9 +390,10 @@
 // allows devs to fetch data when building a transaction
 test('transaction awaits the callback if it returns a promise', async done => {
   const smJSInstance = new SMJS(getMockConfig());
-  smJSInstance.gqlClient.mutate = async (opts: any) => {
+  smJSInstance.gqlClient.mutate = (opts: any) => {
     expect(opts.mutations.length).toBe(1);
     done();
+    return new Promise(res => res(null));
   };
 
   await smJSInstance.transaction(async ctx => {
