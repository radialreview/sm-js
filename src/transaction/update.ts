import { DocumentNode, gql } from '@apollo/client/core';
import { OBJECT_PROPERTY_SEPARATOR } from '..';

import { convertNodeDataToSMPersistedData } from './convertNodeDataToSMPersistedData';
import { getMutationNameFromOperations } from './getMutationNameFromOperations';
import { NodeData } from './types';

export type UpdateNodesOperation = {
  type: 'updateNodes';
  nodes: Array<{ id: string } & NodeData>;
  name?: string;
};

export function updateNodes(
  operation: Omit<UpdateNodesOperation, 'type'>
): UpdateNodesOperation {
  return {
    type: 'updateNodes',
    ...operation,
  };
}

export type UpdateNodeOperation = {
  type: 'updateNode';
  data: { id: string } & NodeData;
  name?: string;
};

export function updateNode(
  operation: Omit<UpdateNodeOperation, 'type'>
): UpdateNodeOperation {
  return {
    type: 'updateNode',
    ...operation,
  };
}

function getPropertiesToNull(object: Record<string, any>) {
  return Object.entries(object).reduce((acc, [key, value]) => {
    if (value == null) acc.push(key);
    else if (!Array.isArray(value) && typeof value === 'object') {
      acc.push(
        ...getPropertiesToNull(value).map(
          property => `${key}${OBJECT_PROPERTY_SEPARATOR}${property}`
        )
      );
    }

    return acc;
  }, [] as Array<string>);
}

export function getMutationsFromTransactionUpdateOperations(
  operations: Array<UpdateNodeOperation | UpdateNodesOperation>
): Array<DocumentNode> {
  if (!operations.length) return [];

  const allUpdateNodeOperations: Array<{
    id: string;
  } & NodeData> = operations.flatMap(operation => {
    if (operation.type === 'updateNode') {
      return operation.data;
    } else if (operation.type === 'updateNodes') {
      return operation.nodes;
    } else {
      throw Error(`Operation not recognized: "${operation}"`);
    }
  });

  const name = getMutationNameFromOperations(operations, 'UpdateNodes');

  const dropPropertiesMutations = allUpdateNodeOperations.reduce(
    (acc, updateNodeOperation) => {
      const propertiesToNull = getPropertiesToNull(updateNodeOperation);
      if (propertiesToNull.length) {
        acc.push(gql`
        mutation {
          DropProperties(
            nodeIds: ["${updateNodeOperation.id}"]
            propertyNames: [${propertiesToNull
              .map(prop => `"${prop}${OBJECT_PROPERTY_SEPARATOR}*"`)
              .join(',')}]
<<<<<<< HEAD
            transactional: true
=======
  
>>>>>>> 15c359f9
          )
          { 
            id
          }
      }
      `);
      }
<<<<<<< HEAD

=======
>>>>>>> 15c359f9
      return acc;
    },
    [] as Array<DocumentNode>
  );

  // For now, returns a single mutation
  // later, we may choose to alter this behavior, if we find performance gains in splitting the mutations
  return [
    gql`
        mutation ${name} {
          UpdateNodes(
            nodes: [
              ${allUpdateNodeOperations
                .map(convertUpdateNodeOperationToUpdateNodesMutationArguments)
                .join('\n')}
            ] 
          ) {
            id
          }
        }
      `,
  ].concat(dropPropertiesMutations);
}

function convertUpdateNodeOperationToUpdateNodesMutationArguments(
  operation: {
    id: string;
  } & NodeData
): string {
  const dataToPersistInSM = convertNodeDataToSMPersistedData(operation);

  return `{
      ${dataToPersistInSM}
    }`;
}<|MERGE_RESOLUTION|>--- conflicted
+++ resolved
@@ -80,11 +80,7 @@
             propertyNames: [${propertiesToNull
               .map(prop => `"${prop}${OBJECT_PROPERTY_SEPARATOR}*"`)
               .join(',')}]
-<<<<<<< HEAD
-            transactional: true
-=======
   
->>>>>>> 15c359f9
           )
           { 
             id
@@ -92,10 +88,6 @@
       }
       `);
       }
-<<<<<<< HEAD
-
-=======
->>>>>>> 15c359f9
       return acc;
     },
     [] as Array<DocumentNode>
