import { OBJECT_IDENTIFIER, OBJECT_PROPERTY_SEPARATOR } from '../smDataTypes';
import { NodeData } from './types';

export const JSON_TAG = '__JSON__';

/**
 * Takes the json representation of a node's data and prepares it to be sent to SM
 *
 * @param nodeData an object with arbitrary data
 * @returns stringified params ready for mutation
 */
export function convertNodeDataToSMPersistedData(nodeData: NodeData): string {
  const parsedData = Object.entries(nodeData).reduce((acc, [key, value]) => {
    if (key === 'childNodes') {
      if (!Array.isArray(value)) {
        throw new Error(`"childNodes" is supposed to be an array`);
      }

      return {
        ...acc,
        childNodes: value.map(item => convertNodeDataToSMPersistedData(item)),
      };
    }

    return {
      ...acc,
      ...prepareForBE({ key, value }),
    };
  }, {} as Record<string, any>);

  const stringified = Object.entries(parsedData).reduce(
    (acc, [key, value], i) => {
      if (i > 0) {
        acc += '\n';
      }
      if (key === 'childNodes') {
        return acc + `${key}: [\n{\n${value.join('\n}\n{\n')}\n}\n]`;
      }
      return acc + `${key}: ${value === null ? value : `"${value}"`}`;
    },
    ``
  );

  return stringified;
}

function escapeText(text: string): string {
  return text
    .replace(/\\/g, '\\\\')
    .replace(/"/g, '\\"')
    .replace(/\n/g, '\\n');
}

function prepareForBE(opts: {
  key: string;
  value: any;
}): Record<string, Maybe<string>> {
  if (opts.value === null) {
    return { [opts.key]: null };
  } else if (Array.isArray(opts.value)) {
    return {
      [opts.key]: `${JSON_TAG}${escapeText(JSON.stringify(opts.value))}`,
    };
  } else if (typeof opts.value === 'object') {
    return prepareObjectForBE({ [opts.key]: opts.value });
  } else if (typeof opts.value === 'string') {
    return { [opts.key]: escapeText(opts.value) };
  } else if (
    typeof opts.value === 'boolean' ||
    typeof opts.value === 'number'
  ) {
    if (typeof opts.value === 'number' && isNaN(opts.value)) {
      return { [opts.key]: null };
    }
    return { [opts.key]: String(opts.value) };
  } else {
    throw Error(
      `I don't yet know how to handle feData of type "${typeof opts.value}"`
    );
  }
}

/**
 * Takes an object node value and flattens it to be sent to SM
 *
 * @param obj an object with arbitrary data
 * @param parentKey if the value is a nested object, the key of the parent is passed in order to prepend it to the child key
 * @returns a flat object where the keys are of "key__dot__value" syntax
 *
 * For example:
 * ```typescript
 * const obj = {settings: {schedule: {day: 'Monday'} } }
 *  const result = prepareValueForBE(obj)
 * ```
 * The result will be:
 *  ```typescript
 *  {
 * settings: '__object__',
 * settings__dot__schedule: '__object__',
 * settings__dot__schedule__dot__day: 'Monday',
 * }
 * ```
 */
function prepareObjectForBE(obj: Record<string, any>, parentKey?: string) {
  return Object.entries(obj).reduce((acc, [key, val]) => {
    const preparedKey = parentKey
      ? `${parentKey}${OBJECT_PROPERTY_SEPARATOR}${key}`
      : key;

    if (typeof val === 'object' && val != null) {
      acc[preparedKey] = OBJECT_IDENTIFIER;
      acc = { ...acc, ...prepareObjectForBE(val, preparedKey) };
    } else {
      acc[preparedKey] = val;
    }
<<<<<<< HEAD
=======

>>>>>>> 15c359f9
    return acc;
  }, {} as Record<string, any>);
}<|MERGE_RESOLUTION|>--- conflicted
+++ resolved
@@ -113,10 +113,6 @@
     } else {
       acc[preparedKey] = val;
     }
-<<<<<<< HEAD
-=======
-
->>>>>>> 15c359f9
     return acc;
   }, {} as Record<string, any>);
 }